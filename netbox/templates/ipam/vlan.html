--- conflicted
+++ resolved
@@ -110,13 +110,7 @@
                 </tr>
 		    </table>
         </div>
-<<<<<<< HEAD
-        {% with vlan.custom_fields as custom_fields %}
-            {% include 'inc/custom_fields_panel.html' %}
-        {% endwith %}
-=======
         {% include 'inc/created_updated.html' with obj=vlan %}
->>>>>>> 14a908bf
 	</div>
 	<div class="col-md-6">
         <div class="panel panel-default">
