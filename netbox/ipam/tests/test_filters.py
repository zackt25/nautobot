from django.test import TestCase

from dcim.models import Device, DeviceRole, DeviceType, Interface, Manufacturer, Region, Site
from ipam.choices import *
from ipam.filters import *
from ipam.models import Aggregate, IPAddress, Prefix, RIR, Role, Service, VLAN, VLANGroup, VRF
from virtualization.models import Cluster, ClusterType, VirtualMachine


class VRFTestCase(TestCase):
    queryset = VRF.objects.all()
    filterset = VRFFilterSet

    @classmethod
    def setUpTestData(cls):

        vrfs = (
            VRF(name='VRF 1', rd='65000:100', enforce_unique=False),
            VRF(name='VRF 2', rd='65000:200', enforce_unique=False),
            VRF(name='VRF 3', rd='65000:300', enforce_unique=False),
            VRF(name='VRF 4', rd='65000:400', enforce_unique=True),
            VRF(name='VRF 5', rd='65000:500', enforce_unique=True),
            VRF(name='VRF 6', rd='65000:600', enforce_unique=True),
        )
        VRF.objects.bulk_create(vrfs)

    def test_name(self):
        params = {'name': ['VRF 1', 'VRF 2']}
        self.assertEqual(self.filterset(params, self.queryset).qs.count(), 2)

    def test_rd(self):
        params = {'rd': ['65000:100', '65000:200']}
        self.assertEqual(self.filterset(params, self.queryset).qs.count(), 2)

    def test_enforce_unique(self):
        params = {'enforce_unique': 'true'}
        self.assertEqual(self.filterset(params, self.queryset).qs.count(), 3)
        params = {'enforce_unique': 'false'}
        self.assertEqual(self.filterset(params, self.queryset).qs.count(), 3)

    def test_id__in(self):
        id_list = self.queryset.values_list('id', flat=True)[:3]
        params = {'id__in': ','.join([str(id) for id in id_list])}
        self.assertEqual(self.filterset(params, self.queryset).qs.count(), 3)


class RIRTestCase(TestCase):
    queryset = RIR.objects.all()
    filterset = RIRFilterSet

    @classmethod
    def setUpTestData(cls):

        rirs = (
            RIR(name='RIR 1', slug='rir-1', is_private=False),
            RIR(name='RIR 2', slug='rir-2', is_private=False),
            RIR(name='RIR 3', slug='rir-3', is_private=False),
            RIR(name='RIR 4', slug='rir-4', is_private=True),
            RIR(name='RIR 5', slug='rir-5', is_private=True),
            RIR(name='RIR 6', slug='rir-6', is_private=True),
        )
        RIR.objects.bulk_create(rirs)

    def test_name(self):
        params = {'name': ['RIR 1', 'RIR 2']}
        self.assertEqual(self.filterset(params, self.queryset).qs.count(), 2)

    def test_slug(self):
        params = {'slug': ['rir-1', 'rir-2']}
        self.assertEqual(self.filterset(params, self.queryset).qs.count(), 2)

    def test_is_private(self):
        params = {'is_private': 'true'}
        self.assertEqual(self.filterset(params, self.queryset).qs.count(), 3)
        params = {'is_private': 'false'}
        self.assertEqual(self.filterset(params, self.queryset).qs.count(), 3)

    def test_id__in(self):
        id_list = self.queryset.values_list('id', flat=True)[:3]
        params = {'id__in': ','.join([str(id) for id in id_list])}
        self.assertEqual(self.filterset(params, self.queryset).qs.count(), 3)


class AggregateTestCase(TestCase):
    queryset = Aggregate.objects.all()
    filterset = AggregateFilterSet

    @classmethod
    def setUpTestData(cls):

        rirs = (
            RIR(name='RIR 1', slug='rir-1'),
            RIR(name='RIR 2', slug='rir-2'),
            RIR(name='RIR 3', slug='rir-3'),
        )
        RIR.objects.bulk_create(rirs)

        aggregates = (
            Aggregate(family=4, prefix='10.1.0.0/16', rir=rirs[0], date_added='2020-01-01'),
            Aggregate(family=4, prefix='10.2.0.0/16', rir=rirs[0], date_added='2020-01-02'),
            Aggregate(family=4, prefix='10.3.0.0/16', rir=rirs[1], date_added='2020-01-03'),
            Aggregate(family=6, prefix='2001:db8:1::/48', rir=rirs[1], date_added='2020-01-04'),
            Aggregate(family=6, prefix='2001:db8:2::/48', rir=rirs[2], date_added='2020-01-05'),
            Aggregate(family=6, prefix='2001:db8:3::/48', rir=rirs[2], date_added='2020-01-06'),
        )
        Aggregate.objects.bulk_create(aggregates)

    def test_family(self):
        params = {'family': '4'}
        self.assertEqual(self.filterset(params, self.queryset).qs.count(), 3)

    def test_date_added(self):
        params = {'date_added': ['2020-01-01', '2020-01-02']}
        self.assertEqual(self.filterset(params, self.queryset).qs.count(), 2)

    # TODO: Test for multiple values
    def test_prefix(self):
        params = {'prefix': '10.1.0.0/16'}
        self.assertEqual(self.filterset(params, self.queryset).qs.count(), 1)

    def test_rir(self):
        rirs = RIR.objects.all()[:2]
        params = {'rir_id': [rirs[0].pk, rirs[1].pk]}
        self.assertEqual(self.filterset(params, self.queryset).qs.count(), 4)
        params = {'rir': [rirs[0].slug, rirs[1].slug]}
        self.assertEqual(self.filterset(params, self.queryset).qs.count(), 4)


class RoleTestCase(TestCase):
    queryset = Role.objects.all()
    filterset = RoleFilterSet

    @classmethod
    def setUpTestData(cls):

        roles = (
            Role(name='Role 1', slug='role-1'),
            Role(name='Role 2', slug='role-2'),
            Role(name='Role 3', slug='role-3'),
        )
        Role.objects.bulk_create(roles)

    def test_id(self):
        id_list = self.queryset.values_list('id', flat=True)[:2]
        params = {'id': [str(id) for id in id_list]}
        self.assertEqual(self.filterset(params, self.queryset).qs.count(), 2)

    def test_name(self):
        params = {'name': ['Role 1', 'Role 2']}
        self.assertEqual(self.filterset(params, self.queryset).qs.count(), 2)

    def test_slug(self):
        params = {'slug': ['role-1', 'role-2']}
        self.assertEqual(self.filterset(params, self.queryset).qs.count(), 2)


class PrefixTestCase(TestCase):
    queryset = Prefix.objects.all()
    filterset = PrefixFilterSet

    @classmethod
    def setUpTestData(cls):

        regions = (
            Region(name='Test Region 1', slug='test-region-1'),
            Region(name='Test Region 2', slug='test-region-2'),
            Region(name='Test Region 3', slug='test-region-3'),
        )
        # Can't use bulk_create for models with MPTT fields
        for r in regions:
            r.save()

        sites = (
            Site(name='Test Site 1', slug='test-site-1', region=regions[0]),
            Site(name='Test Site 2', slug='test-site-2', region=regions[1]),
            Site(name='Test Site 3', slug='test-site-3', region=regions[2]),
        )
        Site.objects.bulk_create(sites)

        vrfs = (
            VRF(name='VRF 1', rd='65000:100'),
            VRF(name='VRF 2', rd='65000:200'),
            VRF(name='VRF 3', rd='65000:300'),
        )
        VRF.objects.bulk_create(vrfs)

        vlans = (
            VLAN(vid=1, name='VLAN 1'),
            VLAN(vid=2, name='VLAN 2'),
            VLAN(vid=3, name='VLAN 3'),
        )
        VLAN.objects.bulk_create(vlans)

        roles = (
            Role(name='Role 1', slug='role-1'),
            Role(name='Role 2', slug='role-2'),
            Role(name='Role 3', slug='role-3'),
        )
        Role.objects.bulk_create(roles)

        prefixes = (
            Prefix(family=4, prefix='10.0.0.0/24', site=None, vrf=None, vlan=None, role=None, is_pool=True),
            Prefix(family=4, prefix='10.0.1.0/24', site=sites[0], vrf=vrfs[0], vlan=vlans[0], role=roles[0]),
            Prefix(family=4, prefix='10.0.2.0/24', site=sites[1], vrf=vrfs[1], vlan=vlans[1], role=roles[1], status=PrefixStatusChoices.STATUS_DEPRECATED),
            Prefix(family=4, prefix='10.0.3.0/24', site=sites[2], vrf=vrfs[2], vlan=vlans[2], role=roles[2], status=PrefixStatusChoices.STATUS_RESERVED),
            Prefix(family=6, prefix='2001:db8::/64', site=None, vrf=None, vlan=None, role=None, is_pool=True),
            Prefix(family=6, prefix='2001:db8:0:1::/64', site=sites[0], vrf=vrfs[0], vlan=vlans[0], role=roles[0]),
            Prefix(family=6, prefix='2001:db8:0:2::/64', site=sites[1], vrf=vrfs[1], vlan=vlans[1], role=roles[1], status=PrefixStatusChoices.STATUS_DEPRECATED),
            Prefix(family=6, prefix='2001:db8:0:3::/64', site=sites[2], vrf=vrfs[2], vlan=vlans[2], role=roles[2], status=PrefixStatusChoices.STATUS_RESERVED),
            Prefix(family=4, prefix='10.0.0.0/16'),
            Prefix(family=6, prefix='2001:db8::/32'),
        )
        Prefix.objects.bulk_create(prefixes)

    def test_family(self):
        params = {'family': '6'}
        self.assertEqual(self.filterset(params, self.queryset).qs.count(), 5)

    def test_is_pool(self):
        params = {'is_pool': 'true'}
        self.assertEqual(self.filterset(params, self.queryset).qs.count(), 2)
        params = {'is_pool': 'false'}
        self.assertEqual(self.filterset(params, self.queryset).qs.count(), 8)

    def test_id__in(self):
        id_list = self.queryset.values_list('id', flat=True)[:3]
        params = {'id__in': ','.join([str(id) for id in id_list])}
        self.assertEqual(self.filterset(params, self.queryset).qs.count(), 3)

    def test_within(self):
        params = {'within': '10.0.0.0/16'}
        self.assertEqual(self.filterset(params, self.queryset).qs.count(), 4)

    def test_within_include(self):
        params = {'within_include': '10.0.0.0/16'}
        self.assertEqual(self.filterset(params, self.queryset).qs.count(), 5)

    def test_contains(self):
        params = {'contains': '10.0.1.0/24'}
        self.assertEqual(self.filterset(params, self.queryset).qs.count(), 2)
        params = {'contains': '2001:db8:0:1::/64'}
        self.assertEqual(self.filterset(params, self.queryset).qs.count(), 2)

    def test_mask_length(self):
        params = {'mask_length': '24'}
        self.assertEqual(self.filterset(params, self.queryset).qs.count(), 4)

    def test_vrf(self):
        vrfs = VRF.objects.all()[:2]
        params = {'vrf_id': [vrfs[0].pk, vrfs[1].pk]}
        self.assertEqual(self.filterset(params, self.queryset).qs.count(), 4)
        params = {'vrf': [vrfs[0].rd, vrfs[1].rd]}
        self.assertEqual(self.filterset(params, self.queryset).qs.count(), 4)

    def test_region(self):
        regions = Region.objects.all()[:2]
        params = {'region_id': [regions[0].pk, regions[1].pk]}
        self.assertEqual(self.filterset(params, self.queryset).qs.count(), 4)
        params = {'region': [regions[0].slug, regions[1].slug]}
        self.assertEqual(self.filterset(params, self.queryset).qs.count(), 4)

    def test_site(self):
        sites = Site.objects.all()[:2]
        params = {'site_id': [sites[0].pk, sites[1].pk]}
        self.assertEqual(self.filterset(params, self.queryset).qs.count(), 4)
        params = {'site': [sites[0].slug, sites[1].slug]}
        self.assertEqual(self.filterset(params, self.queryset).qs.count(), 4)

    def test_vlan(self):
        vlans = VLAN.objects.all()[:2]
        params = {'vlan_id': [vlans[0].pk, vlans[1].pk]}
        self.assertEqual(self.filterset(params, self.queryset).qs.count(), 4)
        # TODO: Test for multiple values
        params = {'vlan_vid': vlans[0].vid}
        self.assertEqual(self.filterset(params, self.queryset).qs.count(), 2)

    def test_role(self):
        roles = Role.objects.all()[:2]
        params = {'role_id': [roles[0].pk, roles[1].pk]}
        self.assertEqual(self.filterset(params, self.queryset).qs.count(), 4)
        params = {'role': [roles[0].slug, roles[1].slug]}
        self.assertEqual(self.filterset(params, self.queryset).qs.count(), 4)

    def test_status(self):
        params = {'status': [PrefixStatusChoices.STATUS_DEPRECATED, PrefixStatusChoices.STATUS_RESERVED]}
        self.assertEqual(self.filterset(params, self.queryset).qs.count(), 4)


class IPAddressTestCase(TestCase):
    queryset = IPAddress.objects.all()
    filterset = IPAddressFilterSet

    @classmethod
    def setUpTestData(cls):

        vrfs = (
            VRF(name='VRF 1', rd='65000:100'),
            VRF(name='VRF 2', rd='65000:200'),
            VRF(name='VRF 3', rd='65000:300'),
        )
        VRF.objects.bulk_create(vrfs)

        site = Site.objects.create(name='Site 1', slug='site-1')
        manufacturer = Manufacturer.objects.create(name='Manufacturer 1', slug='manufacturer-1')
        device_type = DeviceType.objects.create(manufacturer=manufacturer, model='Device Type 1')
        device_role = DeviceRole.objects.create(name='Device Role 1', slug='device-role-1')

        devices = (
            Device(device_type=device_type, name='Device 1', site=site, device_role=device_role),
            Device(device_type=device_type, name='Device 2', site=site, device_role=device_role),
            Device(device_type=device_type, name='Device 3', site=site, device_role=device_role),
        )
        Device.objects.bulk_create(devices)

        clustertype = ClusterType.objects.create(name='Cluster Type 1', slug='cluster-type-1')
        cluster = Cluster.objects.create(type=clustertype, name='Cluster 1')

        virtual_machines = (
            VirtualMachine(name='Virtual Machine 1', cluster=cluster),
            VirtualMachine(name='Virtual Machine 2', cluster=cluster),
            VirtualMachine(name='Virtual Machine 3', cluster=cluster),
        )
        VirtualMachine.objects.bulk_create(virtual_machines)

        interfaces = (
            Interface(device=devices[0], name='Interface 1'),
            Interface(device=devices[1], name='Interface 2'),
            Interface(device=devices[2], name='Interface 3'),
            Interface(virtual_machine=virtual_machines[0], name='Interface 1'),
            Interface(virtual_machine=virtual_machines[1], name='Interface 2'),
            Interface(virtual_machine=virtual_machines[2], name='Interface 3'),
        )
        Interface.objects.bulk_create(interfaces)

        ipaddresses = (
<<<<<<< HEAD
            IPAddress(family=4, address='10.0.0.1/24', vrf=None, interface=None, status=IPAddressStatusChoices.STATUS_ACTIVE, dns_name='ipaddress-a'),
            IPAddress(family=4, address='10.0.0.2/24', vrf=vrfs[0], interface=interfaces[0], status=IPAddressStatusChoices.STATUS_ACTIVE, dns_name='ipaddress-b'),
            IPAddress(family=4, address='10.0.0.3/24', vrf=vrfs[1], interface=interfaces[1], status=IPAddressStatusChoices.STATUS_RESERVED, role=IPAddressRoleChoices.ROLE_VIP, dns_name='ipaddress-c'),
            IPAddress(family=4, address='10.0.0.4/24', vrf=vrfs[2], interface=interfaces[2], status=IPAddressStatusChoices.STATUS_DEPRECATED, role=IPAddressRoleChoices.ROLE_SECONDARY, dns_name='ipaddress-d'),
            IPAddress(family=6, address='2001:db8::1/64', vrf=None, interface=None, status=IPAddressStatusChoices.STATUS_ACTIVE, dns_name='ipaddress-a'),
            IPAddress(family=6, address='2001:db8::2/64', vrf=vrfs[0], interface=interfaces[3], status=IPAddressStatusChoices.STATUS_ACTIVE, dns_name='ipaddress-b'),
            IPAddress(family=6, address='2001:db8::3/64', vrf=vrfs[1], interface=interfaces[4], status=IPAddressStatusChoices.STATUS_RESERVED, role=IPAddressRoleChoices.ROLE_VIP, dns_name='ipaddress-c'),
            IPAddress(family=6, address='2001:db8::4/64', vrf=vrfs[2], interface=interfaces[5], status=IPAddressStatusChoices.STATUS_DEPRECATED, role=IPAddressRoleChoices.ROLE_SECONDARY, dns_name='ipaddress-d'),
=======
            IPAddress(family=4, address='10.0.0.1/24', vrf=None, interface=None, status=IPADDRESS_STATUS_ACTIVE, role=None, dns_name='ipaddress-a'),
            IPAddress(family=4, address='10.0.0.2/24', vrf=vrfs[0], interface=interfaces[0], status=IPADDRESS_STATUS_ACTIVE, role=None, dns_name='ipaddress-b'),
            IPAddress(family=4, address='10.0.0.3/24', vrf=vrfs[1], interface=interfaces[1], status=IPADDRESS_STATUS_RESERVED, role=IPADDRESS_ROLE_VIP, dns_name='ipaddress-c'),
            IPAddress(family=4, address='10.0.0.4/24', vrf=vrfs[2], interface=interfaces[2], status=IPADDRESS_STATUS_DEPRECATED, role=IPADDRESS_ROLE_SECONDARY, dns_name='ipaddress-d'),
            IPAddress(family=4, address='10.0.0.1/25', vrf=None, interface=None, status=IPADDRESS_STATUS_ACTIVE, role=None),
            IPAddress(family=6, address='2001:db8::1/64', vrf=None, interface=None, status=IPADDRESS_STATUS_ACTIVE, role=None, dns_name='ipaddress-a'),
            IPAddress(family=6, address='2001:db8::2/64', vrf=vrfs[0], interface=interfaces[3], status=IPADDRESS_STATUS_ACTIVE, role=None, dns_name='ipaddress-b'),
            IPAddress(family=6, address='2001:db8::3/64', vrf=vrfs[1], interface=interfaces[4], status=IPADDRESS_STATUS_RESERVED, role=IPADDRESS_ROLE_VIP, dns_name='ipaddress-c'),
            IPAddress(family=6, address='2001:db8::4/64', vrf=vrfs[2], interface=interfaces[5], status=IPADDRESS_STATUS_DEPRECATED, role=IPADDRESS_ROLE_SECONDARY, dns_name='ipaddress-d'),
            IPAddress(family=6, address='2001:db8::1/65', vrf=None, interface=None, status=IPADDRESS_STATUS_ACTIVE, role=None),
>>>>>>> 0893d326
        )
        IPAddress.objects.bulk_create(ipaddresses)

    def test_family(self):
        params = {'family': '6'}
        self.assertEqual(self.filterset(params, self.queryset).qs.count(), 5)

    def test_dns_name(self):
        params = {'dns_name': ['ipaddress-a', 'ipaddress-b']}
        self.assertEqual(self.filterset(params, self.queryset).qs.count(), 4)

    def test_id__in(self):
        id_list = self.queryset.values_list('id', flat=True)[:3]
        params = {'id__in': ','.join([str(id) for id in id_list])}
        self.assertEqual(self.filterset(params, self.queryset).qs.count(), 3)

    def test_parent(self):
        params = {'parent': '10.0.0.0/24'}
        self.assertEqual(self.filterset(params, self.queryset).qs.count(), 5)
        params = {'parent': '2001:db8::/64'}
        self.assertEqual(self.filterset(params, self.queryset).qs.count(), 5)

    def test_filter_address(self):
        # Check IPv4 and IPv6, with and without a mask
        params = {'address': ['10.0.0.1/24']}
        self.assertEqual(self.filterset(params, self.queryset).qs.count(), 1)
        params = {'address': ['10.0.0.1']}
        self.assertEqual(self.filterset(params, self.queryset).qs.count(), 2)
        params = {'address': ['10.0.0.1/24', '10.0.0.1/25']}
        self.assertEqual(self.filterset(params, self.queryset).qs.count(), 2)
        params = {'address': ['2001:db8::1/64']}
        self.assertEqual(self.filterset(params, self.queryset).qs.count(), 1)
        params = {'address': ['2001:db8::1']}
        self.assertEqual(self.filterset(params, self.queryset).qs.count(), 2)
        params = {'address': ['2001:db8::1/64', '2001:db8::1/65']}
        self.assertEqual(self.filterset(params, self.queryset).qs.count(), 2)

    def test_mask_length(self):
        params = {'mask_length': '24'}
        self.assertEqual(self.filterset(params, self.queryset).qs.count(), 4)

    def test_vrf(self):
        vrfs = VRF.objects.all()[:2]
        params = {'vrf_id': [vrfs[0].pk, vrfs[1].pk]}
        self.assertEqual(self.filterset(params, self.queryset).qs.count(), 4)
        params = {'vrf': [vrfs[0].rd, vrfs[1].rd]}
        self.assertEqual(self.filterset(params, self.queryset).qs.count(), 4)

    # TODO: Test for multiple values
    def test_device(self):
        device = Device.objects.first()
        params = {'device_id': device.pk}
        self.assertEqual(self.filterset(params, self.queryset).qs.count(), 1)
        params = {'device': device.name}
        self.assertEqual(self.filterset(params, self.queryset).qs.count(), 1)

    def test_virtual_machine(self):
        vms = VirtualMachine.objects.all()[:2]
        params = {'virtual_machine_id': [vms[0].pk, vms[1].pk]}
        self.assertEqual(self.filterset(params, self.queryset).qs.count(), 2)
        params = {'virtual_machine': [vms[0].name, vms[1].name]}
        self.assertEqual(self.filterset(params, self.queryset).qs.count(), 2)

    def test_interface(self):
        interfaces = Interface.objects.all()[:2]
        params = {'interface_id': [interfaces[0].pk, interfaces[1].pk]}
        self.assertEqual(self.filterset(params, self.queryset).qs.count(), 2)
        params = {'interface': ['Interface 1', 'Interface 2']}
        self.assertEqual(self.filterset(params, self.queryset).qs.count(), 4)

    def test_assigned_to_interface(self):
        params = {'assigned_to_interface': 'true'}
        self.assertEqual(self.filterset(params, self.queryset).qs.count(), 6)
        params = {'assigned_to_interface': 'false'}
        self.assertEqual(self.filterset(params, self.queryset).qs.count(), 4)

    def test_status(self):
        params = {'status': [PrefixStatusChoices.STATUS_DEPRECATED, PrefixStatusChoices.STATUS_RESERVED]}
        self.assertEqual(self.filterset(params, self.queryset).qs.count(), 4)

    def test_role(self):
        params = {'role': [IPAddressRoleChoices.ROLE_SECONDARY, IPAddressRoleChoices.ROLE_VIP]}
        self.assertEqual(self.filterset(params, self.queryset).qs.count(), 4)


class VLANGroupTestCase(TestCase):
    queryset = VLANGroup.objects.all()
    filterset = VLANGroupFilterSet

    @classmethod
    def setUpTestData(cls):

        regions = (
            Region(name='Test Region 1', slug='test-region-1'),
            Region(name='Test Region 2', slug='test-region-2'),
            Region(name='Test Region 3', slug='test-region-3'),
        )
        # Can't use bulk_create for models with MPTT fields
        for r in regions:
            r.save()

        sites = (
            Site(name='Test Site 1', slug='test-site-1', region=regions[0]),
            Site(name='Test Site 2', slug='test-site-2', region=regions[1]),
            Site(name='Test Site 3', slug='test-site-3', region=regions[2]),
        )
        Site.objects.bulk_create(sites)

        vlan_groups = (
            VLANGroup(name='VLAN Group 1', slug='vlan-group-1', site=sites[0]),
            VLANGroup(name='VLAN Group 2', slug='vlan-group-2', site=sites[1]),
            VLANGroup(name='VLAN Group 3', slug='vlan-group-3', site=sites[2]),
            VLANGroup(name='VLAN Group 4', slug='vlan-group-4', site=None),
        )
        VLANGroup.objects.bulk_create(vlan_groups)

    def test_id(self):
        id_list = self.queryset.values_list('id', flat=True)[:2]
        params = {'id': [str(id) for id in id_list]}
        self.assertEqual(self.filterset(params, self.queryset).qs.count(), 2)

    def test_name(self):
        params = {'name': ['VLAN Group 1', 'VLAN Group 2']}
        self.assertEqual(self.filterset(params, self.queryset).qs.count(), 2)

    def test_slug(self):
        params = {'slug': ['vlan-group-1', 'vlan-group-2']}
        self.assertEqual(self.filterset(params, self.queryset).qs.count(), 2)

    def test_region(self):
        regions = Region.objects.all()[:2]
        params = {'region_id': [regions[0].pk, regions[1].pk]}
        self.assertEqual(self.filterset(params, self.queryset).qs.count(), 2)
        params = {'region': [regions[0].slug, regions[1].slug]}
        self.assertEqual(self.filterset(params, self.queryset).qs.count(), 2)

    def test_site(self):
        sites = Site.objects.all()[:2]
        params = {'site_id': [sites[0].pk, sites[1].pk]}
        self.assertEqual(self.filterset(params, self.queryset).qs.count(), 2)
        params = {'site': [sites[0].slug, sites[1].slug]}
        self.assertEqual(self.filterset(params, self.queryset).qs.count(), 2)


class VLANTestCase(TestCase):
    queryset = VLAN.objects.all()
    filterset = VLANFilterSet

    @classmethod
    def setUpTestData(cls):

        regions = (
            Region(name='Test Region 1', slug='test-region-1'),
            Region(name='Test Region 2', slug='test-region-2'),
            Region(name='Test Region 3', slug='test-region-3'),
        )
        # Can't use bulk_create for models with MPTT fields
        for r in regions:
            r.save()

        sites = (
            Site(name='Test Site 1', slug='test-site-1', region=regions[0]),
            Site(name='Test Site 2', slug='test-site-2', region=regions[1]),
            Site(name='Test Site 3', slug='test-site-3', region=regions[2]),
        )
        Site.objects.bulk_create(sites)

        roles = (
            Role(name='Role 1', slug='role-1'),
            Role(name='Role 2', slug='role-2'),
            Role(name='Role 3', slug='role-3'),
        )
        Role.objects.bulk_create(roles)

        groups = (
            VLANGroup(name='VLAN Group 1', slug='vlan-group-1', site=sites[0]),
            VLANGroup(name='VLAN Group 2', slug='vlan-group-2', site=sites[1]),
            VLANGroup(name='VLAN Group 3', slug='vlan-group-3', site=None),
        )
        VLANGroup.objects.bulk_create(groups)

        vlans = (
            VLAN(vid=101, name='VLAN 101', site=sites[0], group=groups[0], role=roles[0], status=VLANStatusChoices.STATUS_ACTIVE),
            VLAN(vid=102, name='VLAN 102', site=sites[0], group=groups[0], role=roles[0], status=VLANStatusChoices.STATUS_ACTIVE),
            VLAN(vid=201, name='VLAN 201', site=sites[1], group=groups[1], role=roles[1], status=VLANStatusChoices.STATUS_DEPRECATED),
            VLAN(vid=202, name='VLAN 202', site=sites[1], group=groups[1], role=roles[1], status=VLANStatusChoices.STATUS_DEPRECATED),
            VLAN(vid=301, name='VLAN 301', site=sites[2], group=groups[2], role=roles[2], status=VLANStatusChoices.STATUS_RESERVED),
            VLAN(vid=302, name='VLAN 302', site=sites[2], group=groups[2], role=roles[2], status=VLANStatusChoices.STATUS_RESERVED),
        )
        VLAN.objects.bulk_create(vlans)

    def test_name(self):
        params = {'name': ['VLAN 101', 'VLAN 102']}
        self.assertEqual(self.filterset(params, self.queryset).qs.count(), 2)

    def test_rd(self):
        params = {'vid': ['101', '201', '301']}
        self.assertEqual(self.filterset(params, self.queryset).qs.count(), 3)

    def test_id__in(self):
        id_list = self.queryset.values_list('id', flat=True)[:3]
        params = {'id__in': ','.join([str(id) for id in id_list])}
        self.assertEqual(self.filterset(params, self.queryset).qs.count(), 3)

    def test_region(self):
        regions = Region.objects.all()[:2]
        params = {'region_id': [regions[0].pk, regions[1].pk]}
        self.assertEqual(self.filterset(params, self.queryset).qs.count(), 4)
        params = {'region': [regions[0].slug, regions[1].slug]}
        self.assertEqual(self.filterset(params, self.queryset).qs.count(), 4)

    def test_site(self):
        sites = Site.objects.all()[:2]
        params = {'site_id': [sites[0].pk, sites[1].pk]}
        self.assertEqual(self.filterset(params, self.queryset).qs.count(), 4)
        params = {'site': [sites[0].slug, sites[1].slug]}
        self.assertEqual(self.filterset(params, self.queryset).qs.count(), 4)

    def test_group(self):
        groups = VLANGroup.objects.all()[:2]
        params = {'group_id': [groups[0].pk, groups[1].pk]}
        self.assertEqual(self.filterset(params, self.queryset).qs.count(), 4)
        params = {'group': [groups[0].slug, groups[1].slug]}
        self.assertEqual(self.filterset(params, self.queryset).qs.count(), 4)

    def test_role(self):
        roles = Role.objects.all()[:2]
        params = {'role_id': [roles[0].pk, roles[1].pk]}
        self.assertEqual(self.filterset(params, self.queryset).qs.count(), 4)
        params = {'role': [roles[0].slug, roles[1].slug]}
        self.assertEqual(self.filterset(params, self.queryset).qs.count(), 4)

    def test_status(self):
        params = {'status': [VLANStatusChoices.STATUS_ACTIVE, VLANStatusChoices.STATUS_DEPRECATED]}
        self.assertEqual(self.filterset(params, self.queryset).qs.count(), 4)


class ServiceTestCase(TestCase):
    queryset = Service.objects.all()
    filterset = ServiceFilterSet

    @classmethod
    def setUpTestData(cls):

        site = Site.objects.create(name='Site 1', slug='site-1')
        manufacturer = Manufacturer.objects.create(name='Manufacturer 1', slug='manufacturer-1')
        device_type = DeviceType.objects.create(manufacturer=manufacturer, model='Device Type 1')
        device_role = DeviceRole.objects.create(name='Device Role 1', slug='device-role-1')

        devices = (
            Device(device_type=device_type, name='Device 1', site=site, device_role=device_role),
            Device(device_type=device_type, name='Device 2', site=site, device_role=device_role),
            Device(device_type=device_type, name='Device 3', site=site, device_role=device_role),
        )
        Device.objects.bulk_create(devices)

        clustertype = ClusterType.objects.create(name='Cluster Type 1', slug='cluster-type-1')
        cluster = Cluster.objects.create(type=clustertype, name='Cluster 1')

        virtual_machines = (
            VirtualMachine(name='Virtual Machine 1', cluster=cluster),
            VirtualMachine(name='Virtual Machine 2', cluster=cluster),
            VirtualMachine(name='Virtual Machine 3', cluster=cluster),
        )
        VirtualMachine.objects.bulk_create(virtual_machines)

        services = (
            Service(device=devices[0], name='Service 1', protocol=ServiceProtocolChoices.PROTOCOL_TCP, port=1001),
            Service(device=devices[1], name='Service 2', protocol=ServiceProtocolChoices.PROTOCOL_TCP, port=1002),
            Service(device=devices[2], name='Service 3', protocol=ServiceProtocolChoices.PROTOCOL_UDP, port=1003),
            Service(virtual_machine=virtual_machines[0], name='Service 4', protocol=ServiceProtocolChoices.PROTOCOL_TCP, port=2001),
            Service(virtual_machine=virtual_machines[1], name='Service 5', protocol=ServiceProtocolChoices.PROTOCOL_TCP, port=2002),
            Service(virtual_machine=virtual_machines[2], name='Service 6', protocol=ServiceProtocolChoices.PROTOCOL_UDP, port=2003),
        )
        Service.objects.bulk_create(services)

    def test_id(self):
        id_list = self.queryset.values_list('id', flat=True)[:3]
        params = {'id': [str(id) for id in id_list]}
        self.assertEqual(self.filterset(params, self.queryset).qs.count(), 3)

    def test_name(self):
        params = {'name': ['Service 1', 'Service 2']}
        self.assertEqual(self.filterset(params, self.queryset).qs.count(), 2)

    def test_protocol(self):
        params = {'protocol': ServiceProtocolChoices.PROTOCOL_TCP}
        self.assertEqual(self.filterset(params, self.queryset).qs.count(), 4)

    def test_port(self):
        params = {'port': ['1001', '1002', '1003']}
        self.assertEqual(self.filterset(params, self.queryset).qs.count(), 3)

    def test_device(self):
        devices = Device.objects.all()[:2]
        params = {'device_id': [devices[0].pk, devices[1].pk]}
        self.assertEqual(self.filterset(params, self.queryset).qs.count(), 2)
        params = {'device': [devices[0].name, devices[1].name]}
        self.assertEqual(self.filterset(params, self.queryset).qs.count(), 2)

    def test_virtual_machine(self):
        vms = VirtualMachine.objects.all()[:2]
        params = {'virtual_machine_id': [vms[0].pk, vms[1].pk]}
        self.assertEqual(self.filterset(params, self.queryset).qs.count(), 2)
        params = {'virtual_machine': [vms[0].name, vms[1].name]}
        self.assertEqual(self.filterset(params, self.queryset).qs.count(), 2)<|MERGE_RESOLUTION|>--- conflicted
+++ resolved
@@ -333,27 +333,17 @@
         Interface.objects.bulk_create(interfaces)
 
         ipaddresses = (
-<<<<<<< HEAD
             IPAddress(family=4, address='10.0.0.1/24', vrf=None, interface=None, status=IPAddressStatusChoices.STATUS_ACTIVE, dns_name='ipaddress-a'),
             IPAddress(family=4, address='10.0.0.2/24', vrf=vrfs[0], interface=interfaces[0], status=IPAddressStatusChoices.STATUS_ACTIVE, dns_name='ipaddress-b'),
             IPAddress(family=4, address='10.0.0.3/24', vrf=vrfs[1], interface=interfaces[1], status=IPAddressStatusChoices.STATUS_RESERVED, role=IPAddressRoleChoices.ROLE_VIP, dns_name='ipaddress-c'),
             IPAddress(family=4, address='10.0.0.4/24', vrf=vrfs[2], interface=interfaces[2], status=IPAddressStatusChoices.STATUS_DEPRECATED, role=IPAddressRoleChoices.ROLE_SECONDARY, dns_name='ipaddress-d'),
+            IPAddress(family=4, address='10.0.0.1/25', vrf=None, interface=None, status=IPAddressStatusChoices.STATUS_ACTIVE, role=None),
             IPAddress(family=6, address='2001:db8::1/64', vrf=None, interface=None, status=IPAddressStatusChoices.STATUS_ACTIVE, dns_name='ipaddress-a'),
             IPAddress(family=6, address='2001:db8::2/64', vrf=vrfs[0], interface=interfaces[3], status=IPAddressStatusChoices.STATUS_ACTIVE, dns_name='ipaddress-b'),
             IPAddress(family=6, address='2001:db8::3/64', vrf=vrfs[1], interface=interfaces[4], status=IPAddressStatusChoices.STATUS_RESERVED, role=IPAddressRoleChoices.ROLE_VIP, dns_name='ipaddress-c'),
             IPAddress(family=6, address='2001:db8::4/64', vrf=vrfs[2], interface=interfaces[5], status=IPAddressStatusChoices.STATUS_DEPRECATED, role=IPAddressRoleChoices.ROLE_SECONDARY, dns_name='ipaddress-d'),
-=======
-            IPAddress(family=4, address='10.0.0.1/24', vrf=None, interface=None, status=IPADDRESS_STATUS_ACTIVE, role=None, dns_name='ipaddress-a'),
-            IPAddress(family=4, address='10.0.0.2/24', vrf=vrfs[0], interface=interfaces[0], status=IPADDRESS_STATUS_ACTIVE, role=None, dns_name='ipaddress-b'),
-            IPAddress(family=4, address='10.0.0.3/24', vrf=vrfs[1], interface=interfaces[1], status=IPADDRESS_STATUS_RESERVED, role=IPADDRESS_ROLE_VIP, dns_name='ipaddress-c'),
-            IPAddress(family=4, address='10.0.0.4/24', vrf=vrfs[2], interface=interfaces[2], status=IPADDRESS_STATUS_DEPRECATED, role=IPADDRESS_ROLE_SECONDARY, dns_name='ipaddress-d'),
-            IPAddress(family=4, address='10.0.0.1/25', vrf=None, interface=None, status=IPADDRESS_STATUS_ACTIVE, role=None),
-            IPAddress(family=6, address='2001:db8::1/64', vrf=None, interface=None, status=IPADDRESS_STATUS_ACTIVE, role=None, dns_name='ipaddress-a'),
-            IPAddress(family=6, address='2001:db8::2/64', vrf=vrfs[0], interface=interfaces[3], status=IPADDRESS_STATUS_ACTIVE, role=None, dns_name='ipaddress-b'),
-            IPAddress(family=6, address='2001:db8::3/64', vrf=vrfs[1], interface=interfaces[4], status=IPADDRESS_STATUS_RESERVED, role=IPADDRESS_ROLE_VIP, dns_name='ipaddress-c'),
-            IPAddress(family=6, address='2001:db8::4/64', vrf=vrfs[2], interface=interfaces[5], status=IPADDRESS_STATUS_DEPRECATED, role=IPADDRESS_ROLE_SECONDARY, dns_name='ipaddress-d'),
-            IPAddress(family=6, address='2001:db8::1/65', vrf=None, interface=None, status=IPADDRESS_STATUS_ACTIVE, role=None),
->>>>>>> 0893d326
+            IPAddress(family=6, address='2001:db8::1/65', vrf=None, interface=None, status=IPAddressStatusChoices.STATUS_ACTIVE, role=None),
+
         )
         IPAddress.objects.bulk_create(ipaddresses)
 
