--- conflicted
+++ resolved
@@ -897,11 +897,10 @@
         poweroutlets = device.poweroutlets.select_related('connected_endpoint__device', 'cable')
 
         # Interfaces
-<<<<<<< HEAD
         interfaces = device.vc_interfaces.select_related(
             'lag', '_connected_interface__device', '_connected_circuittermination__circuit', 'cable'
         ).prefetch_related(
-            'cable__termination_a', 'cable__termination_b', 'ip_addresses'
+            'cable__termination_a', 'cable__termination_b', 'ip_addresses', 'tags'
         )
 
         # Front ports
@@ -909,16 +908,6 @@
 
         # Rear ports
         rear_ports = device.rearports.select_related('cable')
-=======
-        interfaces = device.vc_interfaces.order_naturally(
-            device.device_type.interface_ordering
-        ).select_related(
-            'connected_as_a__interface_b__device', 'connected_as_b__interface_a__device',
-            'circuit_termination__circuit__provider'
-        ).prefetch_related(
-            'tags', 'ip_addresses'
-        )
->>>>>>> 34bfb899
 
         # Device bays
         device_bays = device.device_bays.select_related('installed_device__device_type__manufacturer')
