from collections import OrderedDict
from datetime import date

from django.contrib.auth.models import User
from django.contrib.contenttypes.fields import GenericForeignKey
from django.contrib.contenttypes.models import ContentType
from django.contrib.postgres.fields import JSONField
from django.core.validators import ValidationError
from django.db import models
from django.http import HttpResponse
from django.template import Template, Context
from django.urls import reverse
from taggit.models import TagBase, GenericTaggedItemBase

from utilities.fields import ColorField
<<<<<<< HEAD
from utilities.utils import deepmerge, model_names_to_filter_dict
from .choices import *
=======
from utilities.utils import deepmerge, foreground_color, model_names_to_filter_dict, render_jinja2
>>>>>>> c2dc243c
from .constants import *
from .querysets import ConfigContextQuerySet


#
# Webhooks
#

def get_webhook_models():
    return model_names_to_filter_dict(WEBHOOK_MODELS)


class Webhook(models.Model):
    """
    A Webhook defines a request that will be sent to a remote application when an object is created, updated, and/or
    delete in NetBox. The request will contain a representation of the object, which the remote application can act on.
    Each Webhook can be limited to firing only on certain actions or certain object types.
    """

    obj_type = models.ManyToManyField(
        to=ContentType,
        related_name='webhooks',
        verbose_name='Object types',
        limit_choices_to=get_webhook_models,
        help_text="The object(s) to which this Webhook applies."
    )
    name = models.CharField(
        max_length=150,
        unique=True
    )
    type_create = models.BooleanField(
        default=False,
        help_text="Call this webhook when a matching object is created."
    )
    type_update = models.BooleanField(
        default=False,
        help_text="Call this webhook when a matching object is updated."
    )
    type_delete = models.BooleanField(
        default=False,
        help_text="Call this webhook when a matching object is deleted."
    )
    payload_url = models.CharField(
        max_length=500,
        verbose_name='URL',
        help_text="A POST will be sent to this URL when the webhook is called."
    )
    http_content_type = models.CharField(
        max_length=50,
        choices=WebhookContentTypeChoices,
        default=WebhookContentTypeChoices.CONTENTTYPE_JSON,
        verbose_name='HTTP content type'
    )
    additional_headers = JSONField(
        null=True,
        blank=True,
        help_text="User supplied headers which should be added to the request in addition to the HTTP content type. "
                  "Headers are supplied as key/value pairs in a JSON object."
    )
    secret = models.CharField(
        max_length=255,
        blank=True,
        help_text="When provided, the request will include a 'X-Hook-Signature' "
                  "header containing a HMAC hex digest of the payload body using "
                  "the secret as the key. The secret is not transmitted in "
                  "the request."
    )
    enabled = models.BooleanField(
        default=True
    )
    ssl_verification = models.BooleanField(
        default=True,
        verbose_name='SSL verification',
        help_text="Enable SSL certificate verification. Disable with caution!"
    )
    ca_file_path = models.CharField(
        max_length=4096,
        null=True,
        blank=True,
        verbose_name='CA File Path',
        help_text='The specific CA certificate file to use for SSL verification. '
                  'Leave blank to use the system defaults.'
    )

    class Meta:
        unique_together = ('payload_url', 'type_create', 'type_update', 'type_delete',)

    def __str__(self):
        return self.name

    def clean(self):
        """
        Validate model
        """
        if not self.type_create and not self.type_delete and not self.type_update:
            raise ValidationError(
                "You must select at least one type: create, update, and/or delete."
            )

        if not self.ssl_verification and self.ca_file_path:
            raise ValidationError({
                'ca_file_path': 'Do not specify a CA certificate file if SSL verification is dissabled.'
            })

        # Verify that JSON data is provided as an object
        if self.additional_headers and type(self.additional_headers) is not dict:
            raise ValidationError({
                'additional_headers': 'Header JSON data must be in object form. Example: {"X-API-KEY": "abc123"}'
            })


#
# Custom fields
#

class CustomFieldModel(models.Model):
    _cf = None

    class Meta:
        abstract = True

    def cache_custom_fields(self):
        """
        Cache all custom field values for this instance
        """
        self._cf = {
            field.name: value for field, value in self.get_custom_fields().items()
        }

    @property
    def cf(self):
        """
        Name-based CustomFieldValue accessor for use in templates
        """
        if self._cf is None:
            self.cache_custom_fields()
        return self._cf

    def get_custom_fields(self):
        """
        Return a dictionary of custom fields for a single object in the form {<field>: value}.
        """

        # Find all custom fields applicable to this type of object
        content_type = ContentType.objects.get_for_model(self)
        fields = CustomField.objects.filter(obj_type=content_type)

        # If the object exists, populate its custom fields with values
        if hasattr(self, 'pk'):
            values = self.custom_field_values.all()
            values_dict = {cfv.field_id: cfv.value for cfv in values}
            return OrderedDict([(field, values_dict.get(field.pk)) for field in fields])
        else:
            return OrderedDict([(field, None) for field in fields])


def get_custom_field_models():
    return model_names_to_filter_dict(CUSTOMFIELD_MODELS)


class CustomField(models.Model):
    obj_type = models.ManyToManyField(
        to=ContentType,
        related_name='custom_fields',
        verbose_name='Object(s)',
        limit_choices_to=get_custom_field_models,
        help_text='The object(s) to which this field applies.'
    )
    type = models.CharField(
        max_length=50,
        choices=CustomFieldTypeChoices,
        default=CustomFieldTypeChoices.TYPE_TEXT
    )
    name = models.CharField(
        max_length=50,
        unique=True
    )
    label = models.CharField(
        max_length=50,
        blank=True,
        help_text='Name of the field as displayed to users (if not provided, '
                  'the field\'s name will be used)'
    )
    description = models.CharField(
        max_length=100,
        blank=True
    )
    required = models.BooleanField(
        default=False,
        help_text='If true, this field is required when creating new objects '
                  'or editing an existing object.'
    )
    filter_logic = models.CharField(
        max_length=50,
        choices=CustomFieldFilterLogicChoices,
        default=CustomFieldFilterLogicChoices.FILTER_LOOSE,
        help_text='Loose matches any instance of a given string; exact '
                  'matches the entire field.'
    )
    default = models.CharField(
        max_length=100,
        blank=True,
        help_text='Default value for the field. Use "true" or "false" for booleans.'
    )
    weight = models.PositiveSmallIntegerField(
        default=100,
        help_text='Fields with higher weights appear lower in a form.'
    )

    class Meta:
        ordering = ['weight', 'name']

    def __str__(self):
        return self.label or self.name.replace('_', ' ').capitalize()

    def serialize_value(self, value):
        """
        Serialize the given value to a string suitable for storage as a CustomFieldValue
        """
        if value is None:
            return ''
        if self.type == CustomFieldTypeChoices.TYPE_BOOLEAN:
            return str(int(bool(value)))
        if self.type == CustomFieldTypeChoices.TYPE_DATE:
            # Could be date/datetime object or string
            try:
                return value.strftime('%Y-%m-%d')
            except AttributeError:
                return value
        if self.type == CustomFieldTypeChoices.TYPE_SELECT:
            # Could be ModelChoiceField or TypedChoiceField
            return str(value.id) if hasattr(value, 'id') else str(value)
        return value

    def deserialize_value(self, serialized_value):
        """
        Convert a string into the object it represents depending on the type of field
        """
        if serialized_value == '':
            return None
        if self.type == CustomFieldTypeChoices.TYPE_INTEGER:
            return int(serialized_value)
        if self.type == CustomFieldTypeChoices.TYPE_BOOLEAN:
            return bool(int(serialized_value))
        if self.type == CustomFieldTypeChoices.TYPE_DATE:
            # Read date as YYYY-MM-DD
            return date(*[int(n) for n in serialized_value.split('-')])
        if self.type == CustomFieldTypeChoices.TYPE_SELECT:
            return self.choices.get(pk=int(serialized_value))
        return serialized_value


class CustomFieldValue(models.Model):
    field = models.ForeignKey(
        to='extras.CustomField',
        on_delete=models.CASCADE,
        related_name='values'
    )
    obj_type = models.ForeignKey(
        to=ContentType,
        on_delete=models.PROTECT,
        related_name='+'
    )
    obj_id = models.PositiveIntegerField()
    obj = GenericForeignKey(
        ct_field='obj_type',
        fk_field='obj_id'
    )
    serialized_value = models.CharField(
        max_length=255
    )

    class Meta:
        ordering = ['obj_type', 'obj_id']
        unique_together = ['field', 'obj_type', 'obj_id']

    def __str__(self):
        return '{} {}'.format(self.obj, self.field)

    @property
    def value(self):
        return self.field.deserialize_value(self.serialized_value)

    @value.setter
    def value(self, value):
        self.serialized_value = self.field.serialize_value(value)

    def save(self, *args, **kwargs):
        # Delete this object if it no longer has a value to store
        if self.pk and self.value is None:
            self.delete()
        else:
            super().save(*args, **kwargs)


class CustomFieldChoice(models.Model):
    field = models.ForeignKey(
        to='extras.CustomField',
        on_delete=models.CASCADE,
        related_name='choices',
        limit_choices_to={'type': CustomFieldTypeChoices.TYPE_SELECT}
    )
    value = models.CharField(
        max_length=100
    )
    weight = models.PositiveSmallIntegerField(
        default=100,
        help_text='Higher weights appear lower in the list'
    )

    class Meta:
        ordering = ['field', 'weight', 'value']
        unique_together = ['field', 'value']

    def __str__(self):
        return self.value

    def clean(self):
        if self.field.type != CustomFieldTypeChoices.TYPE_SELECT:
            raise ValidationError("Custom field choices can only be assigned to selection fields.")

    def delete(self, using=None, keep_parents=False):
        # When deleting a CustomFieldChoice, delete all CustomFieldValues which point to it
        pk = self.pk
        super().delete(using, keep_parents)
        CustomFieldValue.objects.filter(
            field__type=CustomFieldTypeChoices.TYPE_SELECT,
            serialized_value=str(pk)
        ).delete()


#
# Custom links
#

def get_custom_link_models():
    return model_names_to_filter_dict(CUSTOMLINK_MODELS)


class CustomLink(models.Model):
    """
    A custom link to an external representation of a NetBox object. The link text and URL fields accept Jinja2 template
    code to be rendered with an object as context.
    """
    content_type = models.ForeignKey(
        to=ContentType,
        on_delete=models.CASCADE,
        limit_choices_to=get_custom_link_models
    )
    name = models.CharField(
        max_length=100,
        unique=True
    )
    text = models.CharField(
        max_length=500,
        help_text="Jinja2 template code for link text"
    )
    url = models.CharField(
        max_length=500,
        verbose_name='URL',
        help_text="Jinja2 template code for link URL"
    )
    weight = models.PositiveSmallIntegerField(
        default=100
    )
    group_name = models.CharField(
        max_length=50,
        blank=True,
        help_text="Links with the same group will appear as a dropdown menu"
    )
    button_class = models.CharField(
        max_length=30,
        choices=CustomLinkButtonClassChoices,
        default=CustomLinkButtonClassChoices.CLASS_DEFAULT,
        help_text="The class of the first link in a group will be used for the dropdown button"
    )
    new_window = models.BooleanField(
        help_text="Force link to open in a new window"
    )

    class Meta:
        ordering = ['group_name', 'weight', 'name']

    def __str__(self):
        return self.name


#
# Graphs
#

class Graph(models.Model):
    type = models.ForeignKey(
        to=ContentType,
        on_delete=models.CASCADE,
        limit_choices_to={
            'model__in': ['device', 'interface', 'provider', 'site']
        }
    )
    weight = models.PositiveSmallIntegerField(
        default=1000
    )
    name = models.CharField(
        max_length=100,
        verbose_name='Name'
    )
    source = models.CharField(
        max_length=500,
        verbose_name='Source URL'
    )
    link = models.URLField(
        blank=True,
        verbose_name='Link URL'
    )

    class Meta:
        ordering = ['type', 'weight', 'name']

    def __str__(self):
        return self.name

    def embed_url(self, obj):
        template = Template(self.source)
        return template.render(Context({'obj': obj}))

    def embed_link(self, obj):
        if self.link is None:
            return ''
        template = Template(self.link)
        return template.render(Context({'obj': obj}))


#
# Export templates
#

def get_export_template_models():
    return model_names_to_filter_dict(EXPORTTEMPLATE_MODELS)


class ExportTemplate(models.Model):
    content_type = models.ForeignKey(
        to=ContentType,
        on_delete=models.CASCADE,
        limit_choices_to=get_export_template_models
    )
    name = models.CharField(
        max_length=100
    )
    description = models.CharField(
        max_length=200,
        blank=True
    )
    template_language = models.CharField(
        max_length=50,
        choices=ExportTemplateLanguageChoices,
        default=ExportTemplateLanguageChoices.LANGUAGE_JINJA2
    )
    template_code = models.TextField(
        help_text='The list of objects being exported is passed as a context variable named <code>queryset</code>.'
    )
    mime_type = models.CharField(
        max_length=50,
        blank=True,
        verbose_name='MIME type',
        help_text='Defaults to <code>text/plain</code>'
    )
    file_extension = models.CharField(
        max_length=15,
        blank=True,
        help_text='Extension to append to the rendered filename'
    )

    class Meta:
        ordering = ['content_type', 'name']
        unique_together = [
            ['content_type', 'name']
        ]

    def __str__(self):
        return '{}: {}'.format(self.content_type, self.name)

    def render(self, queryset):
        """
        Render the contents of the template.
        """
        context = {
            'queryset': queryset
        }

        if self.template_language == ExportTemplateLanguageChoices.LANGUAGE_DJANGO:
            template = Template(self.template_code)
            output = template.render(Context(context))

<<<<<<< HEAD
        elif self.template_language == ExportTemplateLanguageChoices.LANGUAGE_JINJA2:
            template = Environment().from_string(source=self.template_code)
            output = template.render(**context)
=======
        elif self.template_language == TEMPLATE_LANGUAGE_JINJA2:
            output = render_jinja2(self.template_code, context)
>>>>>>> c2dc243c

        else:
            return None

        # Replace CRLF-style line terminators
        output = output.replace('\r\n', '\n')

        return output

    def render_to_response(self, queryset):
        """
        Render the template to an HTTP response, delivered as a named file attachment
        """
        output = self.render(queryset)
        mime_type = 'text/plain' if not self.mime_type else self.mime_type

        # Build the response
        response = HttpResponse(output, content_type=mime_type)
        filename = 'netbox_{}{}'.format(
            queryset.model._meta.verbose_name_plural,
            '.{}'.format(self.file_extension) if self.file_extension else ''
        )
        response['Content-Disposition'] = 'attachment; filename="{}"'.format(filename)

        return response


#
# Image attachments
#

def image_upload(instance, filename):

    path = 'image-attachments/'

    # Rename the file to the provided name, if any. Attempt to preserve the file extension.
    extension = filename.rsplit('.')[-1].lower()
    if instance.name and extension in ['bmp', 'gif', 'jpeg', 'jpg', 'png']:
        filename = '.'.join([instance.name, extension])
    elif instance.name:
        filename = instance.name

    return '{}{}_{}_{}'.format(path, instance.content_type.name, instance.object_id, filename)


class ImageAttachment(models.Model):
    """
    An uploaded image which is associated with an object.
    """
    content_type = models.ForeignKey(
        to=ContentType,
        on_delete=models.CASCADE
    )
    object_id = models.PositiveIntegerField()
    parent = GenericForeignKey(
        ct_field='content_type',
        fk_field='object_id'
    )
    image = models.ImageField(
        upload_to=image_upload,
        height_field='image_height',
        width_field='image_width'
    )
    image_height = models.PositiveSmallIntegerField()
    image_width = models.PositiveSmallIntegerField()
    name = models.CharField(
        max_length=50,
        blank=True
    )
    created = models.DateTimeField(
        auto_now_add=True
    )

    class Meta:
        ordering = ['name']

    def __str__(self):
        if self.name:
            return self.name
        filename = self.image.name.rsplit('/', 1)[-1]
        return filename.split('_', 2)[2]

    def delete(self, *args, **kwargs):

        _name = self.image.name

        super().delete(*args, **kwargs)

        # Delete file from disk
        self.image.delete(save=False)

        # Deleting the file erases its name. We restore the image's filename here in case we still need to reference it
        # before the request finishes. (For example, to display a message indicating the ImageAttachment was deleted.)
        self.image.name = _name

    @property
    def size(self):
        """
        Wrapper around `image.size` to suppress an OSError in case the file is inaccessible. Also opportunistically
        catch other exceptions that we know other storage back-ends to throw.
        """
        expected_exceptions = [OSError]

        try:
            from botocore.exceptions import ClientError
            expected_exceptions.append(ClientError)
        except ImportError:
            pass

        try:
            return self.image.size
        except tuple(expected_exceptions):
            return None


#
# Config contexts
#

class ConfigContext(models.Model):
    """
    A ConfigContext represents a set of arbitrary data available to any Device or VirtualMachine matching its assigned
    qualifiers (region, site, etc.). For example, the data stored in a ConfigContext assigned to site A and tenant B
    will be available to a Device in site A assigned to tenant B. Data is stored in JSON format.
    """
    name = models.CharField(
        max_length=100,
        unique=True
    )
    weight = models.PositiveSmallIntegerField(
        default=1000
    )
    description = models.CharField(
        max_length=100,
        blank=True
    )
    is_active = models.BooleanField(
        default=True,
    )
    regions = models.ManyToManyField(
        to='dcim.Region',
        related_name='+',
        blank=True
    )
    sites = models.ManyToManyField(
        to='dcim.Site',
        related_name='+',
        blank=True
    )
    roles = models.ManyToManyField(
        to='dcim.DeviceRole',
        related_name='+',
        blank=True
    )
    platforms = models.ManyToManyField(
        to='dcim.Platform',
        related_name='+',
        blank=True
    )
    tenant_groups = models.ManyToManyField(
        to='tenancy.TenantGroup',
        related_name='+',
        blank=True
    )
    tenants = models.ManyToManyField(
        to='tenancy.Tenant',
        related_name='+',
        blank=True
    )
    tags = models.ManyToManyField(
        to='extras.Tag',
        related_name='+',
        blank=True
    )
    data = JSONField()

    objects = ConfigContextQuerySet.as_manager()

    class Meta:
        ordering = ['weight', 'name']

    def __str__(self):
        return self.name

    def get_absolute_url(self):
        return reverse('extras:configcontext', kwargs={'pk': self.pk})

    def clean(self):

        # Verify that JSON data is provided as an object
        if type(self.data) is not dict:
            raise ValidationError(
                {'data': 'JSON data must be in object form. Example: {"foo": 123}'}
            )


class ConfigContextModel(models.Model):
    """
    A model which includes local configuration context data. This local data will override any inherited data from
    ConfigContexts.
    """
    local_context_data = JSONField(
        blank=True,
        null=True,
    )

    class Meta:
        abstract = True

    def get_config_context(self):
        """
        Return the rendered configuration context for a device or VM.
        """

        # Compile all config data, overwriting lower-weight values with higher-weight values where a collision occurs
        data = OrderedDict()
        for context in ConfigContext.objects.get_for_object(self):
            data = deepmerge(data, context.data)

        # If the object has local config context data defined, merge it last
        if self.local_context_data:
            data = deepmerge(data, self.local_context_data)

        return data

    def clean(self):

        super().clean()

        # Verify that JSON data is provided as an object
        if self.local_context_data and type(self.local_context_data) is not dict:
            raise ValidationError(
                {'local_context_data': 'JSON data must be in object form. Example: {"foo": 123}'}
            )


#
# Custom scripts
#

class Script(models.Model):
    """
    Dummy model used to generate permissions for custom scripts. Does not exist in the database.
    """
    class Meta:
        managed = False
        permissions = (
            ('run_script', 'Can run script'),
        )


#
# Report results
#

class ReportResult(models.Model):
    """
    This model stores the results from running a user-defined report.
    """
    report = models.CharField(
        max_length=255,
        unique=True
    )
    created = models.DateTimeField(
        auto_now_add=True
    )
    user = models.ForeignKey(
        to=User,
        on_delete=models.SET_NULL,
        related_name='+',
        blank=True,
        null=True
    )
    failed = models.BooleanField()
    data = JSONField()

    class Meta:
        ordering = ['report']

    def __str__(self):
        return "{} {} at {}".format(
            self.report,
            "passed" if not self.failed else "failed",
            self.created
        )


#
# Change logging
#

class ObjectChange(models.Model):
    """
    Record a change to an object and the user account associated with that change. A change record may optionally
    indicate an object related to the one being changed. For example, a change to an interface may also indicate the
    parent device. This will ensure changes made to component models appear in the parent model's changelog.
    """
    time = models.DateTimeField(
        auto_now_add=True,
        editable=False,
        db_index=True
    )
    user = models.ForeignKey(
        to=User,
        on_delete=models.SET_NULL,
        related_name='changes',
        blank=True,
        null=True
    )
    user_name = models.CharField(
        max_length=150,
        editable=False
    )
    request_id = models.UUIDField(
        editable=False
    )
    action = models.CharField(
        max_length=50,
        choices=ObjectChangeActionChoices
    )
    changed_object_type = models.ForeignKey(
        to=ContentType,
        on_delete=models.PROTECT,
        related_name='+'
    )
    changed_object_id = models.PositiveIntegerField()
    changed_object = GenericForeignKey(
        ct_field='changed_object_type',
        fk_field='changed_object_id'
    )
    related_object_type = models.ForeignKey(
        to=ContentType,
        on_delete=models.PROTECT,
        related_name='+',
        blank=True,
        null=True
    )
    related_object_id = models.PositiveIntegerField(
        blank=True,
        null=True
    )
    related_object = GenericForeignKey(
        ct_field='related_object_type',
        fk_field='related_object_id'
    )
    object_repr = models.CharField(
        max_length=200,
        editable=False
    )
    object_data = JSONField(
        editable=False
    )

    csv_headers = [
        'time', 'user', 'user_name', 'request_id', 'action', 'changed_object_type', 'changed_object_id',
        'related_object_type', 'related_object_id', 'object_repr', 'object_data',
    ]

    class Meta:
        ordering = ['-time']

    def __str__(self):
        return '{} {} {} by {}'.format(
            self.changed_object_type,
            self.object_repr,
            self.get_action_display().lower(),
            self.user_name
        )

    def save(self, *args, **kwargs):

        # Record the user's name and the object's representation as static strings
        if not self.user_name:
            self.user_name = self.user.username
        if not self.object_repr:
            self.object_repr = str(self.changed_object)

        return super().save(*args, **kwargs)

    def get_absolute_url(self):
        return reverse('extras:objectchange', args=[self.pk])

    def to_csv(self):
        return (
            self.time,
            self.user,
            self.user_name,
            self.request_id,
            self.get_action_display(),
            self.changed_object_type,
            self.changed_object_id,
            self.related_object_type,
            self.related_object_id,
            self.object_repr,
            self.object_data,
        )


#
# Tags
#

# TODO: figure out a way around this circular import for ObjectChange
from utilities.models import ChangeLoggedModel  # noqa: E402


class Tag(TagBase, ChangeLoggedModel):
    color = ColorField(
        default='9e9e9e'
    )
    comments = models.TextField(
        blank=True,
        default=''
    )

    def get_absolute_url(self):
        return reverse('extras:tag', args=[self.slug])


class TaggedItem(GenericTaggedItemBase):
    tag = models.ForeignKey(
        to=Tag,
        related_name="%(app_label)s_%(class)s_items",
        on_delete=models.CASCADE
    )

    class Meta:
        index_together = (
            ("content_type", "object_id")
        )<|MERGE_RESOLUTION|>--- conflicted
+++ resolved
@@ -13,12 +13,8 @@
 from taggit.models import TagBase, GenericTaggedItemBase
 
 from utilities.fields import ColorField
-<<<<<<< HEAD
-from utilities.utils import deepmerge, model_names_to_filter_dict
+from utilities.utils import deepmerge, model_names_to_filter_dict, render_jinja2
 from .choices import *
-=======
-from utilities.utils import deepmerge, foreground_color, model_names_to_filter_dict, render_jinja2
->>>>>>> c2dc243c
 from .constants import *
 from .querysets import ConfigContextQuerySet
 
@@ -513,14 +509,8 @@
             template = Template(self.template_code)
             output = template.render(Context(context))
 
-<<<<<<< HEAD
         elif self.template_language == ExportTemplateLanguageChoices.LANGUAGE_JINJA2:
-            template = Environment().from_string(source=self.template_code)
-            output = template.render(**context)
-=======
-        elif self.template_language == TEMPLATE_LANGUAGE_JINJA2:
             output = render_jinja2(self.template_code, context)
->>>>>>> c2dc243c
 
         else:
             return None
