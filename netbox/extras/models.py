from __future__ import unicode_literals

from collections import OrderedDict
from datetime import date

import graphviz
from django.contrib.auth.models import User
from django.contrib.contenttypes.fields import GenericForeignKey
from django.contrib.contenttypes.models import ContentType
from django.contrib.postgres.fields import JSONField
from django.urls import reverse
from django.core.validators import ValidationError
from django.db import models
from django.db.models import Q
from django.http import HttpResponse
from django.template import Template, Context
from django.utils.encoding import python_2_unicode_compatible
from django.utils.safestring import mark_safe

from dcim.constants import CONNECTION_STATUS_CONNECTED
from utilities.utils import foreground_color
from .constants import *
from .querysets import ConfigContextQuerySet


#
# Webhooks
#

@python_2_unicode_compatible
class Webhook(models.Model):
    """
    A Webhook defines a request that will be sent to a remote application when an object is created, updated, and/or
    delete in NetBox. The request will contain a representation of the object, which the remote application can act on.
    Each Webhook can be limited to firing only on certain actions or certain object types.
    """

    obj_type = models.ManyToManyField(
        to=ContentType,
        related_name='webhooks',
        verbose_name='Object types',
        limit_choices_to={'model__in': WEBHOOK_MODELS},
        help_text="The object(s) to which this Webhook applies."
    )
    name = models.CharField(
        max_length=150,
        unique=True
    )
    type_create = models.BooleanField(
        default=False,
        help_text="Call this webhook when a matching object is created."
    )
    type_update = models.BooleanField(
        default=False,
        help_text="Call this webhook when a matching object is updated."
    )
    type_delete = models.BooleanField(
        default=False,
        help_text="Call this webhook when a matching object is deleted."
    )
    payload_url = models.CharField(
        max_length=500,
        verbose_name='URL',
        help_text="A POST will be sent to this URL when the webhook is called."
    )
    http_content_type = models.PositiveSmallIntegerField(
        choices=WEBHOOK_CT_CHOICES,
        default=WEBHOOK_CT_JSON
    )
    secret = models.CharField(
        max_length=255,
        blank=True,
        help_text="When provided, the request will include a 'X-Hook-Signature' "
                  "header containing a HMAC hex digest of the payload body using "
                  "the secret as the key. The secret is not transmitted in "
                  "the request."
    )
    enabled = models.BooleanField(
        default=True
    )
    ssl_verification = models.BooleanField(
        default=True,
        help_text="Enable SSL certificate verification. Disable with caution!"
    )

    class Meta:
        unique_together = ('payload_url', 'type_create', "type_update", "type_delete",)

    def __str__(self):
        return self.name

    def clean(self):
        """
        Validate model
        """
        if not self.type_create and not self.type_delete and not self.type_update:
            raise ValidationError(
                "You must select at least one type: create, update, and/or delete."
            )


#
# Custom fields
#

class CustomFieldModel(object):

    def cf(self):
        """
        Name-based CustomFieldValue accessor for use in templates
        """
        if not hasattr(self, 'get_custom_fields'):
            return dict()
        return {field.name: value for field, value in self.get_custom_fields().items()}

    def get_custom_fields(self):
        """
        Return a dictionary of custom fields for a single object in the form {<field>: value}.
        """

        # Find all custom fields applicable to this type of object
        content_type = ContentType.objects.get_for_model(self)
        fields = CustomField.objects.filter(obj_type=content_type)

        # If the object exists, populate its custom fields with values
        if hasattr(self, 'pk'):
            values = CustomFieldValue.objects.filter(obj_type=content_type, obj_id=self.pk).select_related('field')
            values_dict = {cfv.field_id: cfv.value for cfv in values}
            return OrderedDict([(field, values_dict.get(field.pk)) for field in fields])
        else:
            return OrderedDict([(field, None) for field in fields])


@python_2_unicode_compatible
class CustomField(models.Model):
    obj_type = models.ManyToManyField(
        to=ContentType,
        related_name='custom_fields',
        verbose_name='Object(s)',
        limit_choices_to={'model__in': CUSTOMFIELD_MODELS},
        help_text='The object(s) to which this field applies.'
    )
    type = models.PositiveSmallIntegerField(
        choices=CUSTOMFIELD_TYPE_CHOICES,
        default=CF_TYPE_TEXT
    )
    name = models.CharField(
        max_length=50,
        unique=True
    )
    label = models.CharField(
        max_length=50,
        blank=True,
        help_text='Name of the field as displayed to users (if not provided, '
                  'the field\'s name will be used)'
    )
    description = models.CharField(
        max_length=100,
        blank=True
    )
    required = models.BooleanField(
        default=False,
        help_text='If true, this field is required when creating new objects '
                  'or editing an existing object.'
    )
    filter_logic = models.PositiveSmallIntegerField(
        choices=CF_FILTER_CHOICES,
        default=CF_FILTER_LOOSE,
        help_text='Loose matches any instance of a given string; exact '
                  'matches the entire field.'
    )
    default = models.CharField(
        max_length=100,
        blank=True,
<<<<<<< HEAD
        help_text='Default value for the field. Use "true" or "false" for '
                  'booleans. N/A for selection fields.'
=======
        help_text='Default value for the field. Use "true" or "false" for booleans.'
>>>>>>> b10635a9
    )
    weight = models.PositiveSmallIntegerField(
        default=100,
        help_text='Fields with higher weights appear lower in a form.'
    )

    class Meta:
        ordering = ['weight', 'name']

    def __str__(self):
        return self.label or self.name.replace('_', ' ').capitalize()

    def serialize_value(self, value):
        """
        Serialize the given value to a string suitable for storage as a CustomFieldValue
        """
        if value is None:
            return ''
        if self.type == CF_TYPE_BOOLEAN:
            return str(int(bool(value)))
        if self.type == CF_TYPE_DATE:
            # Could be date/datetime object or string
            try:
                return value.strftime('%Y-%m-%d')
            except AttributeError:
                return value
        if self.type == CF_TYPE_SELECT:
            # Could be ModelChoiceField or TypedChoiceField
            return str(value.id) if hasattr(value, 'id') else str(value)
        return value

    def deserialize_value(self, serialized_value):
        """
        Convert a string into the object it represents depending on the type of field
        """
        if serialized_value == '':
            return None
        if self.type == CF_TYPE_INTEGER:
            return int(serialized_value)
        if self.type == CF_TYPE_BOOLEAN:
            return bool(int(serialized_value))
        if self.type == CF_TYPE_DATE:
            # Read date as YYYY-MM-DD
            return date(*[int(n) for n in serialized_value.split('-')])
        if self.type == CF_TYPE_SELECT:
            return self.choices.get(pk=int(serialized_value))
        return serialized_value


@python_2_unicode_compatible
class CustomFieldValue(models.Model):
    field = models.ForeignKey(
        to='extras.CustomField',
        on_delete=models.CASCADE,
        related_name='values'
    )
    obj_type = models.ForeignKey(
        to=ContentType,
        on_delete=models.PROTECT,
        related_name='+'
    )
    obj_id = models.PositiveIntegerField()
    obj = GenericForeignKey(
        ct_field='obj_type',
        fk_field='obj_id'
    )
    serialized_value = models.CharField(
        max_length=255
    )

    class Meta:
        ordering = ['obj_type', 'obj_id']
        unique_together = ['field', 'obj_type', 'obj_id']

    def __str__(self):
        return '{} {}'.format(self.obj, self.field)

    @property
    def value(self):
        return self.field.deserialize_value(self.serialized_value)

    @value.setter
    def value(self, value):
        self.serialized_value = self.field.serialize_value(value)

    def save(self, *args, **kwargs):
        # Delete this object if it no longer has a value to store
        if self.pk and self.value is None:
            self.delete()
        else:
            super(CustomFieldValue, self).save(*args, **kwargs)


@python_2_unicode_compatible
class CustomFieldChoice(models.Model):
    field = models.ForeignKey(
        to='extras.CustomField',
        on_delete=models.CASCADE,
        related_name='choices',
        limit_choices_to={'type': CF_TYPE_SELECT}
    )
    value = models.CharField(
        max_length=100
    )
    weight = models.PositiveSmallIntegerField(
        default=100,
        help_text='Higher weights appear lower in the list'
    )

    class Meta:
        ordering = ['field', 'weight', 'value']
        unique_together = ['field', 'value']

    def __str__(self):
        return self.value

    def clean(self):
        if self.field.type != CF_TYPE_SELECT:
            raise ValidationError("Custom field choices can only be assigned to selection fields.")

    def delete(self, using=None, keep_parents=False):
        # When deleting a CustomFieldChoice, delete all CustomFieldValues which point to it
        pk = self.pk
        super(CustomFieldChoice, self).delete(using, keep_parents)
        CustomFieldValue.objects.filter(field__type=CF_TYPE_SELECT, serialized_value=str(pk)).delete()


#
# Graphs
#

@python_2_unicode_compatible
class Graph(models.Model):
    type = models.PositiveSmallIntegerField(
        choices=GRAPH_TYPE_CHOICES
    )
    weight = models.PositiveSmallIntegerField(
        default=1000
    )
    name = models.CharField(
        max_length=100,
        verbose_name='Name'
    )
    source = models.CharField(
        max_length=500,
        verbose_name='Source URL'
    )
    link = models.URLField(
        blank=True,
        verbose_name='Link URL'
    )

    class Meta:
        ordering = ['type', 'weight', 'name']

    def __str__(self):
        return self.name

    def embed_url(self, obj):
        template = Template(self.source)
        return template.render(Context({'obj': obj}))

    def embed_link(self, obj):
        if self.link is None:
            return ''
        template = Template(self.link)
        return template.render(Context({'obj': obj}))


#
# Export templates
#

@python_2_unicode_compatible
class ExportTemplate(models.Model):
    content_type = models.ForeignKey(
        to=ContentType,
        on_delete=models.CASCADE,
        limit_choices_to={'model__in': EXPORTTEMPLATE_MODELS}
    )
    name = models.CharField(
        max_length=100
    )
    description = models.CharField(
        max_length=200,
        blank=True
    )
    template_code = models.TextField()
    mime_type = models.CharField(
        max_length=15,
        blank=True
    )
    file_extension = models.CharField(
        max_length=15,
        blank=True
    )

    class Meta:
        ordering = ['content_type', 'name']
        unique_together = [
            ['content_type', 'name']
        ]

    def __str__(self):
        return '{}: {}'.format(self.content_type, self.name)

    def render_to_response(self, queryset):
        """
        Render the template to an HTTP response, delivered as a named file attachment
        """
        template = Template(self.template_code)
        mime_type = 'text/plain' if not self.mime_type else self.mime_type
        output = template.render(Context({'queryset': queryset}))

        # Replace CRLF-style line terminators
        output = output.replace('\r\n', '\n')

        # Build the response
        response = HttpResponse(output, content_type=mime_type)
        filename = 'netbox_{}{}'.format(
            queryset.model._meta.verbose_name_plural,
            '.{}'.format(self.file_extension) if self.file_extension else ''
        )
        response['Content-Disposition'] = 'attachment; filename="{}"'.format(filename)

        return response


#
# Topology maps
#

@python_2_unicode_compatible
class TopologyMap(models.Model):
    name = models.CharField(
        max_length=50,
        unique=True
    )
    slug = models.SlugField(
        unique=True
    )
    type = models.PositiveSmallIntegerField(
        choices=TOPOLOGYMAP_TYPE_CHOICES,
        default=TOPOLOGYMAP_TYPE_NETWORK
    )
    site = models.ForeignKey(
        to='dcim.Site',
        on_delete=models.CASCADE,
        related_name='topology_maps',
        blank=True,
        null=True
    )
    device_patterns = models.TextField(
        help_text='Identify devices to include in the diagram using regular '
                  'expressions, one per line. Each line will result in a new '
                  'tier of the drawing. Separate multiple regexes within a '
                  'line using semicolons. Devices will be rendered in the '
                  'order they are defined.'
    )
    description = models.CharField(
        max_length=100,
        blank=True
    )

    class Meta:
        ordering = ['name']

    def __str__(self):
        return self.name

    @property
    def device_sets(self):
        if not self.device_patterns:
            return None
        return [line.strip() for line in self.device_patterns.split('\n')]

    def render(self, img_format='png'):

        from dcim.models import Device

        # Construct the graph
        if self.type == TOPOLOGYMAP_TYPE_NETWORK:
            G = graphviz.Graph
        else:
            G = graphviz.Digraph
        self.graph = G()
        self.graph.graph_attr['ranksep'] = '1'
        seen = set()
        for i, device_set in enumerate(self.device_sets):

            subgraph = G(name='sg{}'.format(i))
            subgraph.graph_attr['rank'] = 'same'
            subgraph.graph_attr['directed'] = 'true'

            # Add a pseudonode for each device_set to enforce hierarchical layout
            subgraph.node('set{}'.format(i), label='', shape='none', width='0')
            if i:
                self.graph.edge('set{}'.format(i - 1), 'set{}'.format(i), style='invis')

            # Add each device to the graph
            devices = []
            for query in device_set.strip(';').split(';'):  # Split regexes on semicolons
                devices += Device.objects.filter(name__regex=query).select_related('device_role')
            # Remove duplicate devices
            devices = [d for d in devices if d.id not in seen]
            seen.update([d.id for d in devices])
            for d in devices:
                bg_color = '#{}'.format(d.device_role.color)
                fg_color = '#{}'.format(foreground_color(d.device_role.color))
                subgraph.node(d.name, style='filled', fillcolor=bg_color, fontcolor=fg_color, fontname='sans')

            # Add an invisible connection to each successive device in a set to enforce horizontal order
            for j in range(0, len(devices) - 1):
                subgraph.edge(devices[j].name, devices[j + 1].name, style='invis')

            self.graph.subgraph(subgraph)

        # Compile list of all devices
        device_superset = Q()
        for device_set in self.device_sets:
            for query in device_set.split(';'):  # Split regexes on semicolons
                device_superset = device_superset | Q(name__regex=query)
        devices = Device.objects.filter(*(device_superset,))

        # Draw edges depending on graph type
        if self.type == TOPOLOGYMAP_TYPE_NETWORK:
            self.add_network_connections(devices)
        elif self.type == TOPOLOGYMAP_TYPE_CONSOLE:
            self.add_console_connections(devices)
        elif self.type == TOPOLOGYMAP_TYPE_POWER:
            self.add_power_connections(devices)

        return self.graph.pipe(format=img_format)

    def add_network_connections(self, devices):

        from circuits.models import CircuitTermination
        from dcim.models import InterfaceConnection

        # Add all interface connections to the graph
        connections = InterfaceConnection.objects.filter(
            interface_a__device__in=devices, interface_b__device__in=devices
        )
        for c in connections:
            style = 'solid' if c.connection_status == CONNECTION_STATUS_CONNECTED else 'dashed'
            self.graph.edge(c.interface_a.device.name, c.interface_b.device.name, style=style)

        # Add all circuits to the graph
        for termination in CircuitTermination.objects.filter(term_side='A', interface__device__in=devices):
            peer_termination = termination.get_peer_termination()
            if (peer_termination is not None and peer_termination.interface is not None and
                    peer_termination.interface.device in devices):
                self.graph.edge(termination.interface.device.name, peer_termination.interface.device.name, color='blue')

    def add_console_connections(self, devices):

        from dcim.models import ConsolePort

        # Add all console connections to the graph
        console_ports = ConsolePort.objects.filter(device__in=devices, cs_port__device__in=devices)
        for cp in console_ports:
            style = 'solid' if cp.connection_status == CONNECTION_STATUS_CONNECTED else 'dashed'
            self.graph.edge(cp.cs_port.device.name, cp.device.name, style=style)

    def add_power_connections(self, devices):

        from dcim.models import PowerPort

        # Add all power connections to the graph
        power_ports = PowerPort.objects.filter(device__in=devices, power_outlet__device__in=devices)
        for pp in power_ports:
            style = 'solid' if pp.connection_status == CONNECTION_STATUS_CONNECTED else 'dashed'
            self.graph.edge(pp.power_outlet.device.name, pp.device.name, style=style)


#
# Image attachments
#

def image_upload(instance, filename):

    path = 'image-attachments/'

    # Rename the file to the provided name, if any. Attempt to preserve the file extension.
    extension = filename.rsplit('.')[-1].lower()
    if instance.name and extension in ['bmp', 'gif', 'jpeg', 'jpg', 'png']:
        filename = '.'.join([instance.name, extension])
    elif instance.name:
        filename = instance.name

    return '{}{}_{}_{}'.format(path, instance.content_type.name, instance.object_id, filename)


@python_2_unicode_compatible
class ImageAttachment(models.Model):
    """
    An uploaded image which is associated with an object.
    """
    content_type = models.ForeignKey(
        to=ContentType,
        on_delete=models.CASCADE
    )
    object_id = models.PositiveIntegerField()
    parent = GenericForeignKey(
        ct_field='content_type',
        fk_field='object_id'
    )
    image = models.ImageField(
        upload_to=image_upload,
        height_field='image_height',
        width_field='image_width'
    )
    image_height = models.PositiveSmallIntegerField()
    image_width = models.PositiveSmallIntegerField()
    name = models.CharField(
        max_length=50,
        blank=True
    )
    created = models.DateTimeField(
        auto_now_add=True
    )

    class Meta:
        ordering = ['name']

    def __str__(self):
        if self.name:
            return self.name
        filename = self.image.name.rsplit('/', 1)[-1]
        return filename.split('_', 2)[2]

    def delete(self, *args, **kwargs):

        _name = self.image.name

        super(ImageAttachment, self).delete(*args, **kwargs)

        # Delete file from disk
        self.image.delete(save=False)

        # Deleting the file erases its name. We restore the image's filename here in case we still need to reference it
        # before the request finishes. (For example, to display a message indicating the ImageAttachment was deleted.)
        self.image.name = _name

    @property
    def size(self):
        """
        Wrapper around `image.size` to suppress an OSError in case the file is inaccessible.
        """
        try:
            return self.image.size
        except OSError:
            return None


#
# Config contexts
#

class ConfigContext(models.Model):
    """
    A ConfigContext represents a set of arbitrary data available to any Device or VirtualMachine matching its assigned
    qualifiers (region, site, etc.). For example, the data stored in a ConfigContext assigned to site A and tenant B
    will be available to a Device in site A assigned to tenant B. Data is stored in JSON format.
    """
    name = models.CharField(
        max_length=100,
        unique=True
    )
    weight = models.PositiveSmallIntegerField(
        default=1000
    )
    description = models.CharField(
        max_length=100,
        blank=True
    )
    is_active = models.BooleanField(
        default=True,
    )
    regions = models.ManyToManyField(
        to='dcim.Region',
        related_name='+',
        blank=True
    )
    sites = models.ManyToManyField(
        to='dcim.Site',
        related_name='+',
        blank=True
    )
    roles = models.ManyToManyField(
        to='dcim.DeviceRole',
        related_name='+',
        blank=True
    )
    platforms = models.ManyToManyField(
        to='dcim.Platform',
        related_name='+',
        blank=True
    )
    tenants = models.ManyToManyField(
        to='tenancy.Tenant',
        related_name='+',
        blank=True
    )
    data = JSONField()

    objects = ConfigContextQuerySet.as_manager()

    class Meta:
        ordering = ['weight', 'name']

    def __str__(self):
        return self.name

    def get_absolute_url(self):
        return reverse('extras:configcontext', kwargs={'pk': self.pk})


class ConfigContextModel(models.Model):

    class Meta:
        abstract = True

    def get_config_context(self):
        """
        Return the rendered configuration context for a device or VM.
        """

        # Compile all config data, overwriting lower-weight values with higher-weight values where a collision occurs
        data = OrderedDict()
        for context in ConfigContext.objects.get_for_object(self):
            data.update(context.data)

        return data


#
# Report results
#

class ReportResult(models.Model):
    """
    This model stores the results from running a user-defined report.
    """
    report = models.CharField(
        max_length=255,
        unique=True
    )
    created = models.DateTimeField(
        auto_now_add=True
    )
    user = models.ForeignKey(
        to=User,
        on_delete=models.SET_NULL,
        related_name='+',
        blank=True,
        null=True
    )
    failed = models.BooleanField()
    data = JSONField()

    class Meta:
        ordering = ['report']


#
# Change logging
#

@python_2_unicode_compatible
class ObjectChange(models.Model):
    """
    Record a change to an object and the user account associated with that change. A change record may optionally
    indicate an object related to the one being changed. For example, a change to an interface may also indicate the
    parent device. This will ensure changes made to component models appear in the parent model's changelog.
    """
    time = models.DateTimeField(
        auto_now_add=True,
        editable=False
    )
    user = models.ForeignKey(
        to=User,
        on_delete=models.SET_NULL,
        related_name='changes',
        blank=True,
        null=True
    )
    user_name = models.CharField(
        max_length=150,
        editable=False
    )
    request_id = models.UUIDField(
        editable=False
    )
    action = models.PositiveSmallIntegerField(
        choices=OBJECTCHANGE_ACTION_CHOICES
    )
    changed_object_type = models.ForeignKey(
        to=ContentType,
        on_delete=models.PROTECT,
        related_name='+'
    )
    changed_object_id = models.PositiveIntegerField()
    changed_object = GenericForeignKey(
        ct_field='changed_object_type',
        fk_field='changed_object_id'
    )
    related_object_type = models.ForeignKey(
        to=ContentType,
        on_delete=models.PROTECT,
        related_name='+',
        blank=True,
        null=True
    )
    related_object_id = models.PositiveIntegerField(
        blank=True,
        null=True
    )
    related_object = GenericForeignKey(
        ct_field='related_object_type',
        fk_field='related_object_id'
    )
    object_repr = models.CharField(
        max_length=200,
        editable=False
    )
    object_data = JSONField(
        editable=False
    )

    serializer = 'extras.api.serializers.ObjectChangeSerializer'
    csv_headers = [
        'time', 'user', 'user_name', 'request_id', 'action', 'changed_object_type', 'changed_object_id',
        'related_object_type', 'related_object_id', 'object_repr', 'object_data',
    ]

    class Meta:
        ordering = ['-time']

    def __str__(self):
        return '{} {} {} by {}'.format(
            self.changed_object_type,
            self.object_repr,
            self.get_action_display().lower(),
            self.user_name
        )

    def save(self, *args, **kwargs):

        # Record the user's name and the object's representation as static strings
        self.user_name = self.user.username
        self.object_repr = str(self.changed_object)

        return super(ObjectChange, self).save(*args, **kwargs)

    def get_absolute_url(self):
        return reverse('extras:objectchange', args=[self.pk])

    def to_csv(self):
        return (
            self.time,
            self.user,
            self.user_name,
            self.request_id,
            self.get_action_display(),
            self.changed_object_type,
            self.changed_object_id,
            self.related_object_type,
            self.related_object_id,
            self.object_repr,
            self.object_data,
        )


#
# User actions
#

class UserActionManager(models.Manager):

    # Actions affecting a single object
    def log_action(self, user, obj, action, message):
        self.model.objects.create(
            content_type=ContentType.objects.get_for_model(obj),
            object_id=obj.pk,
            user=user,
            action=action,
            message=message,
        )

    def log_create(self, user, obj, message=''):
        self.log_action(user, obj, ACTION_CREATE, message)

    def log_edit(self, user, obj, message=''):
        self.log_action(user, obj, ACTION_EDIT, message)

    def log_delete(self, user, obj, message=''):
        self.log_action(user, obj, ACTION_DELETE, message)

    # Actions affecting multiple objects
    def log_bulk_action(self, user, content_type, action, message):
        self.model.objects.create(
            content_type=content_type,
            user=user,
            action=action,
            message=message,
        )

    def log_import(self, user, content_type, message=''):
        self.log_bulk_action(user, content_type, ACTION_IMPORT, message)

    def log_bulk_create(self, user, content_type, message=''):
        self.log_bulk_action(user, content_type, ACTION_BULK_CREATE, message)

    def log_bulk_edit(self, user, content_type, message=''):
        self.log_bulk_action(user, content_type, ACTION_BULK_EDIT, message)

    def log_bulk_delete(self, user, content_type, message=''):
        self.log_bulk_action(user, content_type, ACTION_BULK_DELETE, message)


@python_2_unicode_compatible
class UserAction(models.Model):
    """
    A record of an action (add, edit, or delete) performed on an object by a User.
    """
    time = models.DateTimeField(
        auto_now_add=True,
        editable=False
    )
    user = models.ForeignKey(
        to=User,
        on_delete=models.CASCADE,
        related_name='actions'
    )
    content_type = models.ForeignKey(
        to=ContentType,
        on_delete=models.CASCADE
    )
    object_id = models.PositiveIntegerField(
        blank=True,
        null=True
    )
    action = models.PositiveSmallIntegerField(
        choices=ACTION_CHOICES
    )
    message = models.TextField(
        blank=True
    )

    objects = UserActionManager()

    class Meta:
        ordering = ['-time']

    def __str__(self):
        if self.message:
            return '{} {}'.format(self.user, self.message)
        return '{} {} {}'.format(self.user, self.get_action_display(), self.content_type)

    def icon(self):
        if self.action in [ACTION_CREATE, ACTION_BULK_CREATE, ACTION_IMPORT]:
            return mark_safe('<i class="glyphicon glyphicon-plus text-success"></i>')
        elif self.action in [ACTION_EDIT, ACTION_BULK_EDIT]:
            return mark_safe('<i class="glyphicon glyphicon-pencil text-warning"></i>')
        elif self.action in [ACTION_DELETE, ACTION_BULK_DELETE]:
            return mark_safe('<i class="glyphicon glyphicon-remove text-danger"></i>')
        else:
            return ''<|MERGE_RESOLUTION|>--- conflicted
+++ resolved
@@ -172,12 +172,7 @@
     default = models.CharField(
         max_length=100,
         blank=True,
-<<<<<<< HEAD
-        help_text='Default value for the field. Use "true" or "false" for '
-                  'booleans. N/A for selection fields.'
-=======
         help_text='Default value for the field. Use "true" or "false" for booleans.'
->>>>>>> b10635a9
     )
     weight = models.PositiveSmallIntegerField(
         default=100,
