--- conflicted
+++ resolved
@@ -23,10 +23,7 @@
 from nautobot.core.models import BaseModel
 from nautobot.core.models.fields import AutoSlugField, JSONArrayField
 from nautobot.core.models.generics import OrganizationalModel, PrimaryModel
-<<<<<<< HEAD
 from nautobot.core.utils.logging import sanitize
-from nautobot.extras.choices import JobExecutionType, JobResultStatusChoices, JobSourceChoices, LogLevelChoices
-=======
 from nautobot.extras.choices import (
     ButtonClassChoices,
     JobExecutionType,
@@ -34,7 +31,6 @@
     JobSourceChoices,
     LogLevelChoices,
 )
->>>>>>> 5eb3904b
 from nautobot.extras.constants import (
     JOB_LOG_MAX_ABSOLUTE_URL_LENGTH,
     JOB_LOG_MAX_GROUPING_LENGTH,
