from datetime import datetime, timedelta
import urllib.parse
import uuid

from django.contrib.auth import get_user_model
from django.contrib.contenttypes.models import ContentType
from django.core.exceptions import ValidationError
from django.test import override_settings
from django.urls import reverse
from django.utils import timezone
from unittest import mock

from nautobot.core.choices import ColorChoices
from nautobot.core.models.fields import slugify_dashes_to_underscores
from nautobot.core.testing import ViewTestCases, TestCase, extract_page_body, extract_form_failures
from nautobot.core.testing.utils import disable_warnings, post_data
from nautobot.dcim.models import ConsolePort, Device, DeviceType, Interface, Manufacturer, Location, LocationType
from nautobot.dcim.tests import test_views
from nautobot.extras.choices import (
    CustomFieldTypeChoices,
    JobExecutionType,
    JobSourceChoices,
    ObjectChangeActionChoices,
    SecretsGroupAccessTypeChoices,
    SecretsGroupSecretTypeChoices,
)
from nautobot.extras.constants import HTTP_CONTENT_TYPE_JSON
from nautobot.extras.models import (
    ConfigContext,
    ConfigContextSchema,
    CustomField,
    CustomLink,
    DynamicGroup,
    ExportTemplate,
    GitRepository,
    GraphQLQuery,
    Job,
    JobButton,
    JobResult,
    Note,
    ObjectChange,
    Relationship,
    RelationshipAssociation,
    Role,
    ScheduledJob,
    Secret,
    SecretsGroup,
    SecretsGroupAssociation,
    Status,
    Tag,
    Webhook,
    ComputedField,
)
from nautobot.extras.tests.test_relationships import RequiredRelationshipTestMixin
from nautobot.extras.utils import get_job_content_type, TaggableClassesQuery
from nautobot.ipam.factory import VLANFactory
from nautobot.ipam.models import VLAN, VLANGroup
from nautobot.users.models import ObjectPermission


# Use the proper swappable User model
User = get_user_model()


class ComputedFieldTestCase(
    ViewTestCases.BulkDeleteObjectsViewTestCase,
    ViewTestCases.CreateObjectViewTestCase,
    ViewTestCases.DeleteObjectViewTestCase,
    ViewTestCases.EditObjectViewTestCase,
    ViewTestCases.GetObjectViewTestCase,
    ViewTestCases.GetObjectChangelogViewTestCase,
    ViewTestCases.ListObjectsViewTestCase,
):
    model = ComputedField
    slug_source = "label"
    slugify_function = staticmethod(slugify_dashes_to_underscores)

    @classmethod
    def setUpTestData(cls):
        obj_type = ContentType.objects.get_for_model(Location)

        computed_fields = (
            ComputedField(
                content_type=obj_type,
                label="Computed Field One",
                slug="computed_field_one",
                template="Location name is {{ obj.name }}",
                fallback_value="Template error",
                weight=100,
            ),
            ComputedField(
                content_type=obj_type,
                slug="computed_field_two",
                label="Computed Field Two",
                template="Location name is {{ obj.name }}",
                fallback_value="Template error",
                weight=100,
            ),
            ComputedField(
                content_type=obj_type,
                slug="computed_field_three",
                label="Computed Field Three",
                template="Location name is {{ obj.name }}",
                weight=100,
            ),
            ComputedField(
                content_type=obj_type,
                label="Computed Field Five",
                template="Location name is {{ obj.name }}",
                fallback_value="Template error",
                weight=100,
            ),
        )
        cls.location_type = LocationType.objects.get(name="Campus")
        cls.location1 = Location(name="NYC", location_type=cls.location_type)
        cls.location1.save()

        for cf in computed_fields:
            cf.save()

        cls.form_data = {
            "content_type": obj_type.pk,
            "slug": "computed_field_four",
            "label": "Computed Field Four",
            "template": "{{ obj.name }} is the best Location!",
            "fallback_value": ":skull_emoji:",
            "weight": 100,
        }

        cls.slug_test_object = "Computed Field Five"


# TODO: Change base class to PrimaryObjectViewTestCase
# Blocked by absence of standard create/edit, bulk create views
class ConfigContextTestCase(
    ViewTestCases.CreateObjectViewTestCase,
    ViewTestCases.GetObjectViewTestCase,
    ViewTestCases.GetObjectChangelogViewTestCase,
    ViewTestCases.DeleteObjectViewTestCase,
    ViewTestCases.EditObjectViewTestCase,
    ViewTestCases.ListObjectsViewTestCase,
    ViewTestCases.BulkEditObjectsViewTestCase,
    ViewTestCases.BulkDeleteObjectsViewTestCase,
):
    model = ConfigContext

    @classmethod
    def setUpTestData(cls):
        location = Location.objects.filter(location_type=LocationType.objects.get(name="Campus")).first()

        # Create three ConfigContexts
        for i in range(1, 4):
            configcontext = ConfigContext(name=f"Config Context {i}", data={"foo": i})
            configcontext.save()
            configcontext.locations.add(location)

        cls.form_data = {
            "name": "Config Context X",
            "weight": 200,
            "description": "A new config context",
            "is_active": True,
            "regions": [],
            "locations": [location.pk],
            "roles": [],
            "device_types": [],
            "platforms": [],
            "tenant_groups": [],
            "tenants": [],
            "tags": [],
            "data": '{"foo": 123}',
        }

        cls.bulk_edit_data = {
            "weight": 300,
            "is_active": False,
            "description": "New description",
        }

    def test_schema_validation_pass(self):
        """
        Given a config context schema
        And a config context that conforms to that schema
        Assert that the config context passes schema validation via full_clean()
        """
        schema = ConfigContextSchema.objects.create(
            name="Schema 1", slug="schema-1", data_schema={"type": "object", "properties": {"foo": {"type": "string"}}}
        )
        self.add_permissions("extras.add_configcontext")
        self.add_permissions("extras.view_configcontextschema")

        form_data = {
            "name": "Config Context with schema",
            "weight": 200,
            "description": "A new config context",
            "is_active": True,
            "regions": [],
            "locations": [],
            "roles": [],
            "device_types": [],
            "platforms": [],
            "tenant_groups": [],
            "tenants": [],
            "tags": [],
            "data": '{"foo": "bar"}',
            "config_context_schema": schema.pk,
        }

        # Try POST with model-level permission
        request = {
            "path": self._get_url("add"),
            "data": post_data(form_data),
        }
        self.assertHttpStatus(self.client.post(**request), 302)
        self.assertEqual(
            self._get_queryset().get(name="Config Context with schema").config_context_schema.pk, schema.pk
        )

    def test_schema_validation_fails(self):
        """
        Given a config context schema
        And a config context that *does not* conform to that schema
        Assert that the config context fails schema validation via full_clean()
        """
        schema = ConfigContextSchema.objects.create(
            name="Schema 1", slug="schema-1", data_schema={"type": "object", "properties": {"foo": {"type": "integer"}}}
        )
        self.add_permissions("extras.add_configcontext")
        self.add_permissions("extras.view_configcontextschema")

        form_data = {
            "name": "Config Context with bad schema",
            "weight": 200,
            "description": "A new config context",
            "is_active": True,
            "regions": [],
            "locations": [],
            "roles": [],
            "device_types": [],
            "platforms": [],
            "tenant_groups": [],
            "tenants": [],
            "tags": [],
            "data": '{"foo": "bar"}',
            "config_context_schema": schema.pk,
        }

        # Try POST with model-level permission
        request = {
            "path": self._get_url("add"),
            "data": post_data(form_data),
        }
        self.assertHttpStatus(self.client.post(**request), 200)
        self.assertEqual(self._get_queryset().filter(name="Config Context with schema").count(), 0)


# This OrganizationalObjectViewTestCase less BulkImportObjectsViewTestCase
# because it doesn't make sense to support CSV for schemas.
class ConfigContextSchemaTestCase(
    ViewTestCases.CreateObjectViewTestCase,
    ViewTestCases.DeleteObjectViewTestCase,
    ViewTestCases.EditObjectViewTestCase,
    ViewTestCases.GetObjectViewTestCase,
    ViewTestCases.GetObjectChangelogViewTestCase,
    ViewTestCases.ListObjectsViewTestCase,
    ViewTestCases.BulkDeleteObjectsViewTestCase,
    ViewTestCases.BulkEditObjectsViewTestCase,
):
    model = ConfigContextSchema

    @classmethod
    def setUpTestData(cls):
        # Create three ConfigContextSchema records
        ConfigContextSchema.objects.create(
            name="Schema 1", slug="schema-1", data_schema={"type": "object", "properties": {"foo": {"type": "string"}}}
        )
        ConfigContextSchema.objects.create(
            name="Schema 2", slug="schema-2", data_schema={"type": "object", "properties": {"bar": {"type": "string"}}}
        )
        ConfigContextSchema.objects.create(
            name="Schema 3", slug="schema-3", data_schema={"type": "object", "properties": {"baz": {"type": "string"}}}
        )
        ConfigContextSchema.objects.create(
            name="Schema 4", data_schema={"type": "object", "properties": {"baz": {"type": "string"}}}
        )

        cls.form_data = {
            "name": "Schema X",
            "slug": "schema-x",
            "data_schema": '{"type": "object","properties": {"baz": {"type": "string"}}}',  # Intentionally misformatted (missing space) to ensure proper formatting on output
        }

        cls.bulk_edit_data = {
            "description": "New description",
        }

        cls.slug_source = "name"
        cls.slug_test_object = "Schema 4"


class CustomLinkTestCase(
    ViewTestCases.CreateObjectViewTestCase,
    ViewTestCases.DeleteObjectViewTestCase,
    ViewTestCases.EditObjectViewTestCase,
    ViewTestCases.GetObjectViewTestCase,
    ViewTestCases.GetObjectChangelogViewTestCase,
    ViewTestCases.ListObjectsViewTestCase,
):
    model = CustomLink

    @classmethod
    def setUpTestData(cls):
        obj_type = ContentType.objects.get_for_model(Location)

        customlinks = (
            CustomLink(
                content_type=obj_type,
                name="customlink-1",
                text="customlink text 1",
                target_url="http://customlink1.com",
                weight=100,
                button_class="default",
                new_window=False,
            ),
            CustomLink(
                content_type=obj_type,
                name="customlink-2",
                text="customlink text 2",
                target_url="http://customlink2.com",
                weight=100,
                button_class="default",
                new_window=False,
            ),
            CustomLink(
                content_type=obj_type,
                name="customlink-3",
                text="customlink text 3",
                target_url="http://customlink3.com",
                weight=100,
                button_class="default",
                new_window=False,
            ),
        )

        for link in customlinks:
            link.save()

        cls.form_data = {
            "content_type": obj_type.pk,
            "name": "customlink-4",
            "text": "customlink text 4",
            "target_url": "http://customlink4.com",
            "weight": 100,
            "button_class": "default",
            "new_window": False,
        }


class CustomFieldTestCase(
    # No NotesViewTestCase or BulkImportObjectsViewTestCase, at least for now
    ViewTestCases.BulkDeleteObjectsViewTestCase,
    ViewTestCases.CreateObjectViewTestCase,
    ViewTestCases.DeleteObjectViewTestCase,
    ViewTestCases.EditObjectViewTestCase,
    ViewTestCases.GetObjectViewTestCase,
    ViewTestCases.GetObjectChangelogViewTestCase,
    ViewTestCases.ListObjectsViewTestCase,
):
    model = CustomField
    slugify_function = staticmethod(slugify_dashes_to_underscores)

    @classmethod
    def setUpTestData(cls):
        obj_type = ContentType.objects.get_for_model(Location)

        custom_fields = [
            CustomField(
                type=CustomFieldTypeChoices.TYPE_BOOLEAN,
                label="Custom Field Boolean Type",
                default="",
            ),
            CustomField(
                type=CustomFieldTypeChoices.TYPE_TEXT,
                label="Custom Field Text",
                default="",
            ),
            CustomField(
                type=CustomFieldTypeChoices.TYPE_INTEGER,
                label="Custom Field Integer",
                default="",
            ),
            CustomField(
                type=CustomFieldTypeChoices.TYPE_TEXT,
                # https://github.com/nautobot/nautobot/issues/1962
                label="Custom field? With special / unusual characters!",
                default="",
            ),
        ]

        cls.slug_test_object = "Custom Field Integer"

        for custom_field in custom_fields:
            custom_field.validated_save()
            custom_field.content_types.set([obj_type])

        cls.form_data = {
            "content_types": [obj_type.pk],
            "type": CustomFieldTypeChoices.TYPE_BOOLEAN,  # type is mandatory but cannot be changed once set.
            "key": "custom_field_boolean_type",  # key is mandatory but cannot be changed once set.
            "label": "Custom Field Boolean",
            "default": None,
            "filter_logic": "loose",
            "weight": 100,
            # These are the "management_form" fields required by the dynamic CustomFieldChoice formsets.
            "custom_field_choices-TOTAL_FORMS": "0",  # Set to 0 so validation succeeds until we need it
            "custom_field_choices-INITIAL_FORMS": "1",
            "custom_field_choices-MIN_NUM_FORMS": "0",
            "custom_field_choices-MAX_NUM_FORMS": "1000",
        }

    def test_create_object_without_permission(self):
        # Can't have two CustomFields with the same "slug"
        self.form_data = self.form_data.copy()
        self.form_data["key"] = "custom_field_boolean_2"
        super().test_create_object_without_permission()

    def test_create_object_with_permission(self):
        # Can't have two CustomFields with the same "slug"
        self.form_data = self.form_data.copy()
        self.form_data["key"] = "custom_field_boolean_2"
        super().test_create_object_with_permission()

    def test_create_object_with_constrained_permission(self):
        # Can't have two CustomFields with the same "slug"
        self.form_data = self.form_data.copy()
        self.form_data["key"] = "custom_field_boolean_2"
        super().test_create_object_with_constrained_permission()


class CustomLinkTest(TestCase):
    user_permissions = ["dcim.view_location"]

    def test_view_object_with_custom_link(self):
        customlink = CustomLink(
            content_type=ContentType.objects.get_for_model(Location),
            name="Test",
            text="FOO {{ obj.name }} BAR",
            target_url="http://example.com/?location={{ obj.slug }}",
            new_window=False,
        )
        customlink.save()
        location_type = LocationType.objects.get(name="Campus")
        location = Location(name="Test Location", slug="test-location", location_type=location_type)
        location.save()

        response = self.client.get(location.get_absolute_url(), follow=True)
        self.assertEqual(response.status_code, 200)
        content = extract_page_body(response.content.decode(response.charset))
        self.assertIn(f"FOO {location.name} BAR", content, content)


class DynamicGroupTestCase(
    ViewTestCases.CreateObjectViewTestCase,
    ViewTestCases.DeleteObjectViewTestCase,
    ViewTestCases.EditObjectViewTestCase,
    ViewTestCases.GetObjectViewTestCase,
    ViewTestCases.GetObjectChangelogViewTestCase,
    ViewTestCases.ListObjectsViewTestCase,
    ViewTestCases.BulkDeleteObjectsViewTestCase,
    # NOTE: This isn't using `ViewTestCases.PrimaryObjectViewTestCase` because bulk-import/edit
    # views for DynamicGroup do not make sense at this time, primarily because `content_type` is
    # immutable after create.
):
    model = DynamicGroup

    @classmethod
    def setUpTestData(cls):
        content_type = ContentType.objects.get_for_model(Device)

        # DynamicGroup objects to test.
        DynamicGroup.objects.create(name="DG 1", content_type=content_type)
        DynamicGroup.objects.create(name="DG 2", content_type=content_type)
        DynamicGroup.objects.create(name="DG 3", content_type=content_type)

        cls.form_data = {
            "name": "new_dynamic_group",
            "description": "I am a new dynamic group object.",
            "content_type": content_type.pk,
            # Management form fields required for the dynamic formset
            "dynamic_group_memberships-TOTAL_FORMS": "0",
            "dynamic_group_memberships-INITIAL_FORMS": "1",
            "dynamic_group_memberships-MIN_NUM_FORMS": "0",
            "dynamic_group_memberships-MAX_NUM_FORMS": "1000",
        }

    @override_settings(EXEMPT_VIEW_PERMISSIONS=["*"])
    def test_edit_saved_filter(self):
        """Test that editing a filter works using the edit view."""
        self.add_permissions("extras.add_dynamicgroup", "extras.change_dynamicgroup")

        # Create the object first.
        data = self.form_data.copy()
        request = {
            "path": self._get_url("add"),
            "data": post_data(data),
        }
        self.assertHttpStatus(self.client.post(**request), 302)

        # Now update it.
        instance = self._get_queryset().get(name=data["name"])
        data["filter-serial"] = ["abc123"]
        request = {
            "path": self._get_url("edit", instance),
            "data": post_data(data),
        }
        self.assertHttpStatus(self.client.post(**request), 302)

        instance.refresh_from_db()
        self.assertEqual(instance.filter, {"serial": data["filter-serial"]})

    @override_settings(EXEMPT_VIEW_PERMISSIONS=["*"])
    def test_filter_by_content_type(self):
        """
        Test that filtering by `content_type` in the UI succeeds.

        This is a regression test for https://github.com/nautobot/nautobot/issues/3612
        """
        path = self._get_url("list")
        response = self.client.get(path + "?content_type=dcim.device")
        self.assertHttpStatus(response, 200)


class ExportTemplateTestCase(
    ViewTestCases.CreateObjectViewTestCase,
    ViewTestCases.DeleteObjectViewTestCase,
    ViewTestCases.EditObjectViewTestCase,
    ViewTestCases.GetObjectViewTestCase,
    ViewTestCases.GetObjectChangelogViewTestCase,
    ViewTestCases.ListObjectsViewTestCase,
):
    model = ExportTemplate

    @classmethod
    def setUpTestData(cls):
        obj_type = ContentType.objects.get_for_model(Location)

        templates = (
            ExportTemplate(
                name="template-1",
                template_code="template-1 test1",
                content_type=obj_type,
            ),
            ExportTemplate(
                name="template-2",
                template_code="template-2 test2",
                content_type=obj_type,
            ),
            ExportTemplate(
                name="template-3",
                template_code="template-3 test3",
                content_type=obj_type,
            ),
        )

        for template in templates:
            template.save()

        cls.form_data = {
            "name": "template-4",
            "content_type": obj_type.pk,
            "template_code": "template-4 test4",
        }


class GitRepositoryTestCase(
    ViewTestCases.BulkDeleteObjectsViewTestCase,
    ViewTestCases.BulkImportObjectsViewTestCase,
    ViewTestCases.CreateObjectViewTestCase,
    ViewTestCases.DeleteObjectViewTestCase,
    ViewTestCases.EditObjectViewTestCase,
    ViewTestCases.GetObjectViewTestCase,
    ViewTestCases.GetObjectChangelogViewTestCase,
    ViewTestCases.ListObjectsViewTestCase,
):
    model = GitRepository

    @classmethod
    def setUpTestData(cls):
        secrets_groups = (
            SecretsGroup.objects.create(name="Secrets Group 1"),
            SecretsGroup.objects.create(name="Secrets Group 2"),
        )

        # Create four GitRepository records
        repos = (
            GitRepository(name="Repo 1", slug="repo-1", remote_url="https://example.com/repo1.git"),
            GitRepository(name="Repo 2", slug="repo-2", remote_url="https://example.com/repo2.git"),
            GitRepository(name="Repo 3", slug="repo-3", remote_url="https://example.com/repo3.git"),
            GitRepository(name="Repo 4", remote_url="https://example.com/repo4.git", secrets_group=secrets_groups[0]),
        )
        for repo in repos:
            repo.save(trigger_resync=False)

        cls.form_data = {
            "name": "A new Git repository",
            "slug": "a-new-git-repository",
            "remote_url": "http://example.com/a_new_git_repository.git",
            "branch": "develop",
            "_token": "1234567890abcdef1234567890abcdef",
            "secrets_group": secrets_groups[1].pk,
            "provided_contents": [
                "extras.configcontext",
                "extras.job",
                "extras.exporttemplate",
            ],
        }

        cls.csv_data = (
            "name,slug,remote_url,branch,secrets_group,provided_contents",
            "Git Repository 5,git-repo-5,https://example.com,main,,extras.configcontext",
            "Git Repository 6,git-repo-6,https://example.com,develop,Secrets Group 2,",
            'Git Repository 7,git-repo-7,https://example.com,next,Secrets Group 2,"extras.job,extras.configcontext"',
        )

        cls.slug_source = "name"
        cls.slug_test_object = "Repo 4"


class NoteTestCase(
    ViewTestCases.CreateObjectViewTestCase,
    ViewTestCases.DeleteObjectViewTestCase,
    ViewTestCases.EditObjectViewTestCase,
    ViewTestCases.GetObjectChangelogViewTestCase,
):
    model = Note

    @classmethod
    def setUpTestData(cls):
        content_type = ContentType.objects.get_for_model(Location)
        cls.location = Location.objects.filter(location_type=LocationType.objects.get(name="Campus")).first()
        user = User.objects.first()

        # Notes Objects to test
        Note.objects.create(
            note="Location has been placed on maintenance.",
            user=user,
            assigned_object_type=content_type,
            assigned_object_id=cls.location.pk,
        )
        Note.objects.create(
            note="Location maintenance has ended.",
            user=user,
            assigned_object_type=content_type,
            assigned_object_id=cls.location.pk,
        )
        Note.objects.create(
            note="Location is under duress.",
            user=user,
            assigned_object_type=content_type,
            assigned_object_id=cls.location.pk,
        )

        cls.form_data = {
            "note": "This is Location note.",
            "assigned_object_type": content_type.pk,
            "assigned_object_id": cls.location.pk,
        }
        cls.expected_object_note = '<textarea name="object_note" cols="40" rows="10" class="form-control" placeholder="Note" id="id_object_note"></textarea>'

    def test_note_on_bulk_update_perms(self):
        self.add_permissions("dcim.add_location", "extras.add_note")
        response = self.client.get(reverse("dcim:location_add"))
        self.assertContains(response, self.expected_object_note, html=True)

    def test_note_on_bulk_update_no_perms(self):
        self.add_permissions("dcim.add_location")
        response = self.client.get(reverse("dcim:location_add"))
        self.assertNotContains(response, self.expected_object_note, html=True)

    def test_note_on_create_edit_perms(self):
        self.add_permissions("dcim.change_location", "extras.add_note")
        response = self.client.post(reverse("dcim:location_bulk_edit"), data={"pk": self.location.pk})
        self.assertContains(response, self.expected_object_note, html=True)

    def test_note_on_create_edit_no_perms(self):
        self.add_permissions("dcim.change_location")
        response = self.client.post(reverse("dcim:location_bulk_edit"), data={"pk": self.location.pk})
        self.assertNotContains(response, self.expected_object_note, html=True)


# Not a full-fledged PrimaryObjectViewTestCase as there's no BulkEditView for Secrets
class SecretTestCase(
    ViewTestCases.GetObjectViewTestCase,
    ViewTestCases.GetObjectChangelogViewTestCase,
    ViewTestCases.CreateObjectViewTestCase,
    ViewTestCases.EditObjectViewTestCase,
    ViewTestCases.DeleteObjectViewTestCase,
    ViewTestCases.ListObjectsViewTestCase,
    ViewTestCases.BulkImportObjectsViewTestCase,
    ViewTestCases.BulkDeleteObjectsViewTestCase,
):
    model = Secret

    @classmethod
    def setUpTestData(cls):
        secrets = (
            Secret(
                name="View Test 1",
                provider="environment-variable",
                parameters={"variable": "VIEW_TEST_1"},
                tags=[t.pk for t in Tag.objects.get_for_model(Secret)],
            ),
            Secret(
                name="View Test 2",
                provider="environment-variable",
                parameters={"variable": "VIEW_TEST_2"},
            ),
            Secret(
                name="View Test 3",
                provider="environment-variable",
                parameters={"variable": "VIEW_TEST_3"},
            ),
        )

        for secret in secrets:
            secret.validated_save()

        cls.form_data = {
            "name": "View Test 4",
            "provider": "environment-variable",
            "parameters": '{"variable": "VIEW_TEST_4"}',
        }

        cls.csv_data = (
            "name,provider,parameters",
            'View Test 5,environment-variable,{"variable": "VIEW_TEST_5"}',
            'View Test 6,environment-variable,{"variable": "VIEW_TEST_6"}',
            'View Test 7,environment-variable,{"variable": "VIEW_TEST_7"}',
        )


# Not a full-fledged OrganizationalObjectViewTestCase as there's no BulkImportView for SecretsGroups
class SecretsGroupTestCase(
    ViewTestCases.GetObjectViewTestCase,
    ViewTestCases.GetObjectChangelogViewTestCase,
    ViewTestCases.CreateObjectViewTestCase,
    ViewTestCases.EditObjectViewTestCase,
    ViewTestCases.DeleteObjectViewTestCase,
    ViewTestCases.ListObjectsViewTestCase,
    ViewTestCases.BulkDeleteObjectsViewTestCase,
):
    model = SecretsGroup

    @classmethod
    def setUpTestData(cls):
        secrets_groups = (
            SecretsGroup.objects.create(name="Group 1", description="First Group"),
            SecretsGroup.objects.create(name="Group 2"),
            SecretsGroup.objects.create(name="Group 3"),
        )

        secrets = (
            Secret.objects.create(name="secret 1", provider="text-file", parameters={"path": "/tmp"}),
            Secret.objects.create(name="secret 2", provider="text-file", parameters={"path": "/tmp"}),
            Secret.objects.create(name="secret 3", provider="text-file", parameters={"path": "/tmp"}),
        )

        SecretsGroupAssociation.objects.create(
            secrets_group=secrets_groups[0],
            secret=secrets[0],
            access_type=SecretsGroupAccessTypeChoices.TYPE_GENERIC,
            secret_type=SecretsGroupSecretTypeChoices.TYPE_USERNAME,
        )
        SecretsGroupAssociation.objects.create(
            secrets_group=secrets_groups[0],
            secret=secrets[1],
            access_type=SecretsGroupAccessTypeChoices.TYPE_GENERIC,
            secret_type=SecretsGroupSecretTypeChoices.TYPE_PASSWORD,
        )
        SecretsGroupAssociation.objects.create(
            secrets_group=secrets_groups[1],
            secret=secrets[1],
            access_type=SecretsGroupAccessTypeChoices.TYPE_GENERIC,
            secret_type=SecretsGroupSecretTypeChoices.TYPE_PASSWORD,
        )

        cls.form_data = {
            "name": "Group 4",
            "description": "Some description",
            # Management form fields required for the dynamic Secret formset
            "secrets_group_associations-TOTAL_FORMS": "0",
            "secrets_group_associations-INITIAL_FORMS": "1",
            "secrets_group_associations-MIN_NUM_FORMS": "0",
            "secrets_group_associations-MAX_NUM_FORMS": "1000",
        }


class GraphQLQueriesTestCase(
    ViewTestCases.CreateObjectViewTestCase,
    ViewTestCases.DeleteObjectViewTestCase,
    ViewTestCases.EditObjectViewTestCase,
    ViewTestCases.GetObjectViewTestCase,
    ViewTestCases.GetObjectChangelogViewTestCase,
    ViewTestCases.ListObjectsViewTestCase,
):
    model = GraphQLQuery

    @classmethod
    def setUpTestData(cls):
        graphqlqueries = (
            GraphQLQuery(
                name="graphql-query-1",
                query="{ query: locations {name} }",
            ),
            GraphQLQuery(
                name="graphql-query-2",
                query='{ devices(role: "edge") { id, name, device_role { name slug } } }',
            ),
            GraphQLQuery(
                name="graphql-query-3",
                query="""
query ($device: String!) {
  devices(name: $device) {
    config_context
    name
    position
    serial
    primary_ip4 {
      id
      primary_ip4_for {
        id
        name
      }
    }
    tenant {
      name
    }
    tags {
      name
      slug
    }
    device_role {
      name
    }
    platform {
      name
      slug
      manufacturer {
        name
      }
      napalm_driver
    }
    location {
      name
      slug
      vlans {
        id
        name
        vid
      }
      vlan_groups {
        id
      }
    }
    interfaces {
      description
      mac_address
      enabled
      name
      ip_addresses {
        address
        tags {
          id
        }
      }
      connected_circuit_termination {
        circuit {
          cid
          commit_rate
          provider {
            name
          }
        }
      }
      tagged_vlans {
        id
      }
      untagged_vlan {
        id
      }
      cable {
        termination_a_type
        status {
          name
        }
        color
      }
      tagged_vlans {
        location {
          name
        }
        id
      }
      tags {
        id
      }
    }
  }
}""",
            ),
            GraphQLQuery(
                name="Graphql Query 5",
                query='{ devices(role: "edge") { id, name, device_role { name slug } } }',
            ),
        )

        for query in graphqlqueries:
            query.full_clean()
            query.save()

        cls.form_data = {
            "name": "graphql-query-4",
            "query": "{query: locations {name}}",
        }

        cls.slug_source = "name"
        cls.slug_test_object = "Graphql Query 5"


#
# Jobs, Scheduling, and Approvals
#


class ScheduledJobTestCase(
    ViewTestCases.GetObjectViewTestCase,
    ViewTestCases.ListObjectsViewTestCase,
    ViewTestCases.DeleteObjectViewTestCase,
    ViewTestCases.BulkDeleteObjectsViewTestCase,
):
    model = ScheduledJob

    @classmethod
    def setUpTestData(cls):
        user = User.objects.create(username="user1", is_active=True)
        ScheduledJob.objects.create(
            name="test1",
            task="nautobot.extras.jobs.scheduled_job_handler",
            job_class="local/test_pass/TestPass",
            interval=JobExecutionType.TYPE_IMMEDIATELY,
            user=user,
            start_time=datetime.now(),
        )
        ScheduledJob.objects.create(
            name="test2",
            task="nautobot.extras.jobs.scheduled_job_handler",
            job_class="local/test_pass/TestPass",
            interval=JobExecutionType.TYPE_IMMEDIATELY,
            user=user,
            start_time=datetime.now(),
        )
        ScheduledJob.objects.create(
            name="test3",
            task="nautobot.extras.jobs.scheduled_job_handler",
            job_class="local/test_pass/TestPass",
            interval=JobExecutionType.TYPE_IMMEDIATELY,
            user=user,
            start_time=datetime.now(),
        )

    def test_only_enabled_is_listed(self):
        self.add_permissions("extras.view_scheduledjob")

        # this should not appear, since it’s not enabled
        ScheduledJob.objects.create(
            enabled=False,
            name="test4",
            task="nautobot.extras.jobs.scheduled_job_handler",
            job_class="local/test_pass/TestPass",
            interval=JobExecutionType.TYPE_IMMEDIATELY,
            user=self.user,
            start_time=datetime.now(),
        )

        response = self.client.get(self._get_url("list"))
        self.assertHttpStatus(response, 200)
        self.assertNotIn("test4", extract_page_body(response.content.decode(response.charset)))

    def test_non_valid_crontab_syntax(self):
        self.add_permissions("extras.view_scheduledjob")

        def scheduled_job_factory(name, crontab):
            ScheduledJob.objects.create(
                enabled=True,
                name=name,
                task="nautobot.extras.jobs.scheduled_job_handler",
                job_class="local/test_pass/TestPass",
                interval=JobExecutionType.TYPE_CUSTOM,
                user=self.user,
                start_time=timezone.now(),
                crontab=crontab,
            )

        with self.assertRaises(ValidationError):
            scheduled_job_factory("test5", None)

        with self.assertRaises(ValidationError):
            scheduled_job_factory("test6", "")

        with self.assertRaises(ValidationError):
            scheduled_job_factory("test7", "not_enough_values_to_unpack")

        with self.assertRaises(ValidationError):
            scheduled_job_factory("test8", "one too many values to unpack")

        with self.assertRaises(ValidationError):
            scheduled_job_factory("test9", "-1 * * * *")

        with self.assertRaises(ValidationError):
            scheduled_job_factory("test10", "invalid literal * * *")

    def test_valid_crontab_syntax(self):
        self.add_permissions("extras.view_scheduledjob")

        ScheduledJob.objects.create(
            enabled=True,
            name="test11",
            task="nautobot.extras.jobs.scheduled_job_handler",
            job_class="local/test_pass/TestPass",
            interval=JobExecutionType.TYPE_CUSTOM,
            user=self.user,
            start_time=datetime.now(),
            crontab="*/15 9,17 3 * 1-5",
        )

        response = self.client.get(self._get_url("list"))
        self.assertHttpStatus(response, 200)
        self.assertIn("test11", extract_page_body(response.content.decode(response.charset)))


class ApprovalQueueTestCase(
    # It would be nice to use ViewTestCases.GetObjectViewTestCase as well,
    # but we can't directly use it as it uses instance.get_absolute_url() rather than self._get_url("view", instance)
    ViewTestCases.ListObjectsViewTestCase,
):
    model = ScheduledJob
    # Many interactions with a ScheduledJob also require permissions to view the associated Job
    user_permissions = ("extras.view_job",)

    def _get_url(self, action, instance=None):
        if action == "list":
            return reverse("extras:scheduledjob_approval_queue_list")
        if action == "view" and instance is not None:
            return reverse("extras:scheduledjob_approval_request_view", kwargs={"pk": instance.pk})
        raise ValueError("This override is only valid for list and view test cases")

    def setUp(self):
        super().setUp()
        self.job_model = Job.objects.get_for_class_path("local/test_pass/TestPass")
        self.job_model_2 = Job.objects.get_for_class_path("local/test_fail/TestFail")
        self.job_model_3 = Job.objects.get_for_class_path("local/test_read_only_pass/TestReadOnlyPass")

        ScheduledJob.objects.create(
            name="test1",
            task="nautobot.extras.jobs.scheduled_job_handler",
            job_model=self.job_model,
            job_class=self.job_model.class_path,
            interval=JobExecutionType.TYPE_IMMEDIATELY,
            user=self.user,
            approval_required=True,
            start_time=datetime.now(),
        )
        ScheduledJob.objects.create(
            name="test2",
            task="nautobot.extras.jobs.scheduled_job_handler",
            job_model=self.job_model_2,
            job_class=self.job_model_2.class_path,
            interval=JobExecutionType.TYPE_IMMEDIATELY,
            user=self.user,
            approval_required=True,
            start_time=datetime.now(),
        )
        ScheduledJob.objects.create(
            name="test3",
            task="nautobot.extras.jobs.scheduled_job_handler",
            job_model=self.job_model_3,
            job_class=self.job_model_3.class_path,
            interval=JobExecutionType.TYPE_IMMEDIATELY,
            user=self.user,
            approval_required=True,
            start_time=datetime.now(),
        )

    def test_only_approvable_is_listed(self):
        self.add_permissions("extras.view_scheduledjob")

        ScheduledJob.objects.create(
            name="test4",
            task="nautobot.extras.jobs.scheduled_job_handler",
            job_model=self.job_model,
            job_class=self.job_model.class_path,
            interval=JobExecutionType.TYPE_IMMEDIATELY,
            user=self.user,
            approval_required=False,
            start_time=datetime.now(),
        )

        response = self.client.get(self._get_url("list"))
        self.assertHttpStatus(response, 200)
        self.assertNotIn("test4", extract_page_body(response.content.decode(response.charset)))

    #
    # Reimplementations of ViewTestCases.GetObjectViewTestCase test functions.
    # Needed because those use instance.get_absolute_url() instead of self._get_url("view", instance)...
    #

    @override_settings(EXEMPT_VIEW_PERMISSIONS=["*"])
    def test_get_object_anonymous(self):
        self.client.logout()
        response = self.client.get(self._get_url("view", self._get_queryset().first()))
        self.assertHttpStatus(response, 200)

    @override_settings(EXEMPT_VIEW_PERMISSIONS=[])
    def test_get_object_without_permission(self):
        instance = self._get_queryset().first()

        with disable_warnings("django.request"):
            self.assertHttpStatus(self.client.get(self._get_url("view", instance)), 403)

    @override_settings(EXEMPT_VIEW_PERMISSIONS=[])
    def test_get_object_with_permission(self):
        instance = self._get_queryset().first()

        # Add model-level permission
        obj_perm = ObjectPermission(name="Test permission", actions=["view"])
        obj_perm.save()
        obj_perm.users.add(self.user)
        obj_perm.object_types.add(ContentType.objects.get_for_model(self.model))

        # Try GET with model-level permission
        response = self.client.get(self._get_url("view", instance))
        self.assertHttpStatus(response, 200)

        response_body = extract_page_body(response.content.decode(response.charset))

        # The object's display name or string representation should appear in the response
        self.assertIn(getattr(instance, "display", str(instance)), response_body, msg=response_body)

        # skip GetObjectViewTestCase checks for Relationships and Custom Fields since this isn't actually a detail view

    @override_settings(EXEMPT_VIEW_PERMISSIONS=[])
    def test_get_object_with_constrained_permission(self):
        instance1, instance2 = self._get_queryset().all()[:2]

        # Add object-level permission
        obj_perm = ObjectPermission(
            name="Test permission",
            constraints={"pk": instance1.pk},
            # To get a different rendering flow than the "test_get_object_with_permission" test above,
            # enable additional permissions for this object so that interaction buttons are rendered.
            actions=["view", "add", "change", "delete"],
        )
        obj_perm.save()
        obj_perm.users.add(self.user)
        obj_perm.object_types.add(ContentType.objects.get_for_model(self.model))

        # Try GET to permitted object
        self.assertHttpStatus(self.client.get(self._get_url("view", instance1)), 200)

        # Try GET to non-permitted object
        self.assertHttpStatus(self.client.get(self._get_url("view", instance2)), 404)

    #
    # Additional test cases specific to the job approval view
    #

    @override_settings(EXEMPT_VIEW_PERMISSIONS=["*"])
    def test_post_anonymous(self):
        """Anonymous users may not take any action with regard to job approval requests."""
        self.client.logout()
        response = self.client.post(self._get_url("view", self._get_queryset().first()))
        self.assertHttpStatus(response, 200)
        response_body = extract_page_body(response.content.decode(response.charset))
        self.assertIn("You do not have permission to run jobs", response_body)
        # No job was submitted
        self.assertFalse(JobResult.objects.filter(name=self.job_model.name).exists())

    @override_settings(EXEMPT_VIEW_PERMISSIONS=[])
    def test_post_dry_run_not_runnable(self):
        """A non-enabled job cannot be dry-run."""
        self.add_permissions("extras.view_scheduledjob")
        instance = self._get_queryset().first()
        data = {"_dry_run": True}

        response = self.client.post(self._get_url("view", instance), data)
        self.assertHttpStatus(response, 200)
        response_body = extract_page_body(response.content.decode(response.charset))
        self.assertIn("This job cannot be run at this time", response_body)
        # No job was submitted
        self.assertFalse(JobResult.objects.filter(name=instance.job_model.name).exists())

    @override_settings(EXEMPT_VIEW_PERMISSIONS=[])
    def test_post_dry_run_needs_job_run_permission(self):
        """A user without run_job permission cannot dry-run a job."""
        self.add_permissions("extras.view_scheduledjob")
        instance = self._get_queryset().first()
        instance.job_model.enabled = True
        instance.job_model.save()
        data = {"_dry_run": True}

        response = self.client.post(self._get_url("view", instance), data)
        self.assertHttpStatus(response, 200)
        response_body = extract_page_body(response.content.decode(response.charset))
        self.assertIn("You do not have permission to run this job", response_body)
        # No job was submitted
        self.assertFalse(JobResult.objects.filter(name=instance.job_model.name).exists())

    @override_settings(EXEMPT_VIEW_PERMISSIONS=[])
    def test_post_dry_run_needs_specific_job_run_permission(self):
        """A user without run_job permission FOR THAT SPECIFIC JOB cannot dry-run a job."""
        self.add_permissions("extras.view_scheduledjob")
        instance1, instance2 = self._get_queryset().all()[:2]
        data = {"_dry_run": True}
        obj_perm = ObjectPermission(name="Test permission", constraints={"pk": instance1.job_model.pk}, actions=["run"])
        obj_perm.save()
        obj_perm.users.add(self.user)
        obj_perm.object_types.add(ContentType.objects.get_for_model(Job))
        instance1.job_model.enabled = True
        instance1.job_model.save()
        instance2.job_model.enabled = True
        instance2.job_model.save()

        response = self.client.post(self._get_url("view", instance2), data)
        self.assertHttpStatus(response, 200)
        response_body = extract_page_body(response.content.decode(response.charset))
        self.assertIn("You do not have permission to run this job", response_body)
        # No job was submitted
        job_names = [instance1.job_model.name, instance2.job_model.name]
        self.assertFalse(JobResult.objects.filter(name__in=job_names).exists())

    @override_settings(EXEMPT_VIEW_PERMISSIONS=["*"])
    @mock.patch("nautobot.extras.views.get_worker_count", return_value=1)
    def test_post_dry_run_success(self, _):
        """Successfully request a dry run based on object-based run_job permissions."""
        self.add_permissions("extras.view_scheduledjob")
        instance = self._get_queryset().first()
        instance.job_model.enabled = True
        instance.job_model.save()
        obj_perm = ObjectPermission(name="Test permission", constraints={"pk": instance.job_model.pk}, actions=["run"])
        obj_perm.save()
        obj_perm.users.add(self.user)
        obj_perm.object_types.add(ContentType.objects.get_for_model(Job))
        data = {"_dry_run": True}

        response = self.client.post(self._get_url("view", instance), data)
        # Job was submitted
        self.assertTrue(
            JobResult.objects.filter(name=instance.job_model.class_path).exists(),
            msg=extract_page_body(response.content.decode(response.charset)),
        )
        job_result = JobResult.objects.get(name=instance.job_model.class_path)
        self.assertEqual(job_result.job_model, instance.job_model)
        self.assertEqual(job_result.user, self.user)
        self.assertRedirects(response, reverse("extras:jobresult", kwargs={"pk": job_result.pk}))

    @override_settings(EXEMPT_VIEW_PERMISSIONS=["*"])
    def test_post_deny_different_user_lacking_permissions(self):
        """A user needs both delete_scheduledjob and approve_job permissions to deny a job request."""
        user1 = User.objects.create_user(username="testuser1")
        user2 = User.objects.create_user(username="testuser2")

        # Give both users view_scheduledjob permission
        obj_perm = ObjectPermission(name="View", actions=["view"])
        obj_perm.save()
        obj_perm.users.add(user1, user2)
        obj_perm.object_types.add(ContentType.objects.get_for_model(ScheduledJob))

        # Give user1 delete_scheduledjob permission but not approve_job permission
        obj_perm = ObjectPermission(name="Delete", actions=["delete"])
        obj_perm.save()
        obj_perm.users.add(user1)
        obj_perm.object_types.add(ContentType.objects.get_for_model(ScheduledJob))

        # Give user2 approve_job permission but not delete_scheduledjob permission
        obj_perm = ObjectPermission(name="Approve", actions=["approve"])
        obj_perm.save()
        obj_perm.users.add(user2)
        obj_perm.object_types.add(ContentType.objects.get_for_model(Job))

        instance = self._get_queryset().first()
        data = {"_deny": True}

        for user in (user1, user2):
            self.client.force_login(user)
            response = self.client.post(self._get_url("view", instance), data)
            self.assertHttpStatus(response, 200, msg=str(user))
            response_body = extract_page_body(response.content.decode(response.charset))
            self.assertIn("You do not have permission", response_body, msg=str(user))
            # Request was not deleted
            self.assertEqual(1, len(ScheduledJob.objects.filter(pk=instance.pk)), msg=str(user))

    @override_settings(EXEMPT_VIEW_PERMISSIONS=["*"])
    def test_post_deny_different_user_permitted(self):
        """A user with appropriate permissions can deny a job request."""
        user = User.objects.create_user(username="testuser1")
        instance = self._get_queryset().first()

        # Give user view_scheduledjob and delete_scheduledjob permissions
        obj_perm = ObjectPermission(name="View", actions=["view", "delete"], constraints={"pk": instance.pk})
        obj_perm.save()
        obj_perm.users.add(user)
        obj_perm.object_types.add(ContentType.objects.get_for_model(ScheduledJob))

        # Give user approve_job permission
        obj_perm = ObjectPermission(name="Approve", actions=["approve"], constraints={"pk": instance.job_model.pk})
        obj_perm.save()
        obj_perm.users.add(user)
        obj_perm.object_types.add(ContentType.objects.get_for_model(Job))

        data = {"_deny": True}

        self.client.force_login(user)
        response = self.client.post(self._get_url("view", instance), data)
        self.assertRedirects(response, reverse("extras:scheduledjob_approval_queue_list"))
        # Request was deleted
        self.assertEqual(0, len(ScheduledJob.objects.filter(pk=instance.pk)))

        # Check object-based permissions are enforced for a different instance
        instance = self._get_queryset().first()
        response = self.client.post(self._get_url("view", instance), data)
        self.assertHttpStatus(response, 200, msg=str(user))
        response_body = extract_page_body(response.content.decode(response.charset))
        self.assertIn("You do not have permission", response_body, msg=str(user))
        # Request was not deleted
        self.assertEqual(1, len(ScheduledJob.objects.filter(pk=instance.pk)), msg=str(user))

    @override_settings(EXEMPT_VIEW_PERMISSIONS=["*"])
    def test_post_approve_cannot_self_approve(self):
        self.add_permissions("extras.change_scheduledjob")
        self.add_permissions("extras.approve_job")
        instance = self._get_queryset().first()
        data = {"_approve": True}

        response = self.client.post(self._get_url("view", instance), data)
        self.assertHttpStatus(response, 200)
        response_body = extract_page_body(response.content.decode(response.charset))
        self.assertIn("You cannot approve your own job request", response_body)
        # Job was not approved
        instance.refresh_from_db()
        self.assertIsNone(instance.approved_by_user)

    @override_settings(EXEMPT_VIEW_PERMISSIONS=["*"])
    def test_post_approve_different_user_lacking_permissions(self):
        """A user needs both change_scheduledjob and approve_job permissions to approve a job request."""
        user1 = User.objects.create_user(username="testuser1")
        user2 = User.objects.create_user(username="testuser2")

        # Give both users view_scheduledjob permission
        obj_perm = ObjectPermission(name="View", actions=["view"])
        obj_perm.save()
        obj_perm.users.add(user1, user2)
        obj_perm.object_types.add(ContentType.objects.get_for_model(ScheduledJob))

        # Give user1 change_scheduledjob permission but not approve_job permission
        obj_perm = ObjectPermission(name="Change", actions=["change"])
        obj_perm.save()
        obj_perm.users.add(user1)
        obj_perm.object_types.add(ContentType.objects.get_for_model(ScheduledJob))

        # Give user2 approve_job permission but not change_scheduledjob permission
        obj_perm = ObjectPermission(name="Approve", actions=["approve"])
        obj_perm.save()
        obj_perm.users.add(user2)
        obj_perm.object_types.add(ContentType.objects.get_for_model(Job))

        instance = self._get_queryset().first()
        data = {"_approve": True}

        for user in (user1, user2):
            self.client.force_login(user)
            response = self.client.post(self._get_url("view", instance), data)
            self.assertHttpStatus(response, 200, msg=str(user))
            response_body = extract_page_body(response.content.decode(response.charset))
            self.assertIn("You do not have permission", response_body, msg=str(user))
            # Job was not approved
            instance.refresh_from_db()
            self.assertIsNone(instance.approved_by_user)

    @override_settings(EXEMPT_VIEW_PERMISSIONS=["*"])
    def test_post_approve_different_user_permitted(self):
        """A user with appropriate permissions can approve a job request."""
        user = User.objects.create_user(username="testuser1")
        instance = self._get_queryset().first()

        # Give user view_scheduledjob and change_scheduledjob permissions
        obj_perm = ObjectPermission(name="View", actions=["view", "change"], constraints={"pk": instance.pk})
        obj_perm.save()
        obj_perm.users.add(user)
        obj_perm.object_types.add(ContentType.objects.get_for_model(ScheduledJob))

        # Give user approve_job permission
        obj_perm = ObjectPermission(name="Approve", actions=["approve"], constraints={"pk": instance.job_model.pk})
        obj_perm.save()
        obj_perm.users.add(user)
        obj_perm.object_types.add(ContentType.objects.get_for_model(Job))

        data = {"_approve": True}

        self.client.force_login(user)
        response = self.client.post(self._get_url("view", instance), data)
        self.assertRedirects(response, reverse("extras:scheduledjob_approval_queue_list"))
        # Job was scheduled
        instance.refresh_from_db()
        self.assertEqual(instance.approved_by_user, user)

        # Check object-based permissions are enforced for a different instance
        instance = self._get_queryset().last()
        response = self.client.post(self._get_url("view", instance), data)
        self.assertHttpStatus(response, 200, msg=str(user))
        response_body = extract_page_body(response.content.decode(response.charset))
        self.assertIn("You do not have permission", response_body, msg=str(user))
        # Job was not scheduled
        instance.refresh_from_db()
        self.assertIsNone(instance.approved_by_user)


class JobResultTestCase(
    ViewTestCases.GetObjectViewTestCase,
    ViewTestCases.ListObjectsViewTestCase,
    ViewTestCases.DeleteObjectViewTestCase,
    ViewTestCases.BulkDeleteObjectsViewTestCase,
):
    model = JobResult

    @classmethod
    def setUpTestData(cls):
        obj_type = get_job_content_type()
        JobResult.objects.create(
            name="local/test_pass/TestPass",
            task_id=uuid.uuid4(),
            obj_type=obj_type,
        )
        JobResult.objects.create(
            name="local/test_fail/TestFail",
            task_id=uuid.uuid4(),
            obj_type=obj_type,
        )
        JobResult.objects.create(
            name="local/test_read_only_fail/TestReadOnlyFail",
            task_id=uuid.uuid4(),
            obj_type=obj_type,
        )


class JobTestCase(
    # note no CreateObjectViewTestCase - we do not support user creation of Job records
    ViewTestCases.DeleteObjectViewTestCase,
    ViewTestCases.EditObjectViewTestCase,
    ViewTestCases.GetObjectViewTestCase,
    ViewTestCases.GetObjectChangelogViewTestCase,
    ViewTestCases.ListObjectsViewTestCase,
):
    """
    The Job view test cases.
    """

    model = Job

    def _get_queryset(self):
        """Don't include hidden Jobs, non-installed Jobs, JobHookReceivers or JobButtonReceivers as they won't appear in the UI by default."""
        return self.model.objects.filter(
            installed=True, hidden=False, is_job_hook_receiver=False, is_job_button_receiver=False
        )

    @classmethod
    def setUpTestData(cls):
        # Job model objects are automatically created during database migrations

        # But we do need to make sure the ones we're testing are flagged appropriately
        cls.test_pass = Job.objects.get(job_class_name="TestPass")
        cls.test_pass.enabled = True
        cls.test_pass.save()

        cls.run_urls = (
            # Legacy URL (job class path based)
            reverse("extras:job", kwargs={"class_path": cls.test_pass.class_path}),
            # Current URL (job model pk based)
            reverse("extras:job_run", kwargs={"pk": cls.test_pass.pk}),
        )

        cls.test_required_args = Job.objects.get(job_class_name="TestRequired")
        cls.test_required_args.enabled = True
        cls.test_required_args.save()

        cls.extra_run_urls = (
            # Legacy URL (job class path based)
            reverse("extras:job", kwargs={"class_path": cls.test_required_args.class_path}),
            # Current URL (job model pk based)
            reverse("extras:job_run", kwargs={"pk": cls.test_required_args.pk}),
        )

        # Create an entry for a non-installed Job as well
        cls.test_not_installed = Job(
            source=JobSourceChoices.SOURCE_LOCAL,
            module_name="nonexistent",
            job_class_name="NoSuchJob",
            grouping="Nonexistent Jobs",
            name="No such job",
            enabled=True,
            installed=False,
        )
        cls.test_not_installed.validated_save()

        cls.data_run_immediately = {
            "_schedule_type": "immediately",
        }

        cls.form_data = {
            "slug": "custom-job-slug",
            "enabled": True,
            "grouping_override": True,
            "grouping": "Overridden Grouping",
            "name_override": True,
            "name": "Overridden Name",
            "description_override": True,
            "description": "This is an overridden description of a job.",
            "commit_default_override": True,
            "commit_default": False,
            "hidden_override": True,
            "hidden": False,
            "read_only_override": True,
            "read_only": False,
            "approval_required_override": True,
            "approval_required": True,
            "soft_time_limit_override": True,
            "soft_time_limit": 350,
            "time_limit_override": True,
            "time_limit": 650,
            "has_sensitive_variables": False,
            "has_sensitive_variables_override": True,
            "task_queues": "overridden,priority",
            "task_queues_override": True,
        }

    #
    # Additional test cases for the "job" (legacy run) and "job_run" (updated run) views follow
    #

    @override_settings(EXEMPT_VIEW_PERMISSIONS=[])
    def test_get_run_without_permission(self):
        for run_url in self.run_urls:
            self.assertHttpStatus(self.client.get(run_url), 403, msg=run_url)

    @override_settings(EXEMPT_VIEW_PERMISSIONS=[])
    def test_get_run_with_permission(self):
        """
        Get view with appropriate global permissions.

        Note that this view is conditional on run_job permission, not view_job permission,
        so EXEMPT_VIEW_PERMISSIONS=["*"] does NOT apply here.
        """
        self.add_permissions("extras.run_job")
        for run_url in self.run_urls:
            response = self.client.get(run_url)
            self.assertHttpStatus(response, 200, msg=run_url)

            response_body = extract_page_body(response.content.decode(response.charset))
            self.assertIn("TestPass", response_body)

    @override_settings(EXEMPT_VIEW_PERMISSIONS=[])
    def test_get_run_with_constrained_permission(self):
        """Get view with appropriate object-based permissions."""
        obj_perm = ObjectPermission(
            name="Job permission",
            constraints={"module_name": self.test_pass.module_name},
            actions=["run"],
        )
        obj_perm.save()
        obj_perm.users.add(self.user)
        obj_perm.object_types.add(ContentType.objects.get_for_model(Job))

        # Try GET with a permitted object
        for run_url in self.run_urls:
            self.assertHttpStatus(self.client.get(run_url), 200, msg=run_url)

        # Try GET with a non-permitted object
        for run_url in self.extra_run_urls:
            self.assertHttpStatus(self.client.get(run_url), 404, msg=run_url)

    @override_settings(EXEMPT_VIEW_PERMISSIONS=[])
    def test_run_without_permission(self):
        for run_url in self.run_urls:
            self.assertHttpStatus(self.client.post(run_url), 403, msg=run_url)

    def test_run_missing_schedule(self):
        self.add_permissions("extras.run_job")

        for run_url in self.run_urls:
            response = self.client.post(run_url)
            self.assertHttpStatus(response, 200, msg=run_url)

            errors = extract_form_failures(response.content.decode(response.charset))
            self.assertEqual(errors, ["_schedule_type: This field is required."])

    @mock.patch("nautobot.extras.views.get_worker_count", return_value=0)
    def test_run_now_no_worker(self, _):
        self.add_permissions("extras.run_job")

        for run_url in self.run_urls:
            response = self.client.post(run_url, self.data_run_immediately)
            self.assertHttpStatus(response, 200, msg=run_url)

            content = extract_page_body(response.content.decode(response.charset))
            self.assertIn("Celery worker process not running.", content)

    @mock.patch("nautobot.extras.views.get_worker_count", return_value=1)
    def test_run_now(self, _):
        self.add_permissions("extras.run_job")
        self.add_permissions("extras.view_jobresult")

        for run_url in self.run_urls:
            response = self.client.post(run_url, self.data_run_immediately)

            result = JobResult.objects.latest()
            self.assertRedirects(response, reverse("extras:jobresult", kwargs={"pk": result.pk}))

    @mock.patch("nautobot.extras.views.get_worker_count", return_value=1)
    def test_run_now_constrained_permissions(self, _):
        obj_perm = ObjectPermission(
            name="Job permission",
            constraints={"module_name": self.test_pass.module_name},
            actions=["run"],
        )
        obj_perm.save()
        obj_perm.users.add(self.user)
        obj_perm.object_types.add(ContentType.objects.get_for_model(Job))

        self.add_permissions("extras.view_jobresult")

        # Try POST with a permitted object
        for run_url in self.run_urls:
            response = self.client.post(run_url, self.data_run_immediately)

            result = JobResult.objects.latest()
            self.assertIsNotNone(result, msg=run_url)
            self.assertRedirects(response, reverse("extras:jobresult", kwargs={"pk": result.pk}))

        # Try POST with a non-permitted object
        for run_url in self.extra_run_urls:
            self.assertHttpStatus(self.client.post(run_url, self.data_run_immediately), 404, msg=run_url)

    @mock.patch("nautobot.extras.views.get_worker_count", return_value=1)
    def test_run_now_not_installed(self, _):
        self.add_permissions("extras.run_job")

        for run_url in (
            reverse("extras:job", kwargs={"class_path": self.test_not_installed.class_path}),
            reverse("extras:job_run", kwargs={"pk": self.test_not_installed.pk}),
        ):
            response = self.client.post(run_url, self.data_run_immediately)
            self.assertEqual(response.status_code, 200, msg=run_url)
            response_body = extract_page_body(response.content.decode(response.charset))
            self.assertIn("Job is not presently installed", response_body)

            self.assertFalse(JobResult.objects.filter(name=self.test_not_installed.name).exists())

    @mock.patch("nautobot.extras.views.get_worker_count", return_value=1)
    def test_run_now_not_enabled(self, _):
        self.add_permissions("extras.run_job")

        for run_url in (
            reverse("extras:job", kwargs={"class_path": "local/test_fail/TestFail"}),
            reverse("extras:job_run", kwargs={"pk": Job.objects.get(job_class_name="TestFail").pk}),
        ):
            response = self.client.post(run_url, self.data_run_immediately)
            self.assertEqual(response.status_code, 200, msg=run_url)
            response_body = extract_page_body(response.content.decode(response.charset))
            self.assertIn("Job is not enabled to be run", response_body)
            self.assertFalse(JobResult.objects.filter(name="local/test_fail/TestFail").exists())

    def test_run_now_missing_args(self):
        self.add_permissions("extras.run_job")

        for run_url in self.extra_run_urls:
            response = self.client.post(run_url, self.data_run_immediately)
            self.assertHttpStatus(response, 200, msg=run_url)

            errors = extract_form_failures(response.content.decode(response.charset))
            self.assertEqual(errors, ["var: This field is required."])

    @mock.patch("nautobot.extras.views.get_worker_count", return_value=1)
    def test_run_now_with_args(self, _):
        self.add_permissions("extras.run_job")
        self.add_permissions("extras.view_jobresult")

        data = {
            "_schedule_type": "immediately",
            "var": "12",
        }

        for run_url in self.extra_run_urls:
            response = self.client.post(run_url, data)

            result = JobResult.objects.latest()
            self.assertRedirects(response, reverse("extras:jobresult", kwargs={"pk": result.pk}))

    @mock.patch("nautobot.extras.views.get_worker_count", return_value=1)
    def test_run_later_missing_name(self, _):
        self.add_permissions("extras.run_job")

        data = {
            "_schedule_type": "future",
        }

        for run_url in self.run_urls:
            response = self.client.post(run_url, data)
            self.assertHttpStatus(response, 200, msg=run_url)

            errors = extract_form_failures(response.content.decode(response.charset))
            self.assertEqual(errors, ["_schedule_name: Please provide a name for the job schedule."])

    @mock.patch("nautobot.extras.views.get_worker_count", return_value=1)
    def test_run_later_missing_date(self, _):
        self.add_permissions("extras.run_job")

        data = {
            "_schedule_type": "future",
            "_schedule_name": "test",
        }

        for run_url in self.run_urls:
            response = self.client.post(run_url, data)
            self.assertHttpStatus(response, 200, msg=run_url)

            errors = extract_form_failures(response.content.decode(response.charset))
            self.assertEqual(
                errors,
                [
                    "_schedule_start_time: Please enter a valid date and time greater than or equal to the current date and time."
                ],
            )

    @mock.patch("nautobot.extras.views.get_worker_count", return_value=1)
    def test_run_later_date_passed(self, _):
        self.add_permissions("extras.run_job")

        data = {
            "_schedule_type": "future",
            "_schedule_name": "test",
            "_schedule_start_time": str(datetime.now() - timedelta(minutes=1)),
        }

        for run_url in self.run_urls:
            response = self.client.post(run_url, data)
            self.assertHttpStatus(response, 200, msg=run_url)

            errors = extract_form_failures(response.content.decode(response.charset))
            self.assertEqual(
                errors,
                [
                    "_schedule_start_time: Please enter a valid date and time greater than or equal to the current date and time."
                ],
            )

    @mock.patch("nautobot.extras.views.get_worker_count", return_value=1)
    def test_run_later(self, _):
        self.add_permissions("extras.run_job")
        self.add_permissions("extras.view_scheduledjob")

        start_time = timezone.now() + timedelta(minutes=1)
        data = {
            "_schedule_type": "future",
            "_schedule_name": "test",
            "_schedule_start_time": str(start_time),
        }

        for run_url in self.run_urls:
            response = self.client.post(run_url, data)
            self.assertRedirects(response, reverse("extras:scheduledjob_list"))

            scheduled = ScheduledJob.objects.last()
            self.assertEqual(scheduled.name, "test")
            self.assertEqual(scheduled.start_time, start_time)

    @mock.patch("nautobot.extras.views.get_worker_count", return_value=1)
    def test_run_later_sets_scheduled_job_kwargs_pk(self, _):
        self.add_permissions("extras.run_job")
        self.add_permissions("extras.view_scheduledjob")

        start_time = timezone.now() + timedelta(minutes=1)
        data = {
            "_schedule_type": "future",
            "_schedule_name": "test",
            "_schedule_start_time": str(start_time),
        }

        for run_url in self.run_urls:
            response = self.client.post(run_url, data)
            self.assertRedirects(response, reverse("extras:scheduledjob_list"))

            scheduled = ScheduledJob.objects.last()
            self.assertEqual(scheduled.kwargs["scheduled_job_pk"], str(scheduled.pk))

    @mock.patch("nautobot.extras.views.get_worker_count", return_value=1)
    def test_run_job_with_sensitive_variables_for_future(self, _):
        self.add_permissions("extras.run_job")
        self.add_permissions("extras.view_scheduledjob")

        self.test_pass.has_sensitive_variables = True
        self.test_pass.has_sensitive_variables_override = True
        self.test_pass.validated_save()

        start_time = timezone.now() + timedelta(minutes=1)
        data = {
            "_schedule_type": "future",
            "_schedule_name": "test",
            "_schedule_start_time": str(start_time),
        }
        for run_url in self.run_urls:
            response = self.client.post(run_url, data)
            self.assertHttpStatus(response, 200, msg=self.run_urls[1])

            content = extract_page_body(response.content.decode(response.charset))
            self.assertIn("Unable to schedule job: Job may have sensitive input variables.", content)

    @mock.patch("nautobot.extras.views.get_worker_count", return_value=1)
    def test_run_job_with_invalid_task_queue(self, _):
        self.add_permissions("extras.run_job")
        self.add_permissions("extras.view_jobresult")

        self.test_pass.task_queues = []
        self.test_pass.task_queues_override = True
        self.test_pass.validated_save()

        data = {
            "_schedule_type": "immediately",
            "_task_queue": "invalid",
        }

        for run_url in self.run_urls:
            response = self.client.post(run_url, data)
            self.assertHttpStatus(response, 200, msg=run_url)

            errors = extract_form_failures(response.content.decode(response.charset))
            self.assertEqual(
                errors,
                ["_task_queue: Select a valid choice. invalid is not one of the available choices."],
            )

    @mock.patch("nautobot.extras.views.get_worker_count", return_value=1)
    def test_run_job_with_sensitive_variables_and_requires_approval(self, _):
        self.add_permissions("extras.run_job")
        self.add_permissions("extras.view_scheduledjob")

        self.test_pass.has_sensitive_variables = True
        self.test_pass.approval_required = True
        self.test_pass.save()

        data = {
            "_schedule_type": "immediately",
        }
        for run_url in self.run_urls:
            # Assert warning message shows in get
            response = self.client.get(run_url)
            content = extract_page_body(response.content.decode(response.charset))
            self.assertIn(
                "This job is flagged as possibly having sensitive variables but is also flagged as requiring approval.",
                content,
            )

            # Assert run button is disabled
            self.assertInHTML(
                """
                <button type="submit" name="_run" id="id__run" class="btn btn-primary" disabled="disabled">
                    <i class="mdi mdi-play"></i> Run Job Now
                </button>
                """,
                content,
            )
            # Assert error message shows after post
            response = self.client.post(run_url, data)
            self.assertHttpStatus(response, 200, msg=self.run_urls[1])

            content = extract_page_body(response.content.decode(response.charset))
            self.assertIn(
                "Unable to run or schedule job: "
                "This job is flagged as possibly having sensitive variables but is also flagged as requiring approval."
                "One of these two flags must be removed before this job can be scheduled or run.",
                content,
            )

    def test_job_object_change_log_view(self):
        """Assert Job change log view displays appropriate header"""
        instance = self.test_pass
        self.add_permissions("extras.view_objectchange", "extras.view_job")
        response = self.client.get(instance.get_changelog_url())
        content = extract_page_body(response.content.decode(response.charset))

        self.assertHttpStatus(response, 200)
        self.assertIn(f"<h1>{instance.name} - Change Log</h1>", content)


class JobButtonTestCase(
    ViewTestCases.CreateObjectViewTestCase,
    ViewTestCases.DeleteObjectViewTestCase,
    ViewTestCases.EditObjectViewTestCase,
    ViewTestCases.GetObjectViewTestCase,
    ViewTestCases.GetObjectChangelogViewTestCase,
    ViewTestCases.ListObjectsViewTestCase,
):
    model = JobButton

    @classmethod
    def setUpTestData(cls):
        job_buttons = (
            JobButton.objects.create(
                name="JobButton1",
                text="JobButton1",
                job=Job.objects.get(job_class_name="TestJobButtonReceiverSimple"),
                confirmation=True,
            ),
            JobButton.objects.create(
                name="JobButton2",
                text="JobButton2",
                job=Job.objects.get(job_class_name="TestJobButtonReceiverSimple"),
                confirmation=False,
            ),
            JobButton.objects.create(
                name="JobButton3",
                text="JobButton3",
                job=Job.objects.get(job_class_name="TestJobButtonReceiverComplex"),
                confirmation=True,
                weight=50,
            ),
        )

        location_ct = ContentType.objects.get_for_model(Location)
        for jb in job_buttons:
            jb.content_types.set([location_ct])

        cls.form_data = {
            "content_types": [location_ct.pk],
            "name": "jobbutton-4",
            "text": "jobbutton text 4",
            "job": Job.objects.get(job_class_name="TestJobButtonReceiverComplex").pk,
            "weight": 100,
            "button_class": "default",
            "confirmation": False,
        }


# TODO: Convert to StandardTestCases.Views
class ObjectChangeTestCase(TestCase):
    user_permissions = ("extras.view_objectchange",)

    @classmethod
    def setUpTestData(cls):
        location_type = LocationType.objects.get(name="Campus")
        location = Location(name="Location 1", slug="location-1", location_type=location_type)
        location.save()

        # Create three ObjectChanges
        user = User.objects.create_user(username="testuser2")
        for _ in range(1, 4):
            oc = location.to_objectchange(action=ObjectChangeActionChoices.ACTION_UPDATE)
            oc.user = user
            oc.request_id = uuid.uuid4()
            oc.save()

    def test_objectchange_list(self):
        url = reverse("extras:objectchange_list")
        params = {
            "user": User.objects.first().pk,
        }

        response = self.client.get(f"{url}?{urllib.parse.urlencode(params)}")
        self.assertHttpStatus(response, 200)

    def test_objectchange(self):
        objectchange = ObjectChange.objects.first()
        response = self.client.get(objectchange.get_absolute_url())
        self.assertHttpStatus(response, 200)


class RelationshipTestCase(
    ViewTestCases.CreateObjectViewTestCase,
    ViewTestCases.DeleteObjectViewTestCase,
    ViewTestCases.EditObjectViewTestCase,
    ViewTestCases.BulkDeleteObjectsViewTestCase,
    ViewTestCases.GetObjectViewTestCase,
    ViewTestCases.GetObjectChangelogViewTestCase,
    ViewTestCases.ListObjectsViewTestCase,
    RequiredRelationshipTestMixin,
):
    model = Relationship
    slug_source = "label"
    slugify_function = staticmethod(slugify_dashes_to_underscores)

    @classmethod
    def setUpTestData(cls):
        interface_type = ContentType.objects.get_for_model(Interface)
        device_type = ContentType.objects.get_for_model(Device)
        vlan_type = ContentType.objects.get_for_model(VLAN)
        status = Status.objects.get_for_model(Interface).first()

        Relationship(
            label="Device VLANs",
<<<<<<< HEAD
            key="device-vlans",
=======
            key="device_vlans",
>>>>>>> 2221d188
            type="many-to-many",
            source_type=device_type,
            destination_type=vlan_type,
        ).validated_save()
        Relationship(
            label="Primary VLAN",
<<<<<<< HEAD
            key="primary-vlan",
=======
            key="primary_vlan",
>>>>>>> 2221d188
            type="one-to-many",
            source_type=vlan_type,
            destination_type=device_type,
        ).validated_save()
        Relationship(
            label="Primary Interface",
            type="one-to-one",
            source_type=device_type,
            destination_type=interface_type,
        ).validated_save()

        cls.form_data = {
            "label": "VLAN-to-Interface",
<<<<<<< HEAD
            "key": "vlan-to-interface",
=======
            "key": "vlan_to_interface",
>>>>>>> 2221d188
            "type": "many-to-many",
            "source_type": vlan_type.pk,
            "source_label": "Interfaces",
            "source_hidden": False,
            "source_filter": '{"status": ["' + status.name + '"]}',
            "destination_type": interface_type.pk,
            "destination_label": "VLANs",
            "destination_hidden": True,
            "destination_filter": None,
        }

        cls.slug_test_object = "Primary Interface"

    def test_required_relationships(self):
        """
        1. Try creating an object when no required target object exists
        2. Try creating an object without specifying required target object(s)
        3. Try creating an object when all required data is present
        4. Test bulk edit
        """

        # Parameterized tests (for creating and updating single objects):
        self.required_relationships_test(interact_with="ui")

        # 4. Bulk create/edit tests:

        vlans = VLANFactory.create_batch(6)

        # Try deleting all devices and then editing the 6 VLANs (fails):
        Device.objects.all().delete()
        response = self.client.post(
            reverse("ipam:vlan_bulk_edit"), data={"pk": [str(vlan.id) for vlan in vlans], "_apply": [""]}
        )
        self.assertContains(response, "VLANs require at least one device, but no devices exist yet.")

        # Create test device for association
        device_for_association = test_views.create_test_device("VLAN Required Device")

        # Try editing all 6 VLANs without adding the required device(fails):
        response = self.client.post(
            reverse("ipam:vlan_bulk_edit"), data={"pk": [str(vlan.id) for vlan in vlans], "_apply": [""]}
        )
        self.assertContains(
            response,
            "6 VLANs require a device for the required relationship &quot;VLANs require at least one Device&quot;",
        )

        # Try editing 3 VLANs without adding the required device(fails):
        response = self.client.post(
            reverse("ipam:vlan_bulk_edit"), data={"pk": [str(vlan.id) for vlan in vlans[:3]], "_apply": [""]}
        )
        self.assertContains(
            response,
            "These VLANs require a device for the required "
            "relationship &quot;VLANs require at least one Device&quot;",
        )
        for vlan in vlans[:3]:
            self.assertContains(response, f"{str(vlan)}")

        # Try editing 6 VLANs and adding the required device (succeeds):
        response = self.client.post(
            reverse("ipam:vlan_bulk_edit"),
            data={
                "pk": [str(vlan.id) for vlan in vlans],
                "add_cr_vlans_devices_m2m__source": [str(device_for_association.id)],
                "_apply": [""],
            },
            follow=True,
        )
        self.assertContains(response, "Updated 6 VLANs")

        # Try editing 6 VLANs and removing the required device (fails):
        response = self.client.post(
            reverse("ipam:vlan_bulk_edit"),
            data={
                "pk": [str(vlan.id) for vlan in vlans],
                "remove_cr_vlans_devices_m2m__source": [str(device_for_association.id)],
                "_apply": [""],
            },
        )
        self.assertContains(
            response,
            "6 VLANs require a device for the required relationship &quot;VLANs require at least one Device&quot;",
        )


class RelationshipAssociationTestCase(
    # TODO? ViewTestCases.CreateObjectViewTestCase,
    ViewTestCases.DeleteObjectViewTestCase,
    # TODO? ViewTestCases.EditObjectViewTestCase,
    ViewTestCases.BulkDeleteObjectsViewTestCase,
    # TODO? ViewTestCases.GetObjectViewTestCase,
    ViewTestCases.ListObjectsViewTestCase,
):
    model = RelationshipAssociation

    @classmethod
    def setUpTestData(cls):
        device_type = ContentType.objects.get_for_model(Device)
        vlan_type = ContentType.objects.get_for_model(VLAN)

        relationship = Relationship(
            label="Device VLANs",
<<<<<<< HEAD
            key="device-vlans",
=======
            key="device_vlans",
>>>>>>> 2221d188
            type="many-to-many",
            source_type=device_type,
            destination_type=vlan_type,
        )
        cls.relationship = relationship
        relationship.validated_save()
        manufacturer = Manufacturer.objects.first()
        devicetype = DeviceType.objects.create(manufacturer=manufacturer, model="Device Type 1", slug="device-type-1")
        devicerole = Role.objects.get_for_model(Device).first()
        location = Location.objects.first()
        devices = (
            Device.objects.create(name="Device 1", device_type=devicetype, role=devicerole, location=location),
            Device.objects.create(name="Device 2", device_type=devicetype, role=devicerole, location=location),
            Device.objects.create(name="Device 3", device_type=devicetype, role=devicerole, location=location),
        )
        vlans = (
            VLAN.objects.create(vid=1, name="VLAN 1"),
            VLAN.objects.create(vid=2, name="VLAN 2"),
            VLAN.objects.create(vid=3, name="VLAN 3"),
        )

        RelationshipAssociation(
            relationship=relationship,
            source_type=device_type,
            source_id=devices[0].pk,
            destination_type=vlan_type,
            destination_id=vlans[0].pk,
        ).validated_save()
        RelationshipAssociation(
            relationship=relationship,
            source_type=device_type,
            source_id=devices[1].pk,
            destination_type=vlan_type,
            destination_id=vlans[1].pk,
        ).validated_save()
        RelationshipAssociation(
            relationship=relationship,
            source_type=device_type,
            source_id=devices[2].pk,
            destination_type=vlan_type,
            destination_id=vlans[2].pk,
        ).validated_save()

    def test_list_objects_with_constrained_permission(self):
        instance1, instance2 = self.relationship.relationship_associations.all()[:2]

        # Add object-level permission
        obj_perm = ObjectPermission(
            name="Test permission",
            constraints={"pk": instance1.pk},
            actions=["view"],
        )
        obj_perm.save()
        obj_perm.users.add(self.user)
        obj_perm.object_types.add(ContentType.objects.get_for_model(self.model))

        response = self.client.get(self._get_url("list"))
        self.assertHttpStatus(response, 200)
        content = extract_page_body(response.content.decode(response.charset))
        # TODO: it'd make test failures more readable if we strip the page headers/footers from the content
        self.assertIn(instance1.source.name, content, msg=content)
        self.assertIn(instance1.destination.name, content, msg=content)
        self.assertNotIn(instance2.source.name, content, msg=content)
        self.assertNotIn(instance2.destination.name, content, msg=content)


class StatusTestCase(
    ViewTestCases.CreateObjectViewTestCase,
    ViewTestCases.DeleteObjectViewTestCase,
    ViewTestCases.EditObjectViewTestCase,
    ViewTestCases.GetObjectViewTestCase,
    ViewTestCases.GetObjectChangelogViewTestCase,
    ViewTestCases.ListObjectsViewTestCase,
):
    model = Status

    @classmethod
    def setUpTestData(cls):
        # Status objects to test.
        content_type = ContentType.objects.get_for_model(Device)

        cls.form_data = {
            "name": "new_status",
            "description": "I am a new status object.",
            "color": "ffcc00",
            "content_types": [content_type.pk],
        }

        cls.csv_data = (
            "name,color,content_types"
            'test_status1,ffffff,"dcim.device"'
            'test_status2,ffffff,"dcim.device"'
            'test_status3,ffffff,"dcim.device"'
            'test_status4,ffffff,"dcim.device"'
        )

        cls.bulk_edit_data = {
            "color": "000000",
        }


class TagTestCase(ViewTestCases.OrganizationalObjectViewTestCase):
    model = Tag

    @classmethod
    def setUpTestData(cls):
        cls.form_data = {
            "name": "Tag X",
            "slug": "tag-x",
            "color": "c0c0c0",
            "comments": "Some comments",
            "content_types": [ct.id for ct in TaggableClassesQuery().as_queryset()],
        }

        cls.csv_data = (
            "name,slug,color,description",
            "Tag 4,tag-4,ff0000,Fourth tag",
            "Tag 5,tag-5,00ff00,Fifth tag",
            "Tag 6,tag-6,0000ff,Sixth tag",
        )

        cls.bulk_edit_data = {
            "color": "00ff00",
        }

    def test_create_tags_with_content_types(self):
        self.add_permissions("extras.add_tag")
        location_content_type = ContentType.objects.get_for_model(Location)

        form_data = {
            **self.form_data,
            "content_types": [location_content_type.id],
        }

        request = {
            "path": self._get_url("add"),
            "data": post_data(form_data),
        }
        self.assertHttpStatus(self.client.post(**request), 302)

        tag = Tag.objects.filter(slug=self.form_data["slug"])
        self.assertTrue(tag.exists())
        self.assertEqual(tag[0].content_types.first(), location_content_type)

    def test_create_tags_with_invalid_content_types(self):
        self.add_permissions("extras.add_tag")
        vlangroup_content_type = ContentType.objects.get_for_model(VLANGroup)

        form_data = {
            **self.form_data,
            "content_types": [vlangroup_content_type.id],
        }

        request = {
            "path": self._get_url("add"),
            "data": post_data(form_data),
        }

        response = self.client.post(**request)
        tag = Tag.objects.filter(slug=self.form_data["slug"])
        self.assertFalse(tag.exists())
        self.assertIn("content_types: Select a valid choice", str(response.content))

    def test_update_tags_remove_content_type(self):
        """Test removing a tag content_type that is been tagged to a model"""
        self.add_permissions("extras.change_tag")

        tag_1 = Tag.objects.get_for_model(Location).first()
        location = Location.objects.first()
        location.tags.add(tag_1)

        form_data = {
            "name": tag_1.name,
            "slug": tag_1.slug,
            "color": "c0c0c0",
            "content_types": [ContentType.objects.get_for_model(Device).id],
        }

        request = {
            "path": self._get_url("edit", tag_1),
            "data": post_data(form_data),
        }

        response = self.client.post(**request)
        self.assertHttpStatus(
            response, 200, ["content_types: Unable to remove dcim.location. Dependent objects were found."]
        )


class WebhookTestCase(
    ViewTestCases.CreateObjectViewTestCase,
    ViewTestCases.DeleteObjectViewTestCase,
    ViewTestCases.EditObjectViewTestCase,
    ViewTestCases.GetObjectViewTestCase,
    ViewTestCases.GetObjectChangelogViewTestCase,
    ViewTestCases.ListObjectsViewTestCase,
):
    model = Webhook

    @classmethod
    def setUpTestData(cls):
        webhooks = (
            Webhook(
                name="webhook-1",
                enabled=True,
                type_create=True,
                payload_url="http://test-url.com/test-1",
                http_content_type=HTTP_CONTENT_TYPE_JSON,
            ),
            Webhook(
                name="webhook-2",
                enabled=True,
                type_update=True,
                payload_url="http://test-url.com/test-2",
                http_content_type=HTTP_CONTENT_TYPE_JSON,
            ),
            Webhook(
                name="webhook-3",
                enabled=True,
                type_delete=True,
                payload_url="http://test-url.com/test-3",
                http_content_type=HTTP_CONTENT_TYPE_JSON,
            ),
        )

        obj_type = ContentType.objects.get_for_model(ConsolePort)

        for webhook in webhooks:
            webhook.save()
            webhook.content_types.set([obj_type])

        cls.form_data = {
            "name": "webhook-4",
            "content_types": [obj_type.pk],
            "enabled": True,
            "type_create": True,
            "payload_url": "http://test-url.com/test-4",
            "http_method": "POST",
            "http_content_type": "application/json",
        }


class RoleTestCase(ViewTestCases.OrganizationalObjectViewTestCase):
    model = Role

    @classmethod
    def setUpTestData(cls):
        # Status objects to test.
        content_type = ContentType.objects.get_for_model(Device)

        cls.form_data = {
            "name": "New Role",
            "description": "I am a new role object.",
            "color": ColorChoices.COLOR_GREY,
            "content_types": [content_type.pk],
        }

        cls.csv_data = (
            "name,weight,color,content_types,description",
            'test_role1,1000,ffffff,"dcim.device",A Role',
            'test_role2,200,ffffff,"dcim.device,dcim.rack",A Role',
            'test_role3,100,ffffff,"dcim.device,ipam.prefix",A Role',
            'test_role4,50,ffffff,"ipam.ipaddress,ipam.vlan",A Role',
        )

        cls.bulk_edit_data = {
            "color": "000000",
        }<|MERGE_RESOLUTION|>--- conflicted
+++ resolved
@@ -2004,22 +2004,14 @@
 
         Relationship(
             label="Device VLANs",
-<<<<<<< HEAD
-            key="device-vlans",
-=======
             key="device_vlans",
->>>>>>> 2221d188
             type="many-to-many",
             source_type=device_type,
             destination_type=vlan_type,
         ).validated_save()
         Relationship(
             label="Primary VLAN",
-<<<<<<< HEAD
-            key="primary-vlan",
-=======
             key="primary_vlan",
->>>>>>> 2221d188
             type="one-to-many",
             source_type=vlan_type,
             destination_type=device_type,
@@ -2033,11 +2025,7 @@
 
         cls.form_data = {
             "label": "VLAN-to-Interface",
-<<<<<<< HEAD
-            "key": "vlan-to-interface",
-=======
             "key": "vlan_to_interface",
->>>>>>> 2221d188
             "type": "many-to-many",
             "source_type": vlan_type.pk,
             "source_label": "Interfaces",
@@ -2141,11 +2129,7 @@
 
         relationship = Relationship(
             label="Device VLANs",
-<<<<<<< HEAD
-            key="device-vlans",
-=======
             key="device_vlans",
->>>>>>> 2221d188
             type="many-to-many",
             source_type=device_type,
             destination_type=vlan_type,
