--- conflicted
+++ resolved
@@ -254,15 +254,9 @@
             peer_side = RelationshipSideChoices.OPPOSITE[side]
 
             # If this model is on the "source" side of the relationship, then the field will be named
-<<<<<<< HEAD
-            # "cr_<relationship-key>__destination" since it's used to pick the destination object(s).
-            # If we're on the "destination" side, the field will be "cr_<relationship-key>__source".
-            # For a symmetric relationship, both sides are "peer", so the field will be "cr_<relationship-key>__peer"
-=======
             # "cr_<relationship_key>__destination" since it's used to pick the destination object(s).
             # If we're on the "destination" side, the field will be "cr_<relationship_key>__source".
             # For a symmetric relationship, both sides are "peer", so the field will be "cr_<relationship_key>__peer"
->>>>>>> 2221d188
             field_name = f"cr_{relationship.key}__{peer_side}"
 
             if field_name in self.relationships:
