--- conflicted
+++ resolved
@@ -4,11 +4,8 @@
 
 from django.core.cache import cache
 from django.core.exceptions import ValidationError
-<<<<<<< HEAD
+from django.test import override_settings
 from django.test.utils import isolate_apps
-=======
-from django.test import override_settings
->>>>>>> 56bbb42a
 
 from nautobot.core.models import BaseModel
 from nautobot.core.models.utils import construct_composite_key, deconstruct_composite_key
@@ -26,7 +23,6 @@
         with self.assertRaises(ValidationError):
             self.FakeBaseModel().validated_save()
 
-<<<<<<< HEAD
 
 class ModelUtilsTestCase(TestCase):
     def test_construct_deconstruct_composite_key(self):
@@ -75,7 +71,7 @@
             DeviceType.natural_key_args_to_kwargs(["mymanufacturer", "mymodel"]),
             {"manufacturer__name": "mymanufacturer", "model": "mymodel"},
         )
-=======
+
     def test__content_type(self):
         """
         Verify that the ContentType of the object is cached.
@@ -117,5 +113,4 @@
         with patch.object(self.FakeBaseModel, "_content_type", return_value=True) as mock__content_type:
             self.FakeBaseModel._content_type_cached
             self.FakeBaseModel._content_type_cached
-            self.assertEqual(mock__content_type.call_count, 2)
->>>>>>> 56bbb42a
+            self.assertEqual(mock__content_type.call_count, 2)