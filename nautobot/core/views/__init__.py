import os
import platform
import sys
import time

<<<<<<< HEAD
from django.apps import apps
=======
import prometheus_client
>>>>>>> 5eb3904b
from django.conf import settings
from django.contrib.auth.mixins import AccessMixin
from django.http import HttpResponseServerError, JsonResponse, HttpResponseForbidden, HttpResponse
from django.shortcuts import render
from django.template import loader, RequestContext, Template
from django.template.exceptions import TemplateDoesNotExist
from django.urls import resolve, reverse
from django.views.decorators.csrf import requires_csrf_token
from django.views.defaults import ERROR_500_TEMPLATE_NAME, page_not_found
from django.views.csrf import csrf_failure as _csrf_failure
from django.views.generic import TemplateView, View
from packaging import version
from graphene_django.views import GraphQLView
from prometheus_client import multiprocess
from prometheus_client.metrics_core import GaugeMetricFamily
from prometheus_client.registry import Collector

from nautobot.core.constants import SEARCH_MAX_RESULTS
from nautobot.core.forms import SearchForm
from nautobot.core.releases import get_latest_release
from nautobot.core.utils.config import get_settings_or_config
from nautobot.core.utils.lookup import get_route_for_model
from nautobot.extras.models import GraphQLQuery
from nautobot.extras.registry import registry
from nautobot.extras.forms import GraphQLQueryForm


class HomeView(AccessMixin, TemplateView):
    template_name = "home.html"

    def render_additional_content(self, request, context, details):
        # Collect all custom data using callback functions.
        for key, data in details.get("custom_data", {}).items():
            if callable(data):
                context[key] = data(request)
            else:
                context[key] = data

        # Create standalone template
        path = f'{details["template_path"]}{details["custom_template"]}'
        if os.path.isfile(path):
            with open(path, "r") as f:
                html = f.read()
        else:
            raise TemplateDoesNotExist(path)

        template = Template(html)

        additional_context = RequestContext(request, context)
        return template.render(additional_context)

    def get(self, request, *args, **kwargs):
        # Redirect user to login page if not authenticated and HIDE_RESTRICTED_UI is set to True
        if not request.user.is_authenticated and get_settings_or_config("HIDE_RESTRICTED_UI"):
            return self.handle_no_permission()
        # Check whether a new release is available. (Only for staff/superusers.)
        new_release = None
        if request.user.is_staff or request.user.is_superuser:
            latest_release, release_url = get_latest_release()
            if isinstance(latest_release, version.Version):
                current_version = version.parse(settings.VERSION)
                if latest_release > current_version:
                    new_release = {
                        "version": str(latest_release),
                        "url": release_url,
                    }

        context = self.get_context_data()
        context.update(
            {
                "search_form": SearchForm(),
                "new_release": new_release,
            }
        )

        # Loop over homepage layout to collect all additional data and create custom panels.
        for panel_details in registry["homepage_layout"]["panels"].values():
            if panel_details.get("custom_template"):
                panel_details["rendered_html"] = self.render_additional_content(request, context, panel_details)

            else:
                for item_details in panel_details["items"].values():
                    if item_details.get("custom_template"):
                        item_details["rendered_html"] = self.render_additional_content(request, context, item_details)

                    elif item_details.get("model"):
                        # If there is a model attached collect object count.
                        item_details["count"] = item_details["model"].objects.restrict(request.user, "view").count()

                    elif item_details.get("items"):
                        # Collect count for grouped objects.
                        for group_item_details in item_details["items"].values():
                            if group_item_details.get("custom_template"):
                                group_item_details["rendered_html"] = self.render_additional_content(
                                    request, context, group_item_details
                                )
                            elif group_item_details.get("model"):
                                group_item_details["count"] = (
                                    group_item_details["model"].objects.restrict(request.user, "view").count()
                                )

        return self.render_to_response(context)


class SearchView(View):
    def get(self, request):

        # No query
        if "q" not in request.GET:
            return render(
                request,
                "search.html",
                {
                    "form": SearchForm(),
                },
            )

        form = SearchForm(request.GET)
        results = []

        if form.is_valid():

            # Build the list of (app_label, modelname) tuples, representing all models included in the global search,
            # based on the `app_config.searchable_models` list (if any) defined by each app
            searchable_models = []
            for app_config in apps.get_app_configs():
                if hasattr(app_config, "searchable_models"):
                    searchable_models += [(app_config.label, modelname) for modelname in app_config.searchable_models]

            if form.cleaned_data["obj_type"]:
                # Searching for a single type of object
                obj_types = [form.cleaned_data["obj_type"]]
            else:
                # Searching all object types
                obj_types = [model_info[1] for model_info in searchable_models]

            for label, modelname in searchable_models:
                if modelname not in obj_types:
                    continue
                # Based on the label and modelname, reverse-lookup the list URL, then the view or UIViewSet
                # corresponding to that URL, and finally the queryset, filterset, and table classes needed
                # to find and display the model search results.
                url = get_route_for_model(f"{label}.{modelname}", "list")
                view_func = resolve(reverse(url)).func
                # For a UIViewSet, view_func.cls gets what we need; for an ObjectListView, view_func.view_class is it.
                view_or_viewset = getattr(view_func, "cls", getattr(view_func, "view_class", None))
                queryset = view_or_viewset.queryset.restrict(request.user, "view")
                # For a UIViewSet, .filterset_class, for an ObjectListView, .filterset.
                filterset = getattr(view_or_viewset, "filterset_class", getattr(view_or_viewset, "filterset", None))
                # For a UIViewSet, .table_class, for an ObjectListView, .table.
                table = getattr(view_or_viewset, "table_class", getattr(view_or_viewset, "table", None))

                # Construct the results table for this object type
                filtered_queryset = filterset({"q": form.cleaned_data["q"]}, queryset=queryset).qs
                table = table(filtered_queryset, orderable=False)
                table.paginate(per_page=SEARCH_MAX_RESULTS)

                if table.page:
                    results.append(
                        {
                            "name": queryset.model._meta.verbose_name_plural,
                            "table": table,
                            "url": f"{reverse(url)}?q={form.cleaned_data.get('q')}",
                        }
                    )

        return render(
            request,
            "search.html",
            {
                "form": form,
                "results": results,
            },
        )


class StaticMediaFailureView(View):
    """
    Display a user-friendly error message with troubleshooting tips when a static media file fails to load.
    """

    def get(self, request):
        return render(request, "media_failure.html", {"filename": request.GET.get("filename")})


def resource_not_found(request, exception):
    if request.path.startswith("/api/"):
        return JsonResponse({"detail": "Not found."}, status=404)
    else:
        return page_not_found(request, exception, "404.html")


@requires_csrf_token
def server_error(request, template_name=ERROR_500_TEMPLATE_NAME):
    """
    Custom 500 handler to provide additional context when rendering 500.html.
    """
    try:
        template = loader.get_template(template_name)
    except TemplateDoesNotExist:
        return HttpResponseServerError("<h1>Server Error (500)</h1>", content_type="text/html")
    type_, error, _traceback = sys.exc_info()

    return HttpResponseServerError(
        template.render(
            {
                "error": error,
                "exception": str(type_),
                "nautobot_version": settings.VERSION,
                "python_version": platform.python_version(),
            }
        )
    )


def csrf_failure(request, reason="", template_name="403_csrf_failure.html"):
    """Custom 403 CSRF failure handler to account for additional context.

    If Nautobot is set to DEBUG the default view for csrf_failure.
    `403_csrf_failure.html` template name is used over `403_csrf.html` to account for
    additional context that is required to render the inherited templates.
    """
    if settings.DEBUG:
        return _csrf_failure(request, reason=reason)
    t = loader.get_template(template_name)
    context = {"settings": settings, "reason": reason}
    return HttpResponseForbidden(t.render(context), content_type="text/html")


class CustomGraphQLView(GraphQLView):
    def render_graphiql(self, request, **data):
        query_slug = request.GET.get("slug")
        if query_slug:
            data["obj"] = GraphQLQuery.objects.get(slug=query_slug)
            data["editing"] = True
        data["saved_graphiql_queries"] = GraphQLQuery.objects.all()
        data["form"] = GraphQLQueryForm
        return render(request, self.graphiql_template, data)


class NautobotAppMetricsCollector(Collector):
    """Custom Nautobot metrics collector.

    Metric collector that reads from registry["plugin_metrics"] and yields any metrics registered there."""

    def collect(self):
        """Collect metrics from plugins."""
        start = time.time()
        for metric_generator in registry["app_metrics"]:
            yield from metric_generator()
        gauge = GaugeMetricFamily("nautobot_app_metrics_processing_ms", "Time in ms to generate the app metrics")
        duration = time.time() - start
        gauge.add_metric([], format(duration * 1000, ".5f"))
        yield gauge


def nautobot_metrics_view(request):
    """Exports /metrics.

    This overwrites the default django_prometheus view to inject metrics from Nautobot apps.

    Note that we cannot use `prometheus_django.ExportToDjangoView`, as that is a simple function, and we need access to
    the `prometheus_registry` variable that is defined inside of it."""
    if "PROMETHEUS_MULTIPROC_DIR" in os.environ or "prometheus_multiproc_dir" in os.environ:
        prometheus_registry = prometheus_client.CollectorRegistry()
        multiprocess.MultiProcessCollector(prometheus_registry)
    else:
        prometheus_registry = prometheus_client.REGISTRY
    # Instantiate and register the collector. Note that this has to be done every time this view is accessed, because
    # the registry for multiprocess metrics is also instantiated every time this view is accessed. As a result, the
    # same goes for the registration of the collector to the registry.
    try:
        nb_app_collector = NautobotAppMetricsCollector()
        prometheus_registry.register(nb_app_collector)
    except ValueError:
        # Collector already registered, we are running without multiprocessing
        pass
    metrics_page = prometheus_client.generate_latest(prometheus_registry)
    return HttpResponse(metrics_page, content_type=prometheus_client.CONTENT_TYPE_LATEST)<|MERGE_RESOLUTION|>--- conflicted
+++ resolved
@@ -3,11 +3,8 @@
 import sys
 import time
 
-<<<<<<< HEAD
 from django.apps import apps
-=======
 import prometheus_client
->>>>>>> 5eb3904b
 from django.conf import settings
 from django.contrib.auth.mixins import AccessMixin
 from django.http import HttpResponseServerError, JsonResponse, HttpResponseForbidden, HttpResponse
