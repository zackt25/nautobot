--- conflicted
+++ resolved
@@ -111,20 +111,7 @@
         (
             "rackgroup",
             {
-<<<<<<< HEAD
-                # v2 TODO(jathan): Replace prefetch_related with select_related
-                "queryset": RackGroup.objects.annotate(rack_count=count_related(Rack, "group")).prefetch_related(
-                    "site"
-                ),
-=======
-                "queryset": RackGroup.objects.add_related_count(
-                    RackGroup.objects.all(),
-                    Rack,
-                    "group",
-                    "rack_count",
-                    cumulative=True,
-                ).select_related("site"),
->>>>>>> 13aff79f
+                "queryset": RackGroup.objects.annotate(rack_count=count_related(Rack, "group")).select_related("site"),
                 "filterset": RackGroupFilterSet,
                 "table": RackGroupTable,
                 "url": "dcim:rackgroup_list",
@@ -191,12 +178,7 @@
         (
             "cluster",
             {
-<<<<<<< HEAD
-                # v2 TODO(jathan): Replace prefetch_related with select_related
-                "queryset": Cluster.objects.prefetch_related("cluster_type", "cluster_group").annotate(
-=======
-                "queryset": Cluster.objects.select_related("type", "group").annotate(
->>>>>>> 13aff79f
+                "queryset": Cluster.objects.select_related("cluster_type", "cluster_group").annotate(
                     device_count=count_related(Device, "cluster"),
                     vm_count=count_related(VirtualMachine, "cluster"),
                 ),
