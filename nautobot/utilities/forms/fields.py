import csv
import json
import re
from io import StringIO

import django_filters
from django import forms
from django.apps import apps
from django.conf import settings
from django.contrib.contenttypes.models import ContentType
from django.contrib.postgres.forms import SimpleArrayField
from django.core.exceptions import MultipleObjectsReturned, ObjectDoesNotExist, ValidationError
from django.db.models import Count
from django.forms.fields import BoundField, JSONField as _JSONField, InvalidJSONInput
from django.urls import reverse

from nautobot.extras.utils import FeatureQuery
from nautobot.utilities.choices import unpack_grouped_choices
from nautobot.utilities.validators import EnhancedURLValidator
from . import widgets
<<<<<<< HEAD
from .constants import ALPHANUMERIC_EXPANSION_PATTERN, IP4_EXPANSION_PATTERN, IP6_EXPANSION_PATTERN
from .utils import expand_alphanumeric_pattern, expand_ipaddress_pattern, parse_numeric_range
=======
from .constants import *
from .utils import expand_alphanumeric_pattern, expand_ipaddress_pattern, parse_numeric_range, parse_csv, validate_csv
>>>>>>> 2d305a2e

__all__ = (
    "CommentField",
    "CSVChoiceField",
    "CSVContentTypeField",
    "CSVMultipleChoiceField",
    "CSVDataField",
    "CSVFileField",
    "CSVModelChoiceField",
    "CSVMultipleContentTypeField",
    "DynamicModelChoiceField",
    "DynamicModelMultipleChoiceField",
    "ExpandableIPAddressField",
    "ExpandableNameField",
    "JSONField",
    "JSONArrayFormField",
    "MultipleContentTypeField",
    "NumericArrayField",
    "LaxURLField",
    "SlugField",
    "TagFilterField",
)


class CSVDataField(forms.CharField):
    """
    A CharField (rendered as a Textarea) which accepts CSV-formatted data. It returns data as a two-tuple: The first
    item is a dictionary of column headers, mapping field names to the attribute by which they match a related object
    (where applicable). The second item is a list of dictionaries, each representing a discrete row of CSV data.

    :param from_form: The form from which the field derives its validation rules.
    """

    widget = forms.Textarea

    def __init__(self, from_form, *args, **kwargs):

        form = from_form()
        self.model = form.Meta.model
        self.fields = form.fields
        self.required_fields = [name for name, field in form.fields.items() if field.required]

        super().__init__(*args, **kwargs)

        self.strip = False
        if not self.label:
            self.label = ""
        if not self.initial:
            self.initial = ",".join(self.required_fields) + "\n"
        if not self.help_text:
            self.help_text = (
                "Enter the list of column headers followed by one line per record to be imported, using "
                "commas to separate values. Multi-line data and values containing commas may be wrapped "
                "in double quotes."
            )

    def to_python(self, value):
        if value is None:
            return None
        reader = csv.reader(StringIO(value.strip()))
        return parse_csv(reader)

    def validate(self, value):
        if value is None:
            return None
        headers, records = value
        validate_csv(headers, self.fields, self.required_fields)

        return value


class CSVFileField(forms.FileField):
    """
    A FileField (rendered as a ClearableFileInput) which accepts a file containing CSV-formatted data. It returns
    data as a two-tuple: The first item is a dictionary of column headers, mapping field names to the attribute
    by which they match a related object (where applicable). The second item is a list of dictionaries, each
    representing a discrete row of CSV data.

    :param from_form: The form from which the field derives its validation rules.
    """

    def __init__(self, from_form, *args, **kwargs):

        form = from_form()
        self.model = form.Meta.model
        self.fields = form.fields
        self.required_fields = [name for name, field in form.fields.items() if field.required]

        super().__init__(*args, **kwargs)

        if not self.label:
            self.label = "CSV File"
        if not self.help_text:
            self.help_text = (
                "Select a CSV file to upload. It should contain column headers in the first row and use commas "
                "to separate values. Multi-line data and values containing commas may be wrapped "
                "in double quotes."
            )

    def to_python(self, file):
        if file is None:
            return None

        file = super().to_python(file)
        csv_str = file.read().decode("utf-8-sig").strip()
        dialect = csv.Sniffer().sniff(csv_str)
        reader = csv.reader(csv_str.splitlines(), dialect)
        headers, records = parse_csv(reader)

        return headers, records

    def validate(self, value):
        if value is None:
            return None

        headers, records = value
        validate_csv(headers, self.fields, self.required_fields)

        return value


class CSVChoiceField(forms.ChoiceField):
    """
    Invert the provided set of choices to take the human-friendly label as input, and return the database value.
    """

    STATIC_CHOICES = True

    def __init__(self, *, choices=(), **kwargs):
        super().__init__(choices=choices, **kwargs)
        self.choices = unpack_grouped_choices(choices)


class CSVMultipleChoiceField(CSVChoiceField):
    """
    A version of CSVChoiceField that supports and emits a list of choice values
    """

    def to_python(self, value):
        """Return a list of strings."""
        if value in self.empty_values:
            return ""
        return [v.strip() for v in str(value).split(",")]

    def validate(self, value):
        """Validate that each of the input values is in self.choices."""
        for v in value:
            super().validate(v)


class CSVModelChoiceField(forms.ModelChoiceField):
    """
    Provides additional validation for model choices entered as CSV data.
    """

    default_error_messages = {
        "invalid_choice": "Object not found.",
    }

    def to_python(self, value):
        try:
            return super().to_python(value)
        except MultipleObjectsReturned:
            raise forms.ValidationError(f'"{value}" is not a unique value for this field; multiple objects were found')


class CSVContentTypeField(CSVModelChoiceField):
    """
    Reference a ContentType in the form <app>.<model>
    """

    STATIC_CHOICES = True

    def prepare_value(self, value):
        return f"{value.app_label}.{value.model}"

    def to_python(self, value):
        try:
            app_label, model = value.split(".")
        except ValueError:
            raise forms.ValidationError('Object type must be specified as "<app>.<model>"')
        try:
            return self.queryset.get(app_label=app_label, model=model)
        except ObjectDoesNotExist:
            raise forms.ValidationError("Invalid object type")


class MultipleContentTypeField(forms.ModelMultipleChoiceField):
    """
    Field for choosing any number of `ContentType` objects.

    Optionally can restrict the available ContentTypes to those supporting a particular feature only.
    Optionally can pass the selection through as a list of "`{app_label}.{model}`" strings intead of PK values.
    """

    STATIC_CHOICES = True

    def __init__(self, *args, feature=None, choices_as_strings=False, **kwargs):
        """
        Construct a MultipleContentTypeField.

        Args:
            feature (str): Feature name to use in constructing a FeatureQuery to restrict the available ContentTypes.
            choices_as_strings (bool): If True, render selection as a list of `"{app_label}.{model}"` strings.
        """
        if "queryset" not in kwargs:
            if feature is not None:
                kwargs["queryset"] = ContentType.objects.filter(FeatureQuery(feature).get_query()).order_by(
                    "app_label", "model"
                )
            else:
                kwargs["queryset"] = ContentType.objects.order_by("app_label", "model")
        if "widget" not in kwargs:
            kwargs["widget"] = widgets.StaticSelect2Multiple()

        super().__init__(*args, **kwargs)

        if choices_as_strings:
            self.choices = self._string_choices_from_queryset

    def _string_choices_from_queryset(self):
        """Overload choices to return "<app>.<model>" instead of PKs."""
        return [(f"{m.app_label}.{m.model}", m.app_labeled_name) for m in self.queryset.all()]


class CSVMultipleContentTypeField(MultipleContentTypeField):
    """
    Reference a list of `ContentType` objects in the form `{app_label}.{model}'.
    """

    def prepare_value(self, value):
        """Parse a comma-separated string of model names into a list of PKs."""
        if isinstance(value, str):
            value = value.split(",")

        # For each model name, retrieve the model object and extract its
        # content-type PK.
        pk_list = []
        if isinstance(value, (list, tuple)):
            for v in value:
                try:
                    model = apps.get_model(v)
                except (ValueError, LookupError):
                    raise forms.ValidationError(
                        self.error_messages["invalid_choice"],
                        code="invalid_choice",
                        params={"value": v},
                    )
                ct = self.queryset.model.objects.get_for_model(model)
                pk_list.append(ct.pk)

        return super().prepare_value(pk_list)


class ExpandableNameField(forms.CharField):
    """
    A field which allows for numeric range expansion
      Example: 'Gi0/[1-3]' => ['Gi0/1', 'Gi0/2', 'Gi0/3']
    """

    def __init__(self, *args, **kwargs):
        super().__init__(*args, **kwargs)
        if not self.help_text:
            self.help_text = """
                Alphanumeric ranges are supported for bulk creation. Mixed cases and types within a single range
                are not supported. Examples:
                <ul>
                    <li><code>[ge,xe]-0/0/[0-9]</code></li>
                    <li><code>e[0-3][a-d,f]</code></li>
                </ul>
                """

    def to_python(self, value):
        if not value:
            return ""
        if re.search(ALPHANUMERIC_EXPANSION_PATTERN, value):
            return list(expand_alphanumeric_pattern(value))
        return [value]


class ExpandableIPAddressField(forms.CharField):
    """
    A field which allows for expansion of IP address ranges
      Example: '192.0.2.[1-254]/24' => ['192.0.2.1/24', '192.0.2.2/24', '192.0.2.3/24' ... '192.0.2.254/24']
    """

    def __init__(self, *args, **kwargs):
        super().__init__(*args, **kwargs)
        if not self.help_text:
            self.help_text = (
                "Specify a numeric range to create multiple IPs.<br />" "Example: <code>192.0.2.[1,5,100-254]/24</code>"
            )

    def to_python(self, value):
        # Hackish address family detection but it's all we have to work with
        if "." in value and re.search(IP4_EXPANSION_PATTERN, value):
            return list(expand_ipaddress_pattern(value, 4))
        elif ":" in value and re.search(IP6_EXPANSION_PATTERN, value):
            return list(expand_ipaddress_pattern(value, 6))
        return [value]


class CommentField(forms.CharField):
    """
    A textarea with support for Markdown rendering. Exists mostly just to add a standard help_text.
    """

    widget = forms.Textarea
    default_label = ""
    # TODO: Port Markdown cheat sheet to internal documentation
    default_helptext = (
        '<i class="mdi mdi-information-outline"></i> '
        '<a href="https://github.com/adam-p/markdown-here/wiki/Markdown-Cheatsheet" target="_blank">'
        "Markdown</a> syntax is supported"
    )

    def __init__(self, *args, **kwargs):
        required = kwargs.pop("required", False)
        label = kwargs.pop("label", self.default_label)
        help_text = kwargs.pop("help_text", self.default_helptext)
        super().__init__(required=required, label=label, help_text=help_text, *args, **kwargs)


class SlugField(forms.SlugField):
    """
    Extend the built-in SlugField to automatically populate from a field called `name` unless otherwise specified.
    """

    def __init__(self, slug_source="name", *args, **kwargs):
        label = kwargs.pop("label", "Slug")
        help_text = kwargs.pop("help_text", "URL-friendly unique shorthand")
        widget = kwargs.pop("widget", widgets.SlugWidget)
        super().__init__(label=label, help_text=help_text, widget=widget, *args, **kwargs)
        self.widget.attrs["slug-source"] = slug_source


class TagFilterField(forms.MultipleChoiceField):
    """
    A filter field for the tags of a model. Only the tags used by a model are displayed.

    :param model: The model of the filter
    """

    widget = widgets.StaticSelect2Multiple

    def __init__(self, model, *args, **kwargs):
        def get_choices():
            tags = model.tags.annotate(count=Count("extras_taggeditem_items")).order_by("name")
            return [(str(tag.slug), "{} ({})".format(tag.name, tag.count)) for tag in tags]

        # Choices are fetched each time the form is initialized
        super().__init__(label="Tags", choices=get_choices, required=False, *args, **kwargs)


class DynamicModelChoiceMixin:
    """
    :param display_field: The name of the attribute of an API response object to display in the selection list
    :param query_params: A dictionary of additional key/value pairs to attach to the API request
    :param initial_params: A dictionary of child field references to use for selecting a parent field's initial value
    :param null_option: The string used to represent a null selection (if any)
    :param disabled_indicator: The name of the field which, if populated, will disable selection of the
        choice (optional)
    :param brief_mode: Use the "brief" format (?brief=true) when making API requests (default)
    """

    filter = django_filters.ModelChoiceFilter
    widget = widgets.APISelect

    def __init__(
        self,
        display_field="display",
        query_params=None,
        initial_params=None,
        null_option=None,
        disabled_indicator=None,
        brief_mode=True,
        *args,
        **kwargs,
    ):
        self.display_field = display_field
        self.query_params = query_params or {}
        self.initial_params = initial_params or {}
        self.null_option = null_option
        self.disabled_indicator = disabled_indicator
        self.brief_mode = brief_mode

        # to_field_name is set by ModelChoiceField.__init__(), but we need to set it early for reference
        # by widget_attrs()
        self.to_field_name = kwargs.get("to_field_name")

        super().__init__(*args, **kwargs)

    def widget_attrs(self, widget):
        attrs = {
            "display-field": self.display_field,
        }

        # Set value-field attribute if the field specifies to_field_name
        if self.to_field_name:
            attrs["value-field"] = self.to_field_name

        # Set the string used to represent a null option
        if self.null_option is not None:
            attrs["data-null-option"] = self.null_option

        # Set the disabled indicator, if any
        if self.disabled_indicator is not None:
            attrs["disabled-indicator"] = self.disabled_indicator

        # Toggle brief mode
        if not self.brief_mode:
            attrs["data-full"] = "true"

        # Attach any static query parameters
        for key, value in self.query_params.items():
            widget.add_query_param(key, value)

        return attrs

    def get_bound_field(self, form, field_name):
        bound_field = BoundField(form, self, field_name)

        # Set initial value based on prescribed child fields (if not already set)
        if not self.initial and self.initial_params:
            filter_kwargs = {}
            for kwarg, child_field in self.initial_params.items():
                value = form.initial.get(child_field.lstrip("$"))
                if value:
                    filter_kwargs[kwarg] = value
            if filter_kwargs:
                self.initial = self.queryset.filter(**filter_kwargs).first()

        # Modify the QuerySet of the field before we return it. Limit choices to any data already bound: Options
        # will be populated on-demand via the APISelect widget.
        data = bound_field.value()
        if data:
            field_name = getattr(self, "to_field_name") or "pk"
            filter = self.filter(field_name=field_name)
            try:
                self.queryset = filter.filter(self.queryset, data)
            except TypeError:
                # Catch any error caused by invalid initial data passed from the user
                self.queryset = self.queryset.none()
        else:
            self.queryset = self.queryset.none()

        # Set the data URL on the APISelect widget (if not already set)
        widget = bound_field.field.widget
        if not widget.attrs.get("data-url"):
            app_label = self.queryset.model._meta.app_label
            model_name = self.queryset.model._meta.model_name
            if app_label in settings.PLUGINS:
                data_url = reverse(f"plugins-api:{app_label}-api:{model_name}-list")
            else:
                data_url = reverse(f"{app_label}-api:{model_name}-list")
            widget.attrs["data-url"] = data_url

        return bound_field


class DynamicModelChoiceField(DynamicModelChoiceMixin, forms.ModelChoiceField):
    """
    Override get_bound_field() to avoid pre-populating field choices with a SQL query. The field will be
    rendered only with choices set via bound data. Choices are populated on-demand via the APISelect widget.
    """

    def clean(self, value):
        """
        When null option is enabled and "None" is sent as part of a form to be submitted, it is sent as the
        string 'null'.  This will check for that condition and gracefully handle the conversion to a NoneType.
        """
        if self.null_option is not None and value == settings.FILTERS_NULL_CHOICE_VALUE:
            return None
        return super().clean(value)


class DynamicModelMultipleChoiceField(DynamicModelChoiceMixin, forms.ModelMultipleChoiceField):
    """
    A multiple-choice version of DynamicModelChoiceField.
    """

    filter = django_filters.ModelMultipleChoiceFilter
    widget = widgets.APISelectMultiple

    def prepare_value(self, value):
        """
        Ensure that a single string value (i.e. UUID) is accurately represented as a list of one item.

        This is necessary because otherwise the superclass will split the string into individual characters,
        resulting in an error (https://github.com/nautobot/nautobot/issues/512).

        Note that prepare_value() can also be called with an object instance or list of instances; in that case,
        we do *not* want to convert a single instance to a list of one entry.
        """
        if isinstance(value, str):
            value = [value]
        return super().prepare_value(value)


class LaxURLField(forms.URLField):
    """
    Modifies Django's built-in URLField to remove the requirement for fully-qualified domain names
    (e.g. http://myserver/ is valid)
    """

    default_validators = [EnhancedURLValidator()]


class JSONField(_JSONField):
    """
    Custom wrapper around Django's built-in JSONField to avoid presenting "null" as the default text.
    """

    def __init__(self, *args, **kwargs):
        super().__init__(*args, **kwargs)
        if not self.help_text:
            self.help_text = 'Enter context data in <a href="https://json.org/">JSON</a> format.'
            self.widget.attrs["placeholder"] = ""

    def prepare_value(self, value):
        if isinstance(value, InvalidJSONInput):
            return value
        if value is None:
            return ""
        return json.dumps(value, sort_keys=True, indent=4)


class JSONArrayFormField(forms.JSONField):
    """
    A FormField counterpart to JSONArrayField.
    Replicates ArrayFormField's base field validation: Field values are validated as JSON Arrays,
    and each Array element is validated by `base_field` validators.
    """

    def __init__(self, base_field, *, delimiter=",", **kwargs):
        self.base_field = base_field
        self.delimiter = delimiter
        super().__init__(**kwargs)

    def clean(self, value):
        """
        Validate `value` and return its "cleaned" value as an appropriate
        Python object. Raise ValidationError for any errors.
        """
        value = super().clean(value)
        return [self.base_field.clean(val) for val in value]

    def prepare_value(self, value):
        """
        Return a string of this value.
        """
        if isinstance(value, list):
            return self.delimiter.join(str(self.base_field.prepare_value(v)) for v in value)
        return value

    def to_python(self, value):
        """
        Convert `value` into JSON, raising django.core.exceptions.ValidationError
        if the data can't be converted. Return the converted value.
        """
        if isinstance(value, list):
            items = value
        elif value:
            try:
                items = value.split(self.delimiter)
            except Exception as e:
                raise ValidationError(e)
        else:
            items = []

        errors = []
        values = []
        for item in items:
            try:
                values.append(self.base_field.to_python(item))
            except ValidationError as error:
                errors.append(error)
        if errors:
            raise ValidationError(errors)
        return values

    def validate(self, value):
        """
        Validate `value` and raise ValidationError if necessary.
        """
        super().validate(value)
        errors = []
        for item in value:
            try:
                self.base_field.validate(item)
            except ValidationError as error:
                errors.append(error)
        if errors:
            raise ValidationError(errors)

    def run_validators(self, value):
        """
        Runs all validators against `value` and raise ValidationError if necessary.
        Some validators can't be created at field initialization time.
        """
        super().run_validators(value)
        errors = []
        for item in value:
            try:
                self.base_field.run_validators(item)
            except ValidationError as error:
                errors.append(error)
        if errors:
            raise ValidationError(errors)

    def has_changed(self, initial, data):
        """
        Return True if `data` differs from `initial`.
        """
        value = self.to_python(data)
        if initial in self.empty_values and value in self.empty_values:
            return False
        return super().has_changed(initial, data)


class NumericArrayField(SimpleArrayField):
    """Basic array field that takes comma-separated or hyphenated ranges."""

    def to_python(self, value):
        try:
            value = ",".join([str(n) for n in parse_numeric_range(value)])
        except ValueError as error:
            raise ValidationError(error)
        return super().to_python(value)<|MERGE_RESOLUTION|>--- conflicted
+++ resolved
@@ -18,22 +18,17 @@
 from nautobot.utilities.choices import unpack_grouped_choices
 from nautobot.utilities.validators import EnhancedURLValidator
 from . import widgets
-<<<<<<< HEAD
 from .constants import ALPHANUMERIC_EXPANSION_PATTERN, IP4_EXPANSION_PATTERN, IP6_EXPANSION_PATTERN
-from .utils import expand_alphanumeric_pattern, expand_ipaddress_pattern, parse_numeric_range
-=======
-from .constants import *
 from .utils import expand_alphanumeric_pattern, expand_ipaddress_pattern, parse_numeric_range, parse_csv, validate_csv
->>>>>>> 2d305a2e
 
 __all__ = (
     "CommentField",
     "CSVChoiceField",
     "CSVContentTypeField",
-    "CSVMultipleChoiceField",
     "CSVDataField",
     "CSVFileField",
     "CSVModelChoiceField",
+    "CSVMultipleChoiceField",
     "CSVMultipleContentTypeField",
     "DynamicModelChoiceField",
     "DynamicModelMultipleChoiceField",
@@ -41,9 +36,9 @@
     "ExpandableNameField",
     "JSONField",
     "JSONArrayFormField",
+    "LaxURLField",
     "MultipleContentTypeField",
     "NumericArrayField",
-    "LaxURLField",
     "SlugField",
     "TagFilterField",
 )
