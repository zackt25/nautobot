--- conflicted
+++ resolved
@@ -22,19 +22,8 @@
 from django.utils.module_loading import import_string
 from django.utils.text import slugify
 from django.utils.tree import Node
-<<<<<<< HEAD
 import django_filters
 from django_filters import BooleanFilter, DateFilter, DateTimeFilter, NumberFilter, TimeFilter, filters
-=======
-from django_filters import (
-    BooleanFilter,
-    DateFilter,
-    DateTimeFilter,
-    filters,
-    TimeFilter,
-    NumberFilter,
-)
->>>>>>> 13aff79f
 from django_filters.utils import verbose_lookup_expr
 from taggit.managers import _TaggableManager
 
@@ -864,13 +853,10 @@
         StaticSelect2Multiple,
         TimePicker,
     )
-<<<<<<< HEAD
-    from nautobot.virtualization.models import VirtualMachine
-=======
     from nautobot.utilities.forms.widgets import (
         MultiValueCharInput,
     )
->>>>>>> 13aff79f
+    from nautobot.virtualization.models import VirtualMachine
 
     filterset_class = get_filterset_for_model(model)
     field = get_filterset_field(filterset_class, parameter)
