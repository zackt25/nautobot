import datetime
from django.urls import reverse

from nautobot.circuits.models import (
    Circuit,
    CircuitTermination,
    CircuitTerminationSideChoices,
    CircuitType,
    Provider,
    ProviderNetwork,
)
<<<<<<< HEAD
from nautobot.extras.models import Status, Tag
from nautobot.utilities.testing import TestCase as NautobotTestCase, ViewTestCases
=======
from nautobot.extras.models import Status
from nautobot.utilities.testing import post_data, TestCase as NautobotTestCase, ViewTestCases
>>>>>>> e9abcb78


class ProviderTestCase(ViewTestCases.PrimaryObjectViewTestCase):
    model = Provider
    fixtures = ("tag",)

    @classmethod
    def setUpTestData(cls):

        Provider.objects.create(name="Provider 1", slug="provider-1", asn=65001)
        Provider.objects.create(name="Provider 2", slug="provider-2", asn=65002)
        Provider.objects.create(name="Provider 3", slug="provider-3", asn=65003)
        Provider.objects.create(name="Provider 8", asn=65003)

        cls.form_data = {
            "name": "Provider X",
            "slug": "provider-x",
            "asn": 65123,
            "account": "this-is-a-long-account-number-012345678901234567890123456789",
            "portal_url": "http://example.com/portal",
            "noc_contact": "noc@example.com",
            "admin_contact": "admin@example.com",
            "comments": "Another provider",
            "tags": [t.pk for t in Tag.objects.get_for_model(Provider)],
        }

        cls.csv_data = (
            "name,slug",
            "Provider 4,provider-4",
            "Provider 5,provider-5",
            "Provider 6,provider-6",
            "Provider 7,",
        )

        cls.bulk_edit_data = {
            "asn": 65009,
            "account": "this-is-a-long-account-number-012345678901234567890123456789",
            "portal_url": "http://example.com/portal2",
            "noc_contact": "noc2@example.com",
            "admin_contact": "admin2@example.com",
            "comments": "New comments",
        }

        cls.slug_source = "name"
        cls.slug_test_object = "Provider 8"


class CircuitTypeTestCase(ViewTestCases.OrganizationalObjectViewTestCase):
    model = CircuitType

    @classmethod
    def setUpTestData(cls):

        CircuitType.objects.create(name="Circuit Type 1", slug="circuit-type-1")
        CircuitType.objects.create(name="Circuit Type 2", slug="circuit-type-2")
        CircuitType.objects.create(name="Circuit Type 3", slug="circuit-type-3")
        CircuitType.objects.create(name="Circuit Type 8")

        cls.form_data = {
            "name": "Circuit Type X",
            "slug": "circuit-type-x",
            "description": "A new circuit type",
        }

        cls.csv_data = (
            "name,slug",
            "Circuit Type 4,circuit-type-4",
            "Circuit Type 5,circuit-type-5",
            "Circuit Type 6,circuit-type-6",
            "Circuit Type 7,",
        )

        cls.slug_source = "name"
        cls.slug_test_object = "Circuit Type 8"


class CircuitTestCase(ViewTestCases.PrimaryObjectViewTestCase):
    model = Circuit
    fixtures = (
        "status",
        "tag",
    )

    @classmethod
    def setUpTestData(cls):

        providers = (
            Provider.objects.create(name="Provider 1", slug="provider-1", asn=65001),
            Provider.objects.create(name="Provider 2", slug="provider-2", asn=65002),
        )

        circuittypes = (
            CircuitType.objects.create(name="Circuit Type 1", slug="circuit-type-1"),
            CircuitType.objects.create(name="Circuit Type 2", slug="circuit-type-2"),
        )

        statuses = Status.objects.get_for_model(Circuit)

        Circuit.objects.create(
            cid="Circuit 1",
            provider=providers[0],
            type=circuittypes[0],
            status=statuses[0],
        )
        Circuit.objects.create(
            cid="Circuit 2",
            provider=providers[0],
            type=circuittypes[0],
            status=statuses[0],
        )
        Circuit.objects.create(
            cid="Circuit 3",
            provider=providers[0],
            type=circuittypes[0],
            status=statuses[0],
        )

        cls.form_data = {
            "cid": "Circuit X",
            "provider": providers[1].pk,
            "type": circuittypes[1].pk,
            "status": statuses.get(slug="decommissioned").pk,
            "tenant": None,
            "install_date": datetime.date(2020, 1, 1),
            "commit_rate": 1000,
            "description": "A new circuit",
            "comments": "Some comments",
            "tags": [t.pk for t in Tag.objects.get_for_model(Circuit)],
        }

        cls.csv_data = (
            "cid,provider,type,status",
            "Circuit 4,Provider 1,Circuit Type 1,active",
            "Circuit 5,Provider 1,Circuit Type 1,planned",
            "Circuit 6,Provider 1,Circuit Type 1,decommissioned",
        )

        cls.bulk_edit_data = {
            "provider": providers[1].pk,
            "type": circuittypes[1].pk,
            "status": statuses.get(slug="decommissioned").pk,
            "tenant": None,
            "commit_rate": 2000,
            "description": "New description",
            "comments": "New comments",
        }


class ProviderNetworkTestCase(ViewTestCases.PrimaryObjectViewTestCase):
    model = ProviderNetwork
    fixtures = ("tag",)

    @classmethod
    def setUpTestData(cls):

        providers = (
            Provider(name="Provider 1", slug="provider-1"),
            Provider(name="Provider 2", slug="provider-2"),
        )
        Provider.objects.bulk_create(providers)

        ProviderNetwork.objects.bulk_create(
            [
                ProviderNetwork(name="Provider Network 1", slug="provider-network-1", provider=providers[0]),
                ProviderNetwork(name="Provider Network 2", slug="provider-network-2", provider=providers[0]),
                ProviderNetwork(name="Provider Network 3", slug="provider-network-3", provider=providers[0]),
                ProviderNetwork(name="Provider Network 8", provider=providers[0]),
            ]
        )

        cls.form_data = {
            "name": "ProviderNetwork X",
            "slug": "provider-network-x",
            "provider": providers[1].pk,
            "description": "A new ProviderNetwork",
            "comments": "Longer description goes here",
            "tags": [t.pk for t in Tag.objects.get_for_model(ProviderNetwork)],
        }

        cls.csv_data = (
            "name,slug,provider,description",
            "Provider Network 4,provider-network-4,Provider 1,Foo",
            "Provider Network 5,provider-network-5,Provider 1,Bar",
            "Provider Network 6,provider-network-6,Provider 1,Baz",
            "Provider Network 7,,Provider 1,Baz",
        )

        cls.bulk_edit_data = {
            "provider": providers[1].pk,
            "description": "New description",
            "comments": "New comments",
        }

        cls.slug_test_object = "Provider Network 8"
        cls.slug_source = "name"


class CircuitTerminationTestCase(NautobotTestCase):
    fixtures = ("status",)

    def setUp(self):
        super().setUp()
        self.user.is_superuser = True
        self.user.save()

    def test_circuit_termination_detail_200(self):
        """
        This tests that a circuit termination's detail page (with a provider
        network instead of a site) returns a 200 response and doesn't contain the connect menu button.
        """

        # Set up the required objects:
        provider = Provider.objects.create(name="Test Provider", slug="test-provider", asn=12345)
        provider_network = ProviderNetwork.objects.create(
            name="Test Provider Network",
            slug="test-provider-network",
            provider=provider,
        )
        circuit_type = CircuitType.objects.create(name="Test Circuit Type", slug="test-circuit-type")
        active_status = Status.objects.get_for_model(Circuit).get(slug="active")
        circuit = Circuit.objects.create(
            cid="Test Circuit",
            provider=provider,
            type=circuit_type,
            status=active_status,
        )
        termination = CircuitTermination.objects.create(
            circuit=circuit, provider_network=provider_network, term_side=CircuitTerminationSideChoices.SIDE_A
        )

        # Visit the termination detail page and assert responses:
        response = self.client.get(reverse("circuits:circuittermination", kwargs={"pk": termination.pk}))
        self.assertEqual(200, response.status_code)
        self.assertIn("Test Provider Network", str(response.content))
        self.assertNotIn("</span> Connect", str(response.content))

        # Visit the circuit object detail page and check there is no connect button present:
        response = self.client.get(reverse("circuits:circuit", kwargs={"pk": circuit.pk}))
        self.assertNotIn("</span> Connect", str(response.content))


class CircuitSwapTerminationsTestCase(NautobotTestCase):
    def setUp(self):
        super().setUp()
        self.user.is_superuser = True
        self.user.save()

    def test_swap_circuit_termination(self):
        # Set up the required objects:
        provider = Provider.objects.create(name="Test Provider", slug="test-provider", asn=12345)
        provider_networks = (
            ProviderNetwork.objects.create(
                name="Test Provider Network 1",
                slug="test-provider-network-1",
                provider=provider,
            ),
            ProviderNetwork.objects.create(
                name="Test Provider Network 2",
                slug="test-provider-network-2",
                provider=provider,
            ),
        )
        circuit_type = CircuitType.objects.create(name="Test Circuit Type", slug="test-circuit-type")
        active_status = Status.objects.get_for_model(Circuit).get(slug="active")
        circuit = Circuit.objects.create(
            cid="Test Circuit",
            provider=provider,
            type=circuit_type,
            status=active_status,
        )
        CircuitTermination.objects.create(
            circuit=circuit,
            provider_network=provider_networks[0],
            term_side=CircuitTerminationSideChoices.SIDE_A,
        )
        CircuitTermination.objects.create(
            circuit=circuit,
            provider_network=provider_networks[1],
            term_side=CircuitTerminationSideChoices.SIDE_Z,
        )
        request = {
            "path": reverse("circuits:circuit_terminations_swap", kwargs={"pk": circuit.pk}),
            "data": post_data({"confirm": True}),
        }
        response = self.client.post(**request)
        self.assertHttpStatus(response, 302)

        termination_a = CircuitTermination.objects.get(circuit=circuit, term_side=CircuitTerminationSideChoices.SIDE_A)
        termination_z = CircuitTermination.objects.get(circuit=circuit, term_side=CircuitTerminationSideChoices.SIDE_Z)

        # Assert Swap
        self.assertEqual(termination_a.provider_network, provider_networks[1])
        self.assertEqual(termination_z.provider_network, provider_networks[0])<|MERGE_RESOLUTION|>--- conflicted
+++ resolved
@@ -9,13 +9,8 @@
     Provider,
     ProviderNetwork,
 )
-<<<<<<< HEAD
 from nautobot.extras.models import Status, Tag
-from nautobot.utilities.testing import TestCase as NautobotTestCase, ViewTestCases
-=======
-from nautobot.extras.models import Status
 from nautobot.utilities.testing import post_data, TestCase as NautobotTestCase, ViewTestCases
->>>>>>> e9abcb78
 
 
 class ProviderTestCase(ViewTestCases.PrimaryObjectViewTestCase):
