--- conflicted
+++ resolved
@@ -686,36 +686,15 @@
 
         # If this is a new Device, instantiate all related components per the DeviceType definition
         if is_new:
-<<<<<<< HEAD
-            ConsolePort.objects.bulk_create(
-                [x.instantiate(self) for x in self.device_type.console_port_templates.all()]
-            )
-            ConsoleServerPort.objects.bulk_create(
-                [x.instantiate(self) for x in self.device_type.console_server_port_templates.all()]
-            )
-            PowerPort.objects.bulk_create([x.instantiate(self) for x in self.device_type.power_port_templates.all()])
-            PowerOutlet.objects.bulk_create(
-                [x.instantiate(self) for x in self.device_type.power_outlet_templates.all()]
-            )
-            Interface.objects.bulk_create([x.instantiate(self) for x in self.device_type.interface_templates.all()])
-            RearPort.objects.bulk_create([x.instantiate(self) for x in self.device_type.rear_port_templates.all()])
-            FrontPort.objects.bulk_create([x.instantiate(self) for x in self.device_type.front_port_templates.all()])
-            DeviceBay.objects.bulk_create([x.instantiate(self) for x in self.device_type.device_bay_templates.all()])
+            self.create_components()
 
         # Update Location and Rack assignment for any child Devices
-=======
-            self.create_components()
-
-        # Update Site and Rack assignment for any child Devices
->>>>>>> bf46a1fb
         devices = Device.objects.filter(parent_bay__device=self)
         for device in devices:
             device.location = self.location
             device.rack = self.rack
             device.save()
 
-<<<<<<< HEAD
-=======
     def create_components(self):
         """Create device components from the device type definition."""
         # The order of these is significant as
@@ -760,7 +739,6 @@
             self.comments,
         )
 
->>>>>>> bf46a1fb
     @property
     def display(self):
         if self.name:
