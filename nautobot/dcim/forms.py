import re

from django import forms
from django.contrib.auth import get_user_model
<<<<<<< HEAD
from django.core.exceptions import ValidationError

from django.db.models import Count, Q

=======
from django.contrib.contenttypes.models import ContentType
from django.contrib.postgres.forms.array import SimpleArrayField
from django.core.exceptions import ObjectDoesNotExist, ValidationError
from django.db.models import Q
from django.utils.safestring import mark_safe
from netaddr import EUI
from netaddr.core import AddrFormatError
>>>>>>> 56bbb42a
from timezone_field import TimeZoneFormField

from nautobot.circuits.models import Circuit, CircuitTermination, Provider
from nautobot.core.forms import (
    APISelect,
    APISelectMultiple,
    add_blank_choice,
    BootstrapMixin,
    BulkEditNullBooleanSelect,
    ColorSelect,
    CommentField,
    DynamicModelChoiceField,
    DynamicModelMultipleChoiceField,
    ExpandableNameField,
    form_from_model,
    MultipleContentTypeField,
    NumericArrayField,
    SelectWithPK,
    SmallTextarea,
    StaticSelect2,
    StaticSelect2Multiple,
    TagFilterField,
)
from nautobot.core.forms.constants import BOOLEAN_WITH_BLANK_CHOICES
from nautobot.dcim.form_mixins import (
    LocatableModelBulkEditFormMixin,
    LocatableModelFilterFormMixin,
    LocatableModelFormMixin,
)
from nautobot.extras.forms import (
    CustomFieldModelBulkEditFormMixin,
    CustomFieldModelCSVForm,
    NautobotBulkEditForm,
    NautobotModelForm,
    NautobotFilterForm,
    NoteModelFormMixin,
    LocalContextFilterForm,
    LocalContextModelForm,
    LocalContextModelBulkEditForm,
    RoleModelBulkEditFormMixin,
    RoleModelFilterFormMixin,
    StatusModelBulkEditFormMixin,
    StatusModelFilterFormMixin,
    TagsBulkEditFormMixin,
)
from nautobot.extras.models import SecretsGroup, Status
from nautobot.ipam.constants import BGP_ASN_MAX, BGP_ASN_MIN
from nautobot.ipam.models import IPAddress, IPAddressToInterface, VLAN, VRF
from nautobot.tenancy.forms import TenancyFilterForm, TenancyForm
from nautobot.tenancy.models import Tenant, TenantGroup
from nautobot.virtualization.models import Cluster, ClusterGroup
from .choices import (
    CableLengthUnitChoices,
    CableTypeChoices,
    ConsolePortTypeChoices,
    DeviceFaceChoices,
    DeviceRedundancyGroupFailoverStrategyChoices,
    InterfaceModeChoices,
    InterfaceRedundancyGroupProtocolChoices,
    InterfaceTypeChoices,
    PortTypeChoices,
    PowerFeedPhaseChoices,
    PowerFeedSupplyChoices,
    PowerFeedTypeChoices,
    PowerOutletFeedLegChoices,
    PowerOutletTypeChoices,
    PowerPortTypeChoices,
    RackDimensionUnitChoices,
    RackTypeChoices,
    RackWidthChoices,
    SubdeviceRoleChoices,
)
from .constants import (
    INTERFACE_MTU_MAX,
    INTERFACE_MTU_MIN,
    REARPORT_POSITIONS_MAX,
    REARPORT_POSITIONS_MIN,
)

from .models import (
    Cable,
    DeviceBay,
    DeviceBayTemplate,
    DeviceRedundancyGroup,
    ConsolePort,
    ConsolePortTemplate,
    ConsoleServerPort,
    ConsoleServerPortTemplate,
    Device,
    DeviceType,
    FrontPort,
    FrontPortTemplate,
    Interface,
    InterfaceRedundancyGroup,
    InterfaceRedundancyGroupAssociation,
    InterfaceTemplate,
    Location,
    LocationType,
    Manufacturer,
    InventoryItem,
    Platform,
    PowerFeed,
    PowerOutlet,
    PowerOutletTemplate,
    PowerPanel,
    PowerPort,
    PowerPortTemplate,
    Rack,
    RackGroup,
    RackReservation,
    RearPort,
    RearPortTemplate,
    VirtualChassis,
)

DEVICE_BY_PK_RE = r"{\d+\}"

INTERFACE_MODE_HELP_TEXT = """
Access: One untagged VLAN<br />
Tagged: One untagged VLAN and/or one or more tagged VLANs<br />
Tagged (All): Implies all VLANs are available (w/optional untagged VLAN)
"""


def get_device_by_name_or_pk(name):
    """
    Attempt to retrieve a device by either its name or primary key ('{pk}').
    """
    if re.match(DEVICE_BY_PK_RE, name):
        pk = name.strip("{}")
        device = Device.objects.get(pk=pk)
    else:
        device = Device.objects.get(name=name)
    return device


class ConnectCableExcludeIDMixin:
    def __init__(self, *args, exclude_id=None, **kwargs):
        super().__init__(*args, **kwargs)
        if exclude_id is not None:
            self.fields["termination_b_id"].widget.add_query_param("id__n", str(exclude_id))


class DeviceComponentFilterForm(NautobotFilterForm):
    field_order = ["q", "location"]
    q = forms.CharField(required=False, label="Search")
    location = DynamicModelMultipleChoiceField(queryset=Location.objects.all(), to_field_name="name", required=False)
    device = DynamicModelMultipleChoiceField(
        queryset=Device.objects.all(),
        required=False,
        label="Device",
        query_params={"location": "$location"},
    )


class InterfaceCommonForm(forms.Form):
    def clean(self):
        super().clean()

        parent_field = "device" if "device" in self.cleaned_data else "virtual_machine"
        tagged_vlans = self.cleaned_data["tagged_vlans"]
        mode = self.cleaned_data["mode"]

        # Untagged interfaces cannot be assigned tagged VLANs
        if mode == InterfaceModeChoices.MODE_ACCESS and tagged_vlans:
            raise forms.ValidationError({"mode": "An access interface cannot have tagged VLANs assigned."})

        if mode != InterfaceModeChoices.MODE_TAGGED and tagged_vlans:
            raise forms.ValidationError({"tagged_vlans": f"Clear tagged_vlans to set mode to {self.mode}"})

        # Remove all tagged VLAN assignments from "tagged all" interfaces
        elif mode == InterfaceModeChoices.MODE_TAGGED_ALL:
            self.cleaned_data["tagged_vlans"] = []

        # Validate tagged VLANs; must be a global VLAN or in the same location
        # TODO: after Location model replaced Site, which was not a hierarchical model, should we allow users to add a VLAN
        # belongs to the parent Location or the child location of the parent device to the `tagged_vlan` field of the interface?
        elif mode == InterfaceModeChoices.MODE_TAGGED:
            valid_locations = [None, self.cleaned_data[parent_field].location]
            invalid_vlans = [str(v) for v in tagged_vlans if v.location not in valid_locations]

            if invalid_vlans:
                raise forms.ValidationError(
                    {
                        "tagged_vlans": f"The tagged VLANs ({', '.join(invalid_vlans)}) must belong to the same location as "
                        f"the interface's parent device/VM, or they must be global"
                    }
                )


class ComponentForm(BootstrapMixin, forms.Form):
    """
    Subclass this form when facilitating the creation of one or more device component or component templates based on
    a name pattern.
    """

    name_pattern = ExpandableNameField(label="Name")
    label_pattern = ExpandableNameField(
        label="Label",
        required=False,
        help_text="Alphanumeric ranges are supported. (Must match the number of names being created.)",
    )

    def clean(self):
        super().clean()

        # Validate that the number of components being created from both the name_pattern and label_pattern are equal
        if self.cleaned_data["label_pattern"]:
            name_pattern_count = len(self.cleaned_data["name_pattern"])
            label_pattern_count = len(self.cleaned_data["label_pattern"])
            if name_pattern_count != label_pattern_count:
                raise forms.ValidationError(
                    {
                        "label_pattern": f"The provided name pattern will create {name_pattern_count} components, however "
                        f"{label_pattern_count} labels will be generated. These counts must match."
                    },
                    code="label_pattern_mismatch",
                )


#
# Fields
#


#
# LocationTypes
#


class LocationTypeForm(NautobotModelForm):
    parent = DynamicModelChoiceField(queryset=LocationType.objects.all(), required=False)
    content_types = MultipleContentTypeField(
        feature="locations",
        help_text="The object type(s) that can be associated to a Location of this type",
        required=False,
    )

    class Meta:
        model = LocationType
        fields = ("parent", "name", "description", "nestable", "content_types")


class LocationTypeFilterForm(NautobotFilterForm):
    model = LocationType
    q = forms.CharField(required=False, label="Search")
    content_types = MultipleContentTypeField(feature="locations", choices_as_strings=True, required=False)


#
# Locations
#


class LocationForm(NautobotModelForm, TenancyForm):
    location_type = DynamicModelChoiceField(queryset=LocationType.objects.all())
    parent = DynamicModelChoiceField(
        queryset=Location.objects.all(),
        query_params={"child_location_type": "$location_type"},
        to_field_name="name",
        required=False,
    )
    comments = CommentField()

    class Meta:
        model = Location
        fields = [
            "location_type",
            "parent",
            "name",
            "status",
            "tenant_group",
            "tenant",
            "description",
            "facility",
            "asn",
            "time_zone",
            "physical_address",
            "shipping_address",
            "latitude",
            "longitude",
            "contact_name",
            "contact_phone",
            "contact_email",
            "comments",
            "tags",
        ]

        widgets = {
            "physical_address": SmallTextarea(
                attrs={
                    "rows": 3,
                }
            ),
            "shipping_address": SmallTextarea(
                attrs={
                    "rows": 3,
                }
            ),
            "time_zone": StaticSelect2(),
        }
        help_texts = {
            "name": "Full name of the location",
            "facility": "Data center provider and facility (e.g. Equinix NY7)",
            "asn": "BGP autonomous system number",
            "time_zone": "Local time zone",
            "description": "Short description (will appear in locations list)",
            "physical_address": "Physical location of the building (e.g. for GPS)",
            "shipping_address": "If different from the physical address",
            "latitude": "Latitude in decimal format (xx.yyyyyy)",
            "longitude": "Longitude in decimal format (xx.yyyyyy)",
        }


class LocationBulkEditForm(TagsBulkEditFormMixin, StatusModelBulkEditFormMixin, NautobotBulkEditForm):
    pk = forms.ModelMultipleChoiceField(queryset=Location.objects.all(), widget=forms.MultipleHiddenInput)
    # location_type is not editable on existing instances
    parent = DynamicModelChoiceField(queryset=Location.objects.all(), required=False)
    tenant = DynamicModelChoiceField(queryset=Tenant.objects.all(), required=False)
    description = forms.CharField(max_length=100, required=False)
    asn = forms.IntegerField(min_value=BGP_ASN_MIN, max_value=BGP_ASN_MAX, required=False, label="ASN")
    time_zone = TimeZoneFormField(
        choices=add_blank_choice(TimeZoneFormField().choices),
        required=False,
        widget=StaticSelect2(),
    )

    class Meta:
        nullable_fields = [
            "parent",
            "tenant",
            "description",
            "asn",
            "description",
            "time_zone",
        ]


class LocationFilterForm(NautobotFilterForm, StatusModelFilterFormMixin, TenancyFilterForm):
    model = Location
    field_order = ["q", "location_type", "parent", "subtree", "status", "tenant_group", "tenant", "tag"]

    q = forms.CharField(required=False, label="Search")
    location_type = DynamicModelMultipleChoiceField(
        queryset=LocationType.objects.all(), to_field_name="name", required=False
    )
    parent = DynamicModelMultipleChoiceField(queryset=Location.objects.all(), to_field_name="name", required=False)
    subtree = DynamicModelMultipleChoiceField(queryset=Location.objects.all(), to_field_name="name", required=False)
    tag = TagFilterField(model)


#
# Rack groups
#


class RackGroupForm(LocatableModelFormMixin, NautobotModelForm):
    parent = DynamicModelChoiceField(
        queryset=RackGroup.objects.all(),
        required=False,
        query_params={"location": "$location"},
    )

    class Meta:
        model = RackGroup
        fields = (
            "location",
            "parent",
            "name",
            "description",
        )


class RackGroupFilterForm(NautobotFilterForm, LocatableModelFilterFormMixin):
    model = RackGroup
    parent = DynamicModelMultipleChoiceField(
        queryset=RackGroup.objects.all(),
        to_field_name="name",
        required=False,
        query_params={"location": "$location"},
    )


#
# Racks
#


class RackForm(LocatableModelFormMixin, NautobotModelForm, TenancyForm):
    rack_group = DynamicModelChoiceField(
        queryset=RackGroup.objects.all(),
        required=False,
        query_params={"location": "$location"},
    )
    comments = CommentField()

    class Meta:
        model = Rack
        fields = [
            "location",
            "rack_group",
            "name",
            "facility_id",
            "tenant_group",
            "tenant",
            "status",
            "role",
            "serial",
            "asset_tag",
            "type",
            "width",
            "u_height",
            "desc_units",
            "outer_width",
            "outer_depth",
            "outer_unit",
            "comments",
            "tags",
        ]
        help_texts = {
            "location": "The specific location of the rack",
            "name": "Organizational rack name",
            "facility_id": "The unique rack ID assigned by the facility",
            "u_height": "Height in rack units",
        }
        widgets = {
            "type": StaticSelect2(),
            "width": StaticSelect2(),
            "outer_unit": StaticSelect2(),
        }

    def clean(self):
        cleaned_data = self.cleaned_data
        location = cleaned_data.get("location")

<<<<<<< HEAD
        if self.instance:
            # If the location is changed, the rack post save signal attempts to update the rack devices,
            # which may result in an Exception.
            # To avoid an unhandled exception in signal, catch this error here.
            duplicate_devices_names = (
                Device.objects.values_list("name", flat=True)
                .annotate(name_count=Count("name"))
                .filter(name_count__gt=1)
            )
            duplicate_devices = Device.objects.filter(
                location=location, name__in=list(duplicate_devices_names)
            ).values_list("name", flat=True)
            if duplicate_devices:
                raise ValidationError(
                    {
                        "location": f"Device with `name` in {list(duplicate_devices)} and location={location} already exists."
=======
        if self.instance and self.instance.present_in_database and site != self.instance.site:
            # If the site is changed, the rack post save signal attempts to update the rack devices,
            # which may result in an Exception if the updated devices conflict with existing devices at this site.
            # To avoid an unhandled exception in the signal, check for this scenario here.
            duplicate_devices = set()
            for device in self.instance.devices.all():
                qs = Device.objects.exclude(pk=device.pk).filter(site=site, tenant=device.tenant, name=device.name)
                if qs.exists():
                    duplicate_devices.add(qs.first().name)
            if duplicate_devices:
                raise ValidationError(
                    {
                        "site": f"Device(s) {sorted(duplicate_devices)} already exist in site {site} and "
                        "would conflict with same-named devices in this rack."
>>>>>>> 56bbb42a
                    }
                )
        return cleaned_data


<<<<<<< HEAD
=======
class RackCSVForm(LocatableModelCSVFormMixin, StatusModelCSVFormMixin, CustomFieldModelCSVForm):
    group = CSVModelChoiceField(queryset=RackGroup.objects.all(), required=False, to_field_name="name")
    tenant = CSVModelChoiceField(
        queryset=Tenant.objects.all(),
        required=False,
        to_field_name="name",
        help_text="Name of assigned tenant",
    )
    role = CSVModelChoiceField(
        queryset=RackRole.objects.all(),
        required=False,
        to_field_name="name",
        help_text="Name of assigned role",
    )
    type = CSVChoiceField(choices=RackTypeChoices, required=False, help_text="Rack type")
    width = forms.ChoiceField(choices=RackWidthChoices, help_text="Rail-to-rail width (in inches)")
    outer_unit = CSVChoiceField(
        choices=RackDimensionUnitChoices,
        required=False,
        help_text="Unit for outer dimensions",
    )

    class Meta:
        model = Rack
        fields = Rack.csv_headers

    def __init__(self, data=None, *args, **kwargs):
        super().__init__(data, *args, **kwargs)

        if data:
            # Limit group queryset by assigned site
            params = {f"site__{self.fields['site'].to_field_name}": data.get("site")}
            self.fields["group"].queryset = self.fields["group"].queryset.filter(**params)


>>>>>>> 56bbb42a
class RackBulkEditForm(
    TagsBulkEditFormMixin,
    LocatableModelBulkEditFormMixin,
    StatusModelBulkEditFormMixin,
    RoleModelBulkEditFormMixin,
    NautobotBulkEditForm,
):
    pk = forms.ModelMultipleChoiceField(queryset=Rack.objects.all(), widget=forms.MultipleHiddenInput)
    rack_group = DynamicModelChoiceField(
        queryset=RackGroup.objects.all(),
        required=False,
        query_params={"location": "$location"},
    )
    tenant = DynamicModelChoiceField(queryset=Tenant.objects.all(), required=False)
    serial = forms.CharField(max_length=255, required=False, label="Serial Number")
    asset_tag = forms.CharField(max_length=50, required=False)
    type = forms.ChoiceField(
        choices=add_blank_choice(RackTypeChoices),
        required=False,
        widget=StaticSelect2(),
    )
    width = forms.ChoiceField(
        choices=add_blank_choice(RackWidthChoices),
        required=False,
        widget=StaticSelect2(),
    )
    u_height = forms.IntegerField(required=False, label="Height (U)")
    desc_units = forms.NullBooleanField(required=False, widget=BulkEditNullBooleanSelect, label="Descending units")
    outer_width = forms.IntegerField(required=False, min_value=1)
    outer_depth = forms.IntegerField(required=False, min_value=1)
    outer_unit = forms.ChoiceField(
        choices=add_blank_choice(RackDimensionUnitChoices),
        required=False,
        widget=StaticSelect2(),
    )
    comments = CommentField(widget=SmallTextarea, label="Comments")

    class Meta:
        model = Rack
        nullable_fields = [
            "location",
            "rack_group",
            "tenant",
            "serial",
            "asset_tag",
            "outer_width",
            "outer_depth",
            "outer_unit",
            "comments",
        ]


class RackFilterForm(
    NautobotFilterForm,
    LocatableModelFilterFormMixin,
    TenancyFilterForm,
    StatusModelFilterFormMixin,
    RoleModelFilterFormMixin,
):
    model = Rack
    field_order = [
        "q",
        "location",
        "rack_group",
        "status",
        "role",
        "tenant_group",
        "tenant",
    ]
    q = forms.CharField(required=False, label="Search")
    rack_group = DynamicModelMultipleChoiceField(
        queryset=RackGroup.objects.all(),
        required=False,
        label="Rack group",
        null_option="None",
        query_params={"location": "$location"},
    )
    type = forms.MultipleChoiceField(choices=RackTypeChoices, required=False, widget=StaticSelect2Multiple())
    width = forms.MultipleChoiceField(choices=RackWidthChoices, required=False, widget=StaticSelect2Multiple())
    tag = TagFilterField(model)


#
# Rack elevations
#


class RackElevationFilterForm(RackFilterForm):
    field_order = [
        "q",
        "rack_group",
        "id",
        "status",
        "role",
        "tenant_group",
        "tenant",
    ]
    id = DynamicModelMultipleChoiceField(
        queryset=Rack.objects.all(),
        label="Rack",
        required=False,
        query_params={
            "location": "$location",
            "rack_group": "$rack_group",
        },
    )


#
# Rack reservations
#


class RackReservationForm(NautobotModelForm, TenancyForm):
    location = DynamicModelChoiceField(queryset=Location.objects.all(), required=False)
    rack_group = DynamicModelChoiceField(
        queryset=RackGroup.objects.all(),
        required=False,
        query_params={"location": "$location"},
    )
    rack = DynamicModelChoiceField(
        queryset=Rack.objects.all(),
        query_params={
            "location": "$location",
            "rack_group": "$rack_group",
        },
    )
    units = NumericArrayField(
        base_field=forms.IntegerField(),
        help_text="Comma-separated list of numeric unit IDs. A range may be specified using a hyphen.",
    )
    user = forms.ModelChoiceField(queryset=get_user_model().objects.order_by("username"), widget=StaticSelect2())

    class Meta:
        model = RackReservation
        fields = [
            "rack",
            "units",
            "user",
            "tenant_group",
            "tenant",
            "description",
            "tags",
        ]


<<<<<<< HEAD
=======
class RackReservationCSVForm(CustomFieldModelCSVForm):
    site = CSVModelChoiceField(queryset=Site.objects.all(), to_field_name="name", help_text="Parent site")
    rack_group = CSVModelChoiceField(
        queryset=RackGroup.objects.all(),
        to_field_name="name",
        required=False,
        help_text="Rack's group (if any)",
    )
    rack = CSVModelChoiceField(queryset=Rack.objects.all(), to_field_name="name", help_text="Rack")
    units = SimpleArrayField(
        base_field=forms.IntegerField(),
        required=True,
        help_text="Comma-separated list of individual unit numbers",
    )
    tenant = CSVModelChoiceField(
        queryset=Tenant.objects.all(),
        required=False,
        to_field_name="name",
        help_text="Assigned tenant",
    )

    class Meta:
        model = RackReservation
        fields = ("site", "rack_group", "rack", "units", "tenant", "description")

    def __init__(self, data=None, *args, **kwargs):
        super().__init__(data, *args, **kwargs)

        if data:
            # Limit rack_group queryset by assigned site
            params = {f"site__{self.fields['site'].to_field_name}": data.get("site")}
            self.fields["rack_group"].queryset = self.fields["rack_group"].queryset.filter(**params)

            # Limit rack queryset by assigned site and group
            params = {
                f"site__{self.fields['site'].to_field_name}": data.get("site"),
                f"group__{self.fields['rack_group'].to_field_name}": data.get("rack_group"),
            }
            self.fields["rack"].queryset = self.fields["rack"].queryset.filter(**params)


>>>>>>> 56bbb42a
class RackReservationBulkEditForm(TagsBulkEditFormMixin, NautobotBulkEditForm):
    pk = forms.ModelMultipleChoiceField(queryset=RackReservation.objects.all(), widget=forms.MultipleHiddenInput())
    user = forms.ModelChoiceField(
        queryset=get_user_model().objects.order_by("username"),
        required=False,
        widget=StaticSelect2(),
    )
    tenant = DynamicModelChoiceField(queryset=Tenant.objects.all(), required=False)
    description = forms.CharField(max_length=100, required=False)

    class Meta:
        nullable_fields = []


class RackReservationFilterForm(NautobotFilterForm, TenancyFilterForm):
    model = RackReservation
    field_order = [
        "q",
        "rack_group",
        "user",
        "tenant_group",
        "tenant",
    ]
    q = forms.CharField(required=False, label="Search")
    location = DynamicModelMultipleChoiceField(queryset=Location.objects.all(), to_field_name="name", required=False)
    rack_group = DynamicModelMultipleChoiceField(
        queryset=RackGroup.objects.all(),
        required=False,
        label="Rack group",
        null_option="None",
    )
    user = DynamicModelMultipleChoiceField(
        queryset=get_user_model().objects.all(),
        required=False,
        label="User",
        widget=APISelectMultiple(
            api_url="/api/users/users/",
        ),
    )
    tag = TagFilterField(model)


#
# Manufacturers
#


class ManufacturerForm(NautobotModelForm):
    class Meta:
        model = Manufacturer
        fields = [
            "name",
            "description",
        ]


#
# Device types
#


class DeviceTypeForm(NautobotModelForm):
    manufacturer = DynamicModelChoiceField(queryset=Manufacturer.objects.all())
    comments = CommentField()

    class Meta:
        model = DeviceType
        fields = [
            "manufacturer",
            "model",
            "part_number",
            "u_height",
            "is_full_depth",
            "subdevice_role",
            "front_image",
            "rear_image",
            "comments",
            "tags",
        ]
        widgets = {
            "subdevice_role": StaticSelect2(),
            # Exclude SVG images (unsupported by PIL)
            "front_image": forms.ClearableFileInput(
                attrs={"accept": "image/bmp,image/gif,image/jpeg,image/png,image/tiff"}
            ),
            "rear_image": forms.ClearableFileInput(
                attrs={"accept": "image/bmp,image/gif,image/jpeg,image/png,image/tiff"}
            ),
        }


class DeviceTypeImportForm(BootstrapMixin, forms.ModelForm):
    """
    Form for JSON/YAML import of DeviceType objects.

    TODO: at some point we'll want to add general-purpose YAML serialization/deserialization,
    similar to what we've done for CSV in 2.0, but for the moment we're leaving this as-is so that we can remain
    at least nominally compatible with the netbox-community/devicetype-library repo.
    """

    manufacturer = forms.ModelChoiceField(queryset=Manufacturer.objects.all(), to_field_name="name")

    class Meta:
        model = DeviceType
        fields = [
            "manufacturer",
            "model",
            "part_number",
            "u_height",
            "is_full_depth",
            "subdevice_role",
            "comments",
        ]


class DeviceTypeBulkEditForm(TagsBulkEditFormMixin, NautobotBulkEditForm):
    pk = forms.ModelMultipleChoiceField(queryset=DeviceType.objects.all(), widget=forms.MultipleHiddenInput())
    manufacturer = DynamicModelChoiceField(queryset=Manufacturer.objects.all(), required=False)
    u_height = forms.IntegerField(required=False)
    is_full_depth = forms.NullBooleanField(required=False, widget=BulkEditNullBooleanSelect(), label="Is full depth")

    class Meta:
        nullable_fields = []


class DeviceTypeFilterForm(NautobotFilterForm):
    model = DeviceType
    q = forms.CharField(required=False, label="Search")
    manufacturer = DynamicModelMultipleChoiceField(
        queryset=Manufacturer.objects.all(), to_field_name="name", required=False
    )
    subdevice_role = forms.MultipleChoiceField(
        choices=add_blank_choice(SubdeviceRoleChoices),
        required=False,
        widget=StaticSelect2Multiple(),
    )
    console_ports = forms.NullBooleanField(
        required=False,
        label="Has console ports",
        widget=StaticSelect2(choices=BOOLEAN_WITH_BLANK_CHOICES),
    )
    console_server_ports = forms.NullBooleanField(
        required=False,
        label="Has console server ports",
        widget=StaticSelect2(choices=BOOLEAN_WITH_BLANK_CHOICES),
    )
    power_ports = forms.NullBooleanField(
        required=False,
        label="Has power ports",
        widget=StaticSelect2(choices=BOOLEAN_WITH_BLANK_CHOICES),
    )
    power_outlets = forms.NullBooleanField(
        required=False,
        label="Has power outlets",
        widget=StaticSelect2(choices=BOOLEAN_WITH_BLANK_CHOICES),
    )
    interfaces = forms.NullBooleanField(
        required=False,
        label="Has interfaces",
        widget=StaticSelect2(choices=BOOLEAN_WITH_BLANK_CHOICES),
    )
    pass_through_ports = forms.NullBooleanField(
        required=False,
        label="Has pass-through ports",
        widget=StaticSelect2(choices=BOOLEAN_WITH_BLANK_CHOICES),
    )
    tag = TagFilterField(model)


#
# Device component templates
#


class ComponentTemplateCreateForm(ComponentForm):
    """
    Base form for the creation of device component templates (subclassed from ComponentTemplateModel).
    """

    manufacturer = DynamicModelChoiceField(
        queryset=Manufacturer.objects.all(),
        required=False,
        initial_params={"device_types": "device_type"},
    )
    device_type = DynamicModelChoiceField(
        queryset=DeviceType.objects.all(),
        query_params={"manufacturer": "$manufacturer"},
    )
    description = forms.CharField(required=False)


class ConsolePortTemplateForm(NautobotModelForm):
    class Meta:
        model = ConsolePortTemplate
        fields = [
            "device_type",
            "name",
            "label",
            "type",
            "description",
        ]
        widgets = {
            "device_type": forms.HiddenInput(),
        }


class ConsolePortTemplateCreateForm(ComponentTemplateCreateForm):
    type = forms.ChoiceField(choices=add_blank_choice(ConsolePortTypeChoices), widget=StaticSelect2())
    field_order = (
        "manufacturer",
        "device_type",
        "name_pattern",
        "label_pattern",
        "type",
        "description",
    )


class ConsolePortTemplateBulkEditForm(NautobotBulkEditForm):
    pk = forms.ModelMultipleChoiceField(queryset=ConsolePortTemplate.objects.all(), widget=forms.MultipleHiddenInput())
    label = forms.CharField(max_length=64, required=False)
    type = forms.ChoiceField(
        choices=add_blank_choice(ConsolePortTypeChoices),
        required=False,
        widget=StaticSelect2(),
    )

    class Meta:
        nullable_fields = ["label", "type", "description"]


class ConsoleServerPortTemplateForm(NautobotModelForm):
    class Meta:
        model = ConsoleServerPortTemplate
        fields = [
            "device_type",
            "name",
            "label",
            "type",
            "description",
        ]
        widgets = {
            "device_type": forms.HiddenInput(),
        }


class ConsoleServerPortTemplateCreateForm(ComponentTemplateCreateForm):
    type = forms.ChoiceField(choices=add_blank_choice(ConsolePortTypeChoices), widget=StaticSelect2())
    field_order = (
        "manufacturer",
        "device_type",
        "name_pattern",
        "label_pattern",
        "type",
        "description",
    )


class ConsoleServerPortTemplateBulkEditForm(NautobotBulkEditForm):
    pk = forms.ModelMultipleChoiceField(
        queryset=ConsoleServerPortTemplate.objects.all(),
        widget=forms.MultipleHiddenInput(),
    )
    label = forms.CharField(max_length=64, required=False)
    type = forms.ChoiceField(
        choices=add_blank_choice(ConsolePortTypeChoices),
        required=False,
        widget=StaticSelect2(),
    )
    description = forms.CharField(required=False)

    class Meta:
        nullable_fields = ["label", "type", "description"]


class PowerPortTemplateForm(NautobotModelForm):
    class Meta:
        model = PowerPortTemplate
        fields = [
            "device_type",
            "name",
            "label",
            "type",
            "maximum_draw",
            "allocated_draw",
            "description",
        ]
        widgets = {
            "device_type": forms.HiddenInput(),
        }


class PowerPortTemplateCreateForm(ComponentTemplateCreateForm):
    type = forms.ChoiceField(choices=add_blank_choice(PowerPortTypeChoices), required=False)
    maximum_draw = forms.IntegerField(min_value=1, required=False, help_text="Maximum power draw (watts)")
    allocated_draw = forms.IntegerField(min_value=1, required=False, help_text="Allocated power draw (watts)")
    field_order = (
        "manufacturer",
        "device_type",
        "name_pattern",
        "label_pattern",
        "type",
        "maximum_draw",
        "allocated_draw",
        "description",
    )


class PowerPortTemplateBulkEditForm(NautobotBulkEditForm):
    pk = forms.ModelMultipleChoiceField(queryset=PowerPortTemplate.objects.all(), widget=forms.MultipleHiddenInput())
    label = forms.CharField(max_length=64, required=False)
    type = forms.ChoiceField(
        choices=add_blank_choice(PowerPortTypeChoices),
        required=False,
        widget=StaticSelect2(),
    )
    maximum_draw = forms.IntegerField(min_value=1, required=False, help_text="Maximum power draw (watts)")
    allocated_draw = forms.IntegerField(min_value=1, required=False, help_text="Allocated power draw (watts)")
    description = forms.CharField(required=False)

    class Meta:
        nullable_fields = [
            "label",
            "type",
            "maximum_draw",
            "allocated_draw",
            "description",
        ]


class PowerOutletTemplateForm(NautobotModelForm):
    class Meta:
        model = PowerOutletTemplate
        fields = [
            "device_type",
            "name",
            "label",
            "type",
            "power_port_template",
            "feed_leg",
            "description",
        ]
        widgets = {
            "device_type": forms.HiddenInput(),
        }

    def __init__(self, *args, **kwargs):
        super().__init__(*args, **kwargs)

        # Limit power_port_template choices to current DeviceType
        if hasattr(self.instance, "device_type"):
            self.fields["power_port_template"].queryset = PowerPortTemplate.objects.filter(
                device_type=self.instance.device_type
            )


class PowerOutletTemplateCreateForm(ComponentTemplateCreateForm):
    type = forms.ChoiceField(choices=add_blank_choice(PowerOutletTypeChoices), required=False)
    power_port_template = forms.ModelChoiceField(queryset=PowerPortTemplate.objects.all(), required=False)
    feed_leg = forms.ChoiceField(
        choices=add_blank_choice(PowerOutletFeedLegChoices),
        required=False,
        widget=StaticSelect2(),
    )
    field_order = (
        "manufacturer",
        "device_type",
        "name_pattern",
        "label_pattern",
        "type",
        "power_port_template",
        "feed_leg",
        "description",
    )

    def __init__(self, *args, **kwargs):
        super().__init__(*args, **kwargs)

        # Limit power_port_template choices to current DeviceType
        device_type = DeviceType.objects.get(pk=self.initial.get("device_type") or self.data.get("device_type"))
        self.fields["power_port_template"].queryset = PowerPortTemplate.objects.filter(device_type=device_type)


class PowerOutletTemplateBulkEditForm(NautobotBulkEditForm):
    pk = forms.ModelMultipleChoiceField(queryset=PowerOutletTemplate.objects.all(), widget=forms.MultipleHiddenInput())
    device_type = forms.ModelChoiceField(
        queryset=DeviceType.objects.all(),
        required=False,
        disabled=True,
        widget=forms.HiddenInput(),
    )
    label = forms.CharField(max_length=64, required=False)
    type = forms.ChoiceField(
        choices=add_blank_choice(PowerOutletTypeChoices),
        required=False,
        widget=StaticSelect2(),
    )
    power_port_template = forms.ModelChoiceField(queryset=PowerPortTemplate.objects.all(), required=False)
    feed_leg = forms.ChoiceField(
        choices=add_blank_choice(PowerOutletFeedLegChoices),
        required=False,
        widget=StaticSelect2(),
    )
    description = forms.CharField(required=False)

    class Meta:
        nullable_fields = ["label", "type", "power_port_template", "feed_leg", "description"]

    def __init__(self, *args, **kwargs):
        super().__init__(*args, **kwargs)

        # Limit power_port_template queryset to PowerPortTemplates which belong to the parent DeviceType
        if "device_type" in self.initial:
            device_type = DeviceType.objects.filter(pk=self.initial["device_type"]).first()
            self.fields["power_port_template"].queryset = PowerPortTemplate.objects.filter(device_type=device_type)
        else:
            self.fields["power_port_template"].choices = ()
            self.fields["power_port_template"].widget.attrs["disabled"] = True


class InterfaceTemplateForm(NautobotModelForm):
    class Meta:
        model = InterfaceTemplate
        fields = [
            "device_type",
            "name",
            "label",
            "type",
            "mgmt_only",
            "description",
        ]
        widgets = {
            "device_type": forms.HiddenInput(),
            "type": StaticSelect2(),
        }


class InterfaceTemplateCreateForm(ComponentTemplateCreateForm):
    type = forms.ChoiceField(choices=InterfaceTypeChoices, widget=StaticSelect2())
    mgmt_only = forms.BooleanField(required=False, label="Management only")
    field_order = (
        "manufacturer",
        "device_type",
        "name_pattern",
        "label_pattern",
        "type",
        "mgmt_only",
        "description",
    )


class InterfaceTemplateBulkEditForm(NautobotBulkEditForm):
    pk = forms.ModelMultipleChoiceField(queryset=InterfaceTemplate.objects.all(), widget=forms.MultipleHiddenInput())
    label = forms.CharField(max_length=64, required=False)
    type = forms.ChoiceField(
        choices=add_blank_choice(InterfaceTypeChoices),
        required=False,
        widget=StaticSelect2(),
    )
    mgmt_only = forms.NullBooleanField(required=False, widget=BulkEditNullBooleanSelect, label="Management only")
    description = forms.CharField(required=False)

    class Meta:
        nullable_fields = ["label", "description"]


class FrontPortTemplateForm(NautobotModelForm):
    class Meta:
        model = FrontPortTemplate
        fields = [
            "device_type",
            "name",
            "label",
            "type",
            "rear_port_template",
            "rear_port_position",
            "description",
        ]
        widgets = {
            "device_type": forms.HiddenInput(),
            "rear_port_template": StaticSelect2(),
        }

    def __init__(self, *args, **kwargs):
        super().__init__(*args, **kwargs)

        # Limit rear_port_template choices to current DeviceType
        if hasattr(self.instance, "device_type"):
            self.fields["rear_port_template"].queryset = RearPortTemplate.objects.filter(
                device_type=self.instance.device_type
            )


class FrontPortTemplateCreateForm(ComponentTemplateCreateForm):
    type = forms.ChoiceField(choices=PortTypeChoices, widget=StaticSelect2())
    rear_port_template_set = forms.MultipleChoiceField(
        choices=[],
        label="Rear ports",
        help_text="Select one rear port assignment for each front port being created.",
    )
    field_order = (
        "manufacturer",
        "device_type",
        "name_pattern",
        "label_pattern",
        "type",
        "rear_port_template_set",
        "description",
    )

    def __init__(self, *args, **kwargs):
        super().__init__(*args, **kwargs)

        device_type = DeviceType.objects.get(pk=self.initial.get("device_type") or self.data.get("device_type"))

        # Determine which rear port positions are occupied. These will be excluded from the list of available mappings.
        occupied_port_positions = [
            (front_port_template.rear_port_template_id, front_port_template.rear_port_position)
            for front_port_template in device_type.front_port_templates.all()
        ]

        # Populate rear port choices
        choices = []
        rear_port_templates = RearPortTemplate.objects.filter(device_type=device_type)
        for rear_port_template in rear_port_templates:
            for i in range(1, rear_port_template.positions + 1):
                if (rear_port_template.pk, i) not in occupied_port_positions:
                    choices.append(
                        (
                            f"{rear_port_template.pk}:{i}",
                            f"{rear_port_template.name}:{i}",
                        )
                    )
        self.fields["rear_port_template_set"].choices = choices

    def clean(self):
        super().clean()

        # Validate that the number of ports being created equals the number of selected (rear port, position) tuples
        front_port_count = len(self.cleaned_data["name_pattern"])
        rear_port_count = len(self.cleaned_data["rear_port_template_set"])
        if front_port_count != rear_port_count:
            raise forms.ValidationError(
                {
                    "rear_port_template_set": (
                        f"The provided name pattern will create {front_port_count} ports, "
                        f"however {rear_port_count} rear port assignments were selected. These counts must match."
                    )
                }
            )

    def get_iterative_data(self, iteration):
        # Assign rear port and position from selected set
        rear_port_template, position = self.cleaned_data["rear_port_template_set"][iteration].split(":")

        return {
            "rear_port_template": rear_port_template,
            "rear_port_position": int(position),
        }


class FrontPortTemplateBulkEditForm(NautobotBulkEditForm):
    pk = forms.ModelMultipleChoiceField(queryset=FrontPortTemplate.objects.all(), widget=forms.MultipleHiddenInput())
    label = forms.CharField(max_length=64, required=False)
    type = forms.ChoiceField(
        choices=add_blank_choice(PortTypeChoices),
        required=False,
        widget=StaticSelect2(),
    )
    description = forms.CharField(required=False)

    class Meta:
        nullable_fields = ["description"]


class RearPortTemplateForm(NautobotModelForm):
    class Meta:
        model = RearPortTemplate
        fields = [
            "device_type",
            "name",
            "label",
            "type",
            "positions",
            "description",
        ]
        widgets = {
            "device_type": forms.HiddenInput(),
            "type": StaticSelect2(),
        }


class RearPortTemplateCreateForm(ComponentTemplateCreateForm):
    type = forms.ChoiceField(
        choices=PortTypeChoices,
        widget=StaticSelect2(),
    )
    positions = forms.IntegerField(
        min_value=REARPORT_POSITIONS_MIN,
        max_value=REARPORT_POSITIONS_MAX,
        initial=1,
        help_text="The number of front ports which may be mapped to each rear port",
    )
    field_order = (
        "manufacturer",
        "device_type",
        "name_pattern",
        "label_pattern",
        "type",
        "positions",
        "description",
    )


class RearPortTemplateBulkEditForm(NautobotBulkEditForm):
    pk = forms.ModelMultipleChoiceField(queryset=RearPortTemplate.objects.all(), widget=forms.MultipleHiddenInput())
    label = forms.CharField(max_length=64, required=False)
    type = forms.ChoiceField(
        choices=add_blank_choice(PortTypeChoices),
        required=False,
        widget=StaticSelect2(),
    )
    description = forms.CharField(required=False)

    class Meta:
        nullable_fields = ["description"]


class DeviceBayTemplateForm(NautobotModelForm):
    class Meta:
        model = DeviceBayTemplate
        fields = [
            "device_type",
            "name",
            "label",
            "description",
        ]
        widgets = {
            "device_type": forms.HiddenInput(),
        }


class DeviceBayTemplateCreateForm(ComponentTemplateCreateForm):
    field_order = (
        "manufacturer",
        "device_type",
        "name_pattern",
        "label_pattern",
        "description",
    )


class DeviceBayTemplateBulkEditForm(NautobotBulkEditForm):
    pk = forms.ModelMultipleChoiceField(queryset=DeviceBayTemplate.objects.all(), widget=forms.MultipleHiddenInput())
    label = forms.CharField(max_length=64, required=False)
    description = forms.CharField(required=False)

    class Meta:
        nullable_fields = ("label", "description")


#
# Component template import forms
#


class ComponentTemplateImportForm(BootstrapMixin, CustomFieldModelCSVForm):
<<<<<<< HEAD
    """
    Base form class for JSON/YAML import of device component templates as a part of the DeviceType import form/view.

    TODO: at some point we'll want to switch to general-purpose YAML import support, similar to what we've done for
    CSV in 2.0, but for now we're keeping this as-is for nominal compatibility with the
    netbox-community/devicetype-library repository.
    """

=======
>>>>>>> 56bbb42a
    def __init__(self, device_type, data=None, *args, **kwargs):
        # Must pass the parent DeviceType on form initialization
        data.update(
            {
                "device_type": device_type.pk,
            }
        )

        super().__init__(data, *args, **kwargs)

    def clean_device_type(self):
        data = self.cleaned_data["device_type"]

        # Limit fields referencing other components to the parent DeviceType
        for field_name, field in self.fields.items():
            if isinstance(field, forms.ModelChoiceField) and field_name != "device_type":
                field.queryset = field.queryset.filter(device_type=data)

        return data


class ConsolePortTemplateImportForm(ComponentTemplateImportForm):
    class Meta:
        model = ConsolePortTemplate
        fields = [
            "device_type",
            "name",
            "label",
            "type",
        ]


class ConsoleServerPortTemplateImportForm(ComponentTemplateImportForm):
    class Meta:
        model = ConsoleServerPortTemplate
        fields = [
            "device_type",
            "name",
            "label",
            "type",
        ]


class PowerPortTemplateImportForm(ComponentTemplateImportForm):
    class Meta:
        model = PowerPortTemplate
        fields = [
            "device_type",
            "name",
            "label",
            "type",
            "maximum_draw",
            "allocated_draw",
        ]


class PowerOutletTemplateImportForm(ComponentTemplateImportForm):
    power_port_template = forms.ModelChoiceField(
        queryset=PowerPortTemplate.objects.all(), to_field_name="name", required=False
    )
    # Provided for backwards compatibility with netbox/devicetype-library
    power_port = forms.ModelChoiceField(queryset=PowerPortTemplate.objects.all(), to_field_name="name", required=False)

    class Meta:
        model = PowerOutletTemplate
        fields = [
            "device_type",
            "name",
            "label",
            "type",
            "power_port_template",
            "power_port",
            "feed_leg",
        ]

    def is_valid(self):
        """
        Map an input of "power_port" to the model's expected "power_port_template" for devicetype-library compatibility.
        """
        if self.data["power_port"] and not self.data["power_port_template"]:
            self.data["power_port_template"] = self.data["power_port"]
        return super().is_valid()


class InterfaceTemplateImportForm(ComponentTemplateImportForm):
    type = forms.ChoiceField(choices=InterfaceTypeChoices.CHOICES)

    class Meta:
        model = InterfaceTemplate
        fields = [
            "device_type",
            "name",
            "label",
            "type",
            "mgmt_only",
        ]


class FrontPortTemplateImportForm(ComponentTemplateImportForm):
    type = forms.ChoiceField(choices=PortTypeChoices.CHOICES)
    rear_port_template = forms.ModelChoiceField(
        queryset=RearPortTemplate.objects.all(), to_field_name="name", required=False
    )
    # Provided for backwards compatibility with netbox/devicetype-library
    rear_port = forms.ModelChoiceField(queryset=RearPortTemplate.objects.all(), to_field_name="name", required=False)

    class Meta:
        model = FrontPortTemplate
        fields = [
            "device_type",
            "name",
            "type",
            "rear_port_template",
            "rear_port",
            "rear_port_position",
        ]

    def is_valid(self):
        """
        Map an input of "rear_port" to the model's expected "rear_port_template" for devicetype-library compatibility.
        """
        if self.data["rear_port"] and not self.data["rear_port_template"]:
            self.data["rear_port_template"] = self.data["rear_port"]
        return super().is_valid()


class RearPortTemplateImportForm(ComponentTemplateImportForm):
    type = forms.ChoiceField(choices=PortTypeChoices.CHOICES)

    class Meta:
        model = RearPortTemplate
        fields = [
            "device_type",
            "name",
            "type",
            "positions",
        ]


class DeviceBayTemplateImportForm(ComponentTemplateImportForm):
    class Meta:
        model = DeviceBayTemplate
        fields = [
            "device_type",
            "name",
        ]


#
# Platforms
#


class PlatformForm(NautobotModelForm):
    manufacturer = DynamicModelChoiceField(queryset=Manufacturer.objects.all(), required=False)

    class Meta:
        model = Platform
        fields = [
            "name",
            "manufacturer",
            "network_driver",
            "napalm_driver",
            "napalm_args",
            "description",
        ]
        widgets = {
            "napalm_args": SmallTextarea(),
        }


#
# Devices
#


class DeviceForm(LocatableModelFormMixin, NautobotModelForm, TenancyForm, LocalContextModelForm):
    rack_group = DynamicModelChoiceField(
        queryset=RackGroup.objects.all(),
        required=False,
        query_params={"location": "$location"},
        initial_params={"racks": "$rack"},
    )
    rack = DynamicModelChoiceField(
        queryset=Rack.objects.all(),
        required=False,
        query_params={
            "location": "$location",
            "rack_group": "$rack_group",
        },
    )
    device_redundancy_group = DynamicModelChoiceField(queryset=DeviceRedundancyGroup.objects.all(), required=False)
    position = forms.IntegerField(
        required=False,
        help_text="The lowest-numbered unit occupied by the device",
        widget=APISelect(
            api_url="/api/dcim/racks/{{rack}}/elevation/",
            attrs={
                "disabled-indicator": "device",
                "data-query-param-face": '["$face"]',
            },
        ),
    )
    manufacturer = DynamicModelChoiceField(
        queryset=Manufacturer.objects.all(),
        required=False,
        initial_params={"device_types": "$device_type"},
    )
    device_type = DynamicModelChoiceField(
        queryset=DeviceType.objects.all(),
        query_params={"manufacturer": "$manufacturer"},
    )
    platform = DynamicModelChoiceField(
        queryset=Platform.objects.all(),
        required=False,
        query_params={"manufacturer": ["$manufacturer", "null"]},
    )
    secrets_group = DynamicModelChoiceField(queryset=SecretsGroup.objects.all(), required=False)
    cluster_group = DynamicModelChoiceField(
        queryset=ClusterGroup.objects.all(),
        required=False,
        null_option="None",
        initial_params={"clusters": "$cluster"},
    )
    cluster = DynamicModelChoiceField(
        queryset=Cluster.objects.all(),
        required=False,
        query_params={"group_id": "$cluster_group"},
    )
    vrfs = DynamicModelMultipleChoiceField(
        queryset=VRF.objects.all(),
        required=False,
        label="VRFs",
    )
    comments = CommentField()

    class Meta:
        model = Device
        fields = [
            "name",
            "role",
            "device_type",
            "serial",
            "asset_tag",
            "location",
            "rack",
            "device_redundancy_group",
            "device_redundancy_group_priority",
            "position",
            "face",
            "status",
            "platform",
            "primary_ip4",
            "primary_ip6",
            "secrets_group",
            "cluster_group",
            "cluster",
            "tenant_group",
            "tenant",
            "vrfs",
            "comments",
            "tags",
            "local_config_context_data",
            "local_config_context_schema",
        ]
        help_texts = {
            "role": "The function this device serves",
            "serial": "Chassis serial number",
            "local_config_context_data": "Local config context data overwrites all source contexts in the final rendered "
            "config context",
        }
        widgets = {
            "face": StaticSelect2(),
            "primary_ip4": StaticSelect2(),
            "primary_ip6": StaticSelect2(),
        }

    def __init__(self, *args, **kwargs):
        super().__init__(*args, **kwargs)

        if self.instance.present_in_database:
            # Compile list of choices for primary IPv4 and IPv6 addresses
            for ip_version in [4, 6]:
                ip_choices = [(None, "---------")]

                # Gather PKs of all interfaces belonging to this Device or a peer VirtualChassis member
                interface_ids = self.instance.vc_interfaces.values_list("pk", flat=True)

                # Collect interface IPs
                interface_ip_assignments = IPAddressToInterface.objects.filter(
                    interface__in=interface_ids
                ).select_related("ip_address")
                if interface_ip_assignments.exists():
                    ip_list = [
                        (
                            assignment.ip_address.id,
                            f"{assignment.ip_address.address} ({assignment.interface})",
                        )
                        for assignment in interface_ip_assignments
                        if assignment.ip_address.ip_version == ip_version
                    ]
                    ip_choices.append(("Interface IPs", ip_list))

                    # Collect NAT IPs
                    nat_ips = []
                    for ip_assignment in interface_ip_assignments:
                        if not ip_assignment.ip_address.nat_outside_list.exists():
                            continue
                        nat_ips.extend(
                            [
                                (ip.id, f"{ip.address} (NAT)")
                                for ip in ip_assignment.ip_address.nat_outside_list.all()
                                if ip.ip_version == ip_version
                            ]
                        )
                    ip_choices.append(("NAT IPs", nat_ips))
                self.fields[f"primary_ip{ip_version}"].choices = ip_choices

            # If editing an existing device, exclude it from the list of occupied rack units. This ensures that a device
            # can be flipped from one face to another.
            self.fields["position"].widget.add_query_param("exclude", self.instance.pk)

            # Limit platform by manufacturer
            self.fields["platform"].queryset = Platform.objects.filter(
                Q(manufacturer__isnull=True) | Q(manufacturer=self.instance.device_type.manufacturer)
            )
<<<<<<< HEAD

            if self.instance.device_type.is_child_device and hasattr(self.instance, "parent_bay"):
                self.fields["location"].disabled = True
                self.fields["rack"].disabled = True
                self.initial["location"] = self.instance.parent_bay.device.location_id
                self.initial["rack"] = self.instance.parent_bay.device.rack_id

            self.initial["vrfs"] = self.instance.vrfs.values_list("id", flat=True)
=======

            # Disable rack assignment if this is a child device installed in a parent device
            if self.instance.device_type.is_child_device and hasattr(self.instance, "parent_bay"):
                self.fields["site"].disabled = True
                self.fields["rack"].disabled = True
                self.initial["site"] = self.instance.parent_bay.device.site_id
                self.initial["rack"] = self.instance.parent_bay.device.rack_id

        else:
            # An object that doesn't exist yet can't have any IPs assigned to it
            self.fields["primary_ip4"].choices = []
            self.fields["primary_ip4"].widget.attrs["readonly"] = True
            self.fields["primary_ip6"].choices = []
            self.fields["primary_ip6"].widget.attrs["readonly"] = True

        # Rack position
        position = self.data.get("position") or self.initial.get("position")
        if position:
            self.fields["position"].widget.choices = [(position, f"U{position}")]


class BaseDeviceCSVForm(StatusModelCSVFormMixin, CustomFieldModelCSVForm):
    device_role = CSVModelChoiceField(
        queryset=DeviceRole.objects.all(),
        to_field_name="name",
        help_text="Assigned role",
    )
    tenant = CSVModelChoiceField(
        queryset=Tenant.objects.all(),
        required=False,
        to_field_name="name",
        help_text="Assigned tenant",
    )
    manufacturer = CSVModelChoiceField(
        queryset=Manufacturer.objects.all(),
        to_field_name="name",
        help_text="Device type manufacturer",
    )
    device_type = CSVModelChoiceField(
        queryset=DeviceType.objects.all(),
        to_field_name="model",
        help_text="Device type model",
    )
    platform = CSVModelChoiceField(
        queryset=Platform.objects.all(),
        required=False,
        to_field_name="name",
        help_text="Assigned platform",
    )
    cluster = CSVModelChoiceField(
        queryset=Cluster.objects.all(),
        to_field_name="name",
        required=False,
        help_text="Virtualization cluster",
    )
    secrets_group = CSVModelChoiceField(
        queryset=SecretsGroup.objects.all(),
        required=False,
        to_field_name="name",
        help_text="Secrets group",
    )

    class Meta:
        fields = []
        model = Device

    def __init__(self, data=None, *args, **kwargs):
        super().__init__(data, *args, **kwargs)

        if data:
            # Limit device type queryset by manufacturer
            params = {f"manufacturer__{self.fields['manufacturer'].to_field_name}": data.get("manufacturer")}
            self.fields["device_type"].queryset = self.fields["device_type"].queryset.filter(**params)


class DeviceCSVForm(LocatableModelCSVFormMixin, BaseDeviceCSVForm):
    rack_group = CSVModelChoiceField(
        queryset=RackGroup.objects.all(),
        to_field_name="name",
        required=False,
        help_text="Rack's group (if any)",
    )
    rack = CSVModelChoiceField(
        queryset=Rack.objects.all(),
        to_field_name="name",
        required=False,
        help_text="Assigned rack",
    )
    face = CSVChoiceField(choices=DeviceFaceChoices, required=False, help_text="Mounted rack face")
    device_redundancy_group = CSVModelChoiceField(
        queryset=DeviceRedundancyGroup.objects.all(),
        to_field_name="slug",
        required=False,
        help_text="Associated device redundancy group (slug)",
    )

    class Meta(BaseDeviceCSVForm.Meta):
        fields = [
            "name",
            "device_role",
            "tenant",
            "manufacturer",
            "device_type",
            "platform",
            "serial",
            "asset_tag",
            "status",
            "site",
            "location",
            "rack_group",
            "rack",
            "position",
            "face",
            "device_redundancy_group",
            "device_redundancy_group_priority",
            "cluster",
            "comments",
        ]

    def __init__(self, data=None, *args, **kwargs):
        super().__init__(data, *args, **kwargs)

        if data:
            # Limit rack_group queryset by assigned site
            params = {f"site__{self.fields['site'].to_field_name}": data.get("site")}
            self.fields["rack_group"].queryset = self.fields["rack_group"].queryset.filter(**params)

            # Limit rack queryset by assigned site and group
            params = {
                f"site__{self.fields['site'].to_field_name}": data.get("site"),
                f"group__{self.fields['rack_group'].to_field_name}": data.get("rack_group"),
            }
            self.fields["rack"].queryset = self.fields["rack"].queryset.filter(**params)

            # 2.0 TODO: limit location queryset by assigned site


class ChildDeviceCSVForm(BaseDeviceCSVForm):
    parent = CSVModelChoiceField(queryset=Device.objects.all(), to_field_name="name", help_text="Parent device")
    device_bay = CSVModelChoiceField(
        queryset=DeviceBay.objects.all(),
        to_field_name="name",
        help_text="Device bay in which this device is installed",
    )

    class Meta(BaseDeviceCSVForm.Meta):
        fields = [
            "name",
            "device_role",
            "tenant",
            "manufacturer",
            "device_type",
            "platform",
            "serial",
            "asset_tag",
            "status",
            "parent",
            "device_bay",
            "cluster",
            "comments",
        ]

    def __init__(self, data=None, *args, **kwargs):
        super().__init__(data, *args, **kwargs)

        if data:
            # Limit device bay queryset by parent device
            params = {f"device__{self.fields['parent'].to_field_name}": data.get("parent")}
            self.fields["device_bay"].queryset = self.fields["device_bay"].queryset.filter(**params)
>>>>>>> 56bbb42a

        else:
            # An object that doesn't exist yet can't have any IPs assigned to it
            self.fields["primary_ip4"].choices = []
            self.fields["primary_ip4"].widget.attrs["readonly"] = True
            self.fields["primary_ip6"].choices = []
            self.fields["primary_ip6"].widget.attrs["readonly"] = True

        # Rack position
        position = self.data.get("position") or self.initial.get("position")
        if position:
            self.fields["position"].widget.choices = [(position, f"U{position}")]

    def save(self, *args, **kwargs):
        instance = super().save(*args, **kwargs)
        instance.vrfs.set(self.cleaned_data["vrfs"])
        return instance


class DeviceBulkEditForm(
    TagsBulkEditFormMixin,
    LocatableModelBulkEditFormMixin,
    StatusModelBulkEditFormMixin,
    RoleModelBulkEditFormMixin,
    NautobotBulkEditForm,
    LocalContextModelBulkEditForm,
):
    pk = forms.ModelMultipleChoiceField(queryset=Device.objects.all(), widget=forms.MultipleHiddenInput())
    manufacturer = DynamicModelChoiceField(queryset=Manufacturer.objects.all(), required=False)
    device_type = DynamicModelChoiceField(
        queryset=DeviceType.objects.all(),
        required=False,
        query_params={"manufacturer": "$manufacturer"},
    )
    rack = DynamicModelChoiceField(queryset=Rack.objects.all(), required=False)
    position = forms.IntegerField(required=False)
    face = forms.ChoiceField(
        required=False,
        choices=add_blank_choice(DeviceFaceChoices),
        widget=StaticSelect2(),
    )
    rack_group = DynamicModelChoiceField(queryset=RackGroup.objects.all(), required=False)
    tenant = DynamicModelChoiceField(queryset=Tenant.objects.all(), required=False)
    platform = DynamicModelChoiceField(queryset=Platform.objects.all(), required=False)
    serial = forms.CharField(max_length=255, required=False, label="Serial Number")
    secrets_group = DynamicModelChoiceField(queryset=SecretsGroup.objects.all(), required=False)
    device_redundancy_group = DynamicModelChoiceField(queryset=DeviceRedundancyGroup.objects.all(), required=False)
    device_redundancy_group_priority = forms.IntegerField(required=False, min_value=1)

    class Meta:
        model = Device
        nullable_fields = [
            "location",
            "tenant",
            "platform",
            "serial",
            "rack",
            "position",
            "face",
            "rack_group",
            "secrets_group",
            "device_redundancy_group",
            "device_redundancy_group_priority",
        ]

    def __init__(self, *args, **kwrags):
        super().__init__(*args, **kwrags)

        # Disable position because only setting null value is required
        self.fields["position"].disabled = True


class DeviceFilterForm(
    NautobotFilterForm,
    LocalContextFilterForm,
    LocatableModelFilterFormMixin,
    TenancyFilterForm,
    StatusModelFilterFormMixin,
    RoleModelFilterFormMixin,
):
    model = Device
    field_order = [
        "q",
        "location",
        "rack_group",
        "rack",
        "status",
        "role",
        "tenant_group",
        "tenant",
        "manufacturer",
        "device_type",
        "mac_address",
        "has_primary_ip",
    ]
    q = forms.CharField(required=False, label="Search")
    rack_group = DynamicModelMultipleChoiceField(
        queryset=RackGroup.objects.all(),
        required=False,
        label="Rack group",
        query_params={"location": "$location"},
    )
    rack = DynamicModelMultipleChoiceField(
        queryset=Rack.objects.all(),
        required=False,
        label="Rack",
        null_option="None",
        query_params={
            "location": "$location",
            "rack_group": "$rack_group",
        },
    )
    manufacturer = DynamicModelMultipleChoiceField(
        queryset=Manufacturer.objects.all(),
        to_field_name="name",
        required=False,
        label="Manufacturer",
    )
    device_type = DynamicModelMultipleChoiceField(
        queryset=DeviceType.objects.all(),
        required=False,
        label="Model",
        query_params={"manufacturer": "$manufacturer"},
    )
    platform = DynamicModelMultipleChoiceField(
        queryset=Platform.objects.all(),
        to_field_name="name",
        required=False,
        null_option="None",
    )
    mac_address = forms.CharField(required=False, label="MAC address")
    device_redundancy_group = DynamicModelMultipleChoiceField(
        queryset=DeviceRedundancyGroup.objects.all(),
        to_field_name="name",
        required=False,
        null_option="None",
    )
    device_redundancy_group_priority = forms.IntegerField(min_value=1, required=False)
    has_primary_ip = forms.NullBooleanField(
        required=False,
        label="Has a primary IP",
        widget=StaticSelect2(choices=BOOLEAN_WITH_BLANK_CHOICES),
    )
    virtual_chassis_member = forms.NullBooleanField(
        required=False,
        label="Virtual chassis member",
        widget=StaticSelect2(choices=BOOLEAN_WITH_BLANK_CHOICES),
    )
    has_console_ports = forms.NullBooleanField(
        required=False,
        label="Has console ports",
        widget=StaticSelect2(choices=BOOLEAN_WITH_BLANK_CHOICES),
    )
    has_console_server_ports = forms.NullBooleanField(
        required=False,
        label="Has console server ports",
        widget=StaticSelect2(choices=BOOLEAN_WITH_BLANK_CHOICES),
    )
    has_power_ports = forms.NullBooleanField(
        required=False,
        label="Has power ports",
        widget=StaticSelect2(choices=BOOLEAN_WITH_BLANK_CHOICES),
    )
    has_power_outlets = forms.NullBooleanField(
        required=False,
        label="Has power outlets",
        widget=StaticSelect2(choices=BOOLEAN_WITH_BLANK_CHOICES),
    )
    has_interfaces = forms.NullBooleanField(
        required=False,
        label="Has interfaces",
        widget=StaticSelect2(choices=BOOLEAN_WITH_BLANK_CHOICES),
    )
    has_front_ports = forms.NullBooleanField(
        required=False,
        label="Has front ports",
        widget=StaticSelect2(choices=BOOLEAN_WITH_BLANK_CHOICES),
    )
    has_rear_ports = forms.NullBooleanField(
        required=False,
        label="Has rear ports",
        widget=StaticSelect2(choices=BOOLEAN_WITH_BLANK_CHOICES),
    )
    tag = TagFilterField(model)


#
# Device components
#


class ComponentCreateForm(ComponentForm):
    """
    Base form for the creation of device components (models subclassed from ComponentModel).
    """

    device = DynamicModelChoiceField(queryset=Device.objects.all())
    description = forms.CharField(max_length=100, required=False)


class DeviceBulkAddComponentForm(ComponentForm, CustomFieldModelBulkEditFormMixin):
    pk = forms.ModelMultipleChoiceField(queryset=Device.objects.all(), widget=forms.MultipleHiddenInput())
    description = forms.CharField(max_length=100, required=False)

    class Meta:
        nullable_fields = []


#
# Console ports
#


class ConsolePortFilterForm(DeviceComponentFilterForm):
    model = ConsolePort
    type = forms.MultipleChoiceField(choices=ConsolePortTypeChoices, required=False, widget=StaticSelect2Multiple())
    tag = TagFilterField(model)


class ConsolePortForm(NautobotModelForm):
    class Meta:
        model = ConsolePort
        fields = [
            "device",
            "name",
            "label",
            "type",
            "description",
            "tags",
        ]
        widgets = {
            "device": forms.HiddenInput(),
        }


class ConsolePortCreateForm(ComponentCreateForm):
    type = forms.ChoiceField(
        choices=add_blank_choice(ConsolePortTypeChoices),
        required=False,
        widget=StaticSelect2(),
    )
    field_order = (
        "device",
        "name_pattern",
        "label_pattern",
        "type",
        "description",
        "tags",
    )


class ConsolePortBulkCreateForm(form_from_model(ConsolePort, ["type", "tags"]), DeviceBulkAddComponentForm):
    field_order = ("name_pattern", "label_pattern", "type", "description", "tags")


class ConsolePortBulkEditForm(
    form_from_model(ConsolePort, ["label", "type", "description"]),
    TagsBulkEditFormMixin,
    NautobotBulkEditForm,
):
    pk = forms.ModelMultipleChoiceField(queryset=ConsolePort.objects.all(), widget=forms.MultipleHiddenInput())

    class Meta:
        nullable_fields = ["label", "description"]


#
# Console server ports
#


class ConsoleServerPortFilterForm(DeviceComponentFilterForm):
    model = ConsoleServerPort
    type = forms.MultipleChoiceField(choices=ConsolePortTypeChoices, required=False, widget=StaticSelect2Multiple())
    tag = TagFilterField(model)


class ConsoleServerPortForm(NautobotModelForm):
    class Meta:
        model = ConsoleServerPort
        fields = [
            "device",
            "name",
            "label",
            "type",
            "description",
            "tags",
        ]
        widgets = {
            "device": forms.HiddenInput(),
        }


class ConsoleServerPortCreateForm(ComponentCreateForm):
    type = forms.ChoiceField(
        choices=add_blank_choice(ConsolePortTypeChoices),
        required=False,
        widget=StaticSelect2(),
    )
    field_order = (
        "device",
        "name_pattern",
        "label_pattern",
        "type",
        "description",
        "tags",
    )


class ConsoleServerPortBulkCreateForm(form_from_model(ConsoleServerPort, ["type", "tags"]), DeviceBulkAddComponentForm):
    field_order = ("name_pattern", "label_pattern", "type", "description", "tags")


class ConsoleServerPortBulkEditForm(
    form_from_model(ConsoleServerPort, ["label", "type", "description"]),
    TagsBulkEditFormMixin,
    NautobotBulkEditForm,
):
    pk = forms.ModelMultipleChoiceField(queryset=ConsoleServerPort.objects.all(), widget=forms.MultipleHiddenInput())

    class Meta:
        nullable_fields = ["label", "description"]


#
# Power ports
#


class PowerPortFilterForm(DeviceComponentFilterForm):
    model = PowerPort
    type = forms.MultipleChoiceField(choices=PowerPortTypeChoices, required=False, widget=StaticSelect2Multiple())
    tag = TagFilterField(model)


class PowerPortForm(NautobotModelForm):
    class Meta:
        model = PowerPort
        fields = [
            "device",
            "name",
            "label",
            "type",
            "maximum_draw",
            "allocated_draw",
            "description",
            "tags",
        ]
        widgets = {
            "device": forms.HiddenInput(),
        }


class PowerPortCreateForm(ComponentCreateForm):
    type = forms.ChoiceField(
        choices=add_blank_choice(PowerPortTypeChoices),
        required=False,
        widget=StaticSelect2(),
    )
    maximum_draw = forms.IntegerField(min_value=1, required=False, help_text="Maximum draw in watts")
    allocated_draw = forms.IntegerField(min_value=1, required=False, help_text="Allocated draw in watts")
    field_order = (
        "device",
        "name_pattern",
        "label_pattern",
        "type",
        "maximum_draw",
        "allocated_draw",
        "description",
        "tags",
    )


class PowerPortBulkCreateForm(
    form_from_model(PowerPort, ["type", "maximum_draw", "allocated_draw", "tags"]),
    DeviceBulkAddComponentForm,
):
    field_order = (
        "name_pattern",
        "label_pattern",
        "type",
        "maximum_draw",
        "allocated_draw",
        "description",
        "tags",
    )


class PowerPortBulkEditForm(
    form_from_model(PowerPort, ["label", "type", "maximum_draw", "allocated_draw", "description"]),
    TagsBulkEditFormMixin,
    NautobotBulkEditForm,
):
    pk = forms.ModelMultipleChoiceField(queryset=PowerPort.objects.all(), widget=forms.MultipleHiddenInput())

    class Meta:
        nullable_fields = ["label", "description"]


#
# Power outlets
#


class PowerOutletFilterForm(DeviceComponentFilterForm):
    model = PowerOutlet
    type = forms.MultipleChoiceField(choices=PowerOutletTypeChoices, required=False, widget=StaticSelect2Multiple())
    tag = TagFilterField(model)


class PowerOutletForm(NautobotModelForm):
    power_port = forms.ModelChoiceField(queryset=PowerPort.objects.all(), required=False)

    class Meta:
        model = PowerOutlet
        fields = [
            "device",
            "name",
            "label",
            "type",
            "power_port",
            "feed_leg",
            "description",
            "tags",
        ]
        widgets = {
            "device": forms.HiddenInput(),
        }

    def __init__(self, *args, **kwargs):
        super().__init__(*args, **kwargs)

        # Limit power_port choices to the local device
        if hasattr(self.instance, "device"):
            self.fields["power_port"].queryset = PowerPort.objects.filter(device=self.instance.device)


class PowerOutletCreateForm(ComponentCreateForm):
    type = forms.ChoiceField(
        choices=add_blank_choice(PowerOutletTypeChoices),
        required=False,
        widget=StaticSelect2(),
    )
    power_port = forms.ModelChoiceField(queryset=PowerPort.objects.all(), required=False)
    feed_leg = forms.ChoiceField(choices=add_blank_choice(PowerOutletFeedLegChoices), required=False)
    field_order = (
        "device",
        "name_pattern",
        "label_pattern",
        "type",
        "power_port",
        "feed_leg",
        "description",
        "tags",
    )

    def __init__(self, *args, **kwargs):
        super().__init__(*args, **kwargs)

        # Limit power_port queryset to PowerPorts which belong to the parent Device
        device = Device.objects.get(pk=self.initial.get("device") or self.data.get("device"))
        self.fields["power_port"].queryset = PowerPort.objects.filter(device=device)


class PowerOutletBulkCreateForm(form_from_model(PowerOutlet, ["type", "feed_leg", "tags"]), DeviceBulkAddComponentForm):
    field_order = (
        "name_pattern",
        "label_pattern",
        "type",
        "feed_leg",
        "description",
        "tags",
    )


class PowerOutletBulkEditForm(
    form_from_model(PowerOutlet, ["label", "type", "feed_leg", "power_port", "description"]),
    TagsBulkEditFormMixin,
    NautobotBulkEditForm,
):
    pk = forms.ModelMultipleChoiceField(queryset=PowerOutlet.objects.all(), widget=forms.MultipleHiddenInput())
    device = forms.ModelChoiceField(
        queryset=Device.objects.all(),
        required=False,
        disabled=True,
        widget=forms.HiddenInput(),
    )

    class Meta:
        nullable_fields = ["label", "type", "feed_leg", "power_port", "description"]

    def __init__(self, *args, **kwargs):
        super().__init__(*args, **kwargs)

        # Limit power_port queryset to PowerPorts which belong to the parent Device
        if "device" in self.initial:
            device = Device.objects.filter(pk=self.initial["device"]).first()
            self.fields["power_port"].queryset = PowerPort.objects.filter(device=device)
        else:
            self.fields["power_port"].choices = ()
            self.fields["power_port"].widget.attrs["disabled"] = True


#
# Interfaces
#


class InterfaceFilterForm(DeviceComponentFilterForm, StatusModelFilterFormMixin):
    model = Interface
    type = forms.MultipleChoiceField(choices=InterfaceTypeChoices, required=False, widget=StaticSelect2Multiple())
    enabled = forms.NullBooleanField(required=False, widget=StaticSelect2(choices=BOOLEAN_WITH_BLANK_CHOICES))
    mgmt_only = forms.NullBooleanField(required=False, widget=StaticSelect2(choices=BOOLEAN_WITH_BLANK_CHOICES))
    mac_address = forms.CharField(required=False, label="MAC address")
    tag = TagFilterField(model)


class InterfaceForm(InterfaceCommonForm, NautobotModelForm):
    parent_interface = DynamicModelChoiceField(
        queryset=Interface.objects.all(),
        required=False,
        label="Parent interface",
        query_params={
            "kind": "physical",
        },
        help_text="Assigned parent interface",
    )
    bridge = DynamicModelChoiceField(
        queryset=Interface.objects.all(),
        required=False,
        label="Bridge interface",
        help_text="Assigned bridge interface",
    )
    lag = DynamicModelChoiceField(
        queryset=Interface.objects.all(),
        required=False,
        label="LAG interface",
        query_params={
            "type": InterfaceTypeChoices.TYPE_LAG,
        },
        help_text="Assigned LAG interface",
    )
    untagged_vlan = DynamicModelChoiceField(
        queryset=VLAN.objects.all(),
        required=False,
        label="Untagged VLAN",
        query_params={
            "location": "null",
        },
    )
    tagged_vlans = DynamicModelMultipleChoiceField(
        queryset=VLAN.objects.all(),
        required=False,
        label="Tagged VLANs",
        query_params={
            "location": "null",
        },
    )
    ip_addresses = DynamicModelMultipleChoiceField(
        queryset=IPAddress.objects.all(),
        required=False,
        label="IP Addresses",
    )

    class Meta:
        model = Interface
        fields = [
            "device",
            "name",
            "label",
            "type",
            "enabled",
            "parent_interface",
            "bridge",
            "lag",
            "mac_address",
            "ip_addresses",
            "mtu",
            "vrf",
            "mgmt_only",
            "description",
            "mode",
            "untagged_vlan",
            "tagged_vlans",
            "tags",
            "status",
        ]
        widgets = {
            "device": forms.HiddenInput(),
            "type": StaticSelect2(),
            "mode": StaticSelect2(),
            "vrf": StaticSelect2(),
        }
        labels = {
            "mode": "802.1Q Mode",
            "vrf": "VRF",
        }
        help_texts = {
            "mode": INTERFACE_MODE_HELP_TEXT,
        }

    def __init__(self, *args, **kwargs):
        super().__init__(*args, **kwargs)

        if self.is_bound:
            device = Device.objects.get(pk=self.data["device"])
        else:
            device = self.instance.device

        # Restrict parent/bridge/LAG interface assignment by device
        self.fields["parent_interface"].widget.add_query_param("device_with_common_vc", device.pk)
        self.fields["bridge"].widget.add_query_param("device_with_common_vc", device.pk)
        self.fields["lag"].widget.add_query_param("device_with_common_vc", device.pk)

        # Add current location to VLANs query params
        self.fields["untagged_vlan"].widget.add_query_param("location", device.location.pk)
        self.fields["tagged_vlans"].widget.add_query_param("location", device.location.pk)


class InterfaceCreateForm(ComponentCreateForm, InterfaceCommonForm):
    type = forms.ChoiceField(
        choices=InterfaceTypeChoices,
        widget=StaticSelect2(),
    )
    status = DynamicModelChoiceField(
        queryset=Status.objects.all(),
        query_params={
            "content_types": Interface._meta.label_lower,
        },
    )
    enabled = forms.BooleanField(required=False, initial=True)
    parent_interface = DynamicModelChoiceField(
        queryset=Interface.objects.all(),
        required=False,
        query_params={
            "device_with_common_vc": "$device",
            "kind": "physical",
        },
        help_text="Assigned parent interface",
    )
    bridge = DynamicModelChoiceField(
        queryset=Interface.objects.all(),
        required=False,
        query_params={
            "device_with_common_vc": "$device",
        },
        help_text="Assigned bridge interface",
    )
    lag = DynamicModelChoiceField(
        queryset=Interface.objects.all(),
        required=False,
        query_params={
            "device_with_common_vc": "$device",
            "type": InterfaceTypeChoices.TYPE_LAG,
        },
        help_text="Assigned LAG interface",
    )
    mtu = forms.IntegerField(
        required=False,
        min_value=INTERFACE_MTU_MIN,
        max_value=INTERFACE_MTU_MAX,
        label="MTU",
    )
    vrf = DynamicModelChoiceField(
        queryset=VRF.objects.all(),
        label="VRF",
        required=False,
        query_params={
            "device": "$device",
        },
    )
    mac_address = forms.CharField(required=False, label="MAC Address")
    mgmt_only = forms.BooleanField(
        required=False,
        label="Management only",
        help_text="This interface is used only for out-of-band management",
    )
    mode = forms.ChoiceField(
        choices=add_blank_choice(InterfaceModeChoices),
        required=False,
        widget=StaticSelect2(),
    )
    untagged_vlan = DynamicModelChoiceField(
        queryset=VLAN.objects.all(),
        required=False,
        query_params={
            "available_on_device": "$device",
        },
    )
    tagged_vlans = DynamicModelMultipleChoiceField(
        queryset=VLAN.objects.all(),
        required=False,
        query_params={"available_on_device": "$device"},
    )
    field_order = (
        "device",
        "name_pattern",
        "label_pattern",
        "status",
        "type",
        "enabled",
        "parent_interface",
        "bridge",
        "lag",
        "mtu",
        "vrf",
        "mac_address",
        "description",
        "mgmt_only",
        "mode",
        "untagged_vlan",
        "tagged_vlans",
        "tags",
    )


class InterfaceBulkCreateForm(
    form_from_model(Interface, ["enabled", "mtu", "vrf", "mgmt_only", "mode", "tags"]),
    DeviceBulkAddComponentForm,
):
    type = forms.ChoiceField(
        choices=InterfaceTypeChoices,
        widget=StaticSelect2(),
    )
    status = DynamicModelChoiceField(
        required=True,
        queryset=Status.objects.all(),
        query_params={"content_types": Interface._meta.label_lower},
    )

    field_order = (
        "name_pattern",
        "label_pattern",
        "status",
        "type",
        "enabled",
        "mtu",
        "vrf",
        "mgmt_only",
        "description",
        "mode",
        "tags",
    )


class InterfaceBulkEditForm(
    form_from_model(
        Interface, ["label", "type", "parent_interface", "bridge", "lag", "mac_address", "mtu", "description", "mode"]
    ),
    TagsBulkEditFormMixin,
    StatusModelBulkEditFormMixin,
    NautobotBulkEditForm,
):
    pk = forms.ModelMultipleChoiceField(queryset=Interface.objects.all(), widget=forms.MultipleHiddenInput())
    device = forms.ModelChoiceField(
        queryset=Device.objects.all(),
        required=False,
        disabled=True,
        widget=forms.HiddenInput(),
    )
    enabled = forms.NullBooleanField(required=False, widget=BulkEditNullBooleanSelect)
    parent_interface = DynamicModelChoiceField(
        queryset=Interface.objects.all(),
        required=False,
        query_params={
            "kind": "physical",
        },
    )
    bridge = DynamicModelChoiceField(
        queryset=Interface.objects.all(),
        required=False,
    )
    lag = DynamicModelChoiceField(
        queryset=Interface.objects.all(),
        required=False,
        query_params={
            "type": InterfaceTypeChoices.TYPE_LAG,
        },
    )
    mgmt_only = forms.NullBooleanField(required=False, widget=BulkEditNullBooleanSelect, label="Management only")
    untagged_vlan = DynamicModelChoiceField(
        queryset=VLAN.objects.all(),
        required=False,
        query_params={
            "location": "null",
        },
    )
    tagged_vlans = DynamicModelMultipleChoiceField(
        queryset=VLAN.objects.all(),
        required=False,
        query_params={
            "location": "null",
        },
    )

    class Meta:
        nullable_fields = [
            "label",
            "parent_interface",
            "bridge",
            "lag",
            "mac_address",
            "mtu",
            "description",
            "mode",
            "untagged_vlan",
            "tagged_vlans",
        ]

    def __init__(self, *args, **kwargs):
        super().__init__(*args, **kwargs)

        # Limit LAG choices to interfaces which belong to the parent device (or VC master)
        if "device" in self.initial:
            device = Device.objects.filter(pk=self.initial["device"]).first()

            # Restrict parent/bridge/LAG interface assignment by device
            self.fields["parent_interface"].widget.add_query_param("device_with_common_vc", device.pk)
            self.fields["bridge"].widget.add_query_param("device_with_common_vc", device.pk)
            self.fields["lag"].widget.add_query_param("device_with_common_vc", device.pk)

            # Add current location to VLANs query params
            self.fields["untagged_vlan"].widget.add_query_param("location", device.location.pk)
            self.fields["tagged_vlans"].widget.add_query_param("location", device.location.pk)
        else:
            # See netbox-community/netbox#4523
            if "pk" in self.initial:
                location = None
                interfaces = Interface.objects.filter(pk__in=self.initial["pk"]).select_related("device__location")

                # Check interface locations.  First interface should set location, further interfaces will either continue the
                # loop or reset back to no location and break the loop.
                for interface in interfaces:
                    if location is None:
                        location = interface.device.location
                    elif interface.device.location is not location:
                        location = None
                        break

                if location is not None:
                    self.fields["untagged_vlan"].widget.add_query_param("location", location.pk)
                    self.fields["tagged_vlans"].widget.add_query_param("location", location.pk)

            self.fields["parent_interface"].choices = ()
            self.fields["parent_interface"].widget.attrs["disabled"] = True
            self.fields["bridge"].choices = ()
            self.fields["bridge"].widget.attrs["disabled"] = True
            self.fields["lag"].choices = ()
            self.fields["lag"].widget.attrs["disabled"] = True

    def clean(self):
        super().clean()

        # Untagged interfaces cannot be assigned tagged VLANs
        if self.cleaned_data["mode"] == InterfaceModeChoices.MODE_ACCESS and self.cleaned_data["tagged_vlans"]:
            raise forms.ValidationError({"mode": "An access interface cannot have tagged VLANs assigned."})

        # Remove all tagged VLAN assignments from "tagged all" interfaces
        elif self.cleaned_data["mode"] == InterfaceModeChoices.MODE_TAGGED_ALL:
            self.cleaned_data["tagged_vlans"] = []


#
# Front pass-through ports
#


class FrontPortFilterForm(DeviceComponentFilterForm):
    model = FrontPort
    type = forms.MultipleChoiceField(choices=PortTypeChoices, required=False, widget=StaticSelect2Multiple())
    tag = TagFilterField(model)


class FrontPortForm(NautobotModelForm):
    class Meta:
        model = FrontPort
        fields = [
            "device",
            "name",
            "label",
            "type",
            "rear_port",
            "rear_port_position",
            "description",
            "tags",
        ]
        widgets = {
            "device": forms.HiddenInput(),
            "type": StaticSelect2(),
            "rear_port": StaticSelect2(),
        }

    def __init__(self, *args, **kwargs):
        super().__init__(*args, **kwargs)

        # Limit RearPort choices to the local device
        if hasattr(self.instance, "device"):
            self.fields["rear_port"].queryset = self.fields["rear_port"].queryset.filter(device=self.instance.device)


# TODO: Merge with FrontPortTemplateCreateForm to remove duplicate logic
class FrontPortCreateForm(ComponentCreateForm):
    type = forms.ChoiceField(
        choices=PortTypeChoices,
        widget=StaticSelect2(),
    )
    rear_port_set = forms.MultipleChoiceField(
        choices=[],
        label="Rear ports",
        help_text="Select one rear port assignment for each front port being created.",
    )
    field_order = (
        "device",
        "name_pattern",
        "label_pattern",
        "type",
        "rear_port_set",
        "description",
        "tags",
    )

    def __init__(self, *args, **kwargs):
        super().__init__(*args, **kwargs)

        device = Device.objects.get(pk=self.initial.get("device") or self.data.get("device"))

        # Determine which rear port positions are occupied. These will be excluded from the list of available
        # mappings.
        occupied_port_positions = [
            (front_port.rear_port_id, front_port.rear_port_position) for front_port in device.front_ports.all()
        ]

        # Populate rear port choices
        choices = []
        rear_ports = RearPort.objects.filter(device=device)
        for rear_port in rear_ports:
            for i in range(1, rear_port.positions + 1):
                if (rear_port.pk, i) not in occupied_port_positions:
                    choices.append(
                        (
                            f"{rear_port.pk}:{i}",
                            f"{rear_port.name}:{i}",
                        )
                    )
        self.fields["rear_port_set"].choices = choices

    def clean(self):
        super().clean()

        # Validate that the number of ports being created equals the number of selected (rear port, position) tuples
        front_port_count = len(self.cleaned_data["name_pattern"])
        rear_port_count = len(self.cleaned_data["rear_port_set"])
        if front_port_count != rear_port_count:
            raise forms.ValidationError(
                {
                    "rear_port_set": (
                        f"The provided name pattern will create {front_port_count} ports, "
                        f"however {rear_port_count} rear port assignments were selected. These counts must match."
                    )
                }
            )

    def get_iterative_data(self, iteration):
        # Assign rear port and position from selected set
        rear_port, position = self.cleaned_data["rear_port_set"][iteration].split(":")

        return {
            "rear_port": rear_port,
            "rear_port_position": int(position),
        }


# class FrontPortBulkCreateForm(
#     form_from_model(FrontPort, ['label', 'type', 'description', 'tags']),
#     DeviceBulkAddComponentForm
# ):
#     pass


class FrontPortBulkEditForm(
    form_from_model(FrontPort, ["label", "type", "description"]),
    TagsBulkEditFormMixin,
    NautobotBulkEditForm,
):
    pk = forms.ModelMultipleChoiceField(queryset=FrontPort.objects.all(), widget=forms.MultipleHiddenInput())

    class Meta:
        nullable_fields = ["label", "description"]


#
# Rear pass-through ports
#


class RearPortFilterForm(DeviceComponentFilterForm):
    model = RearPort
    type = forms.MultipleChoiceField(choices=PortTypeChoices, required=False, widget=StaticSelect2Multiple())
    tag = TagFilterField(model)


class RearPortForm(NautobotModelForm):
    class Meta:
        model = RearPort
        fields = [
            "device",
            "name",
            "label",
            "type",
            "positions",
            "description",
            "tags",
        ]
        widgets = {
            "device": forms.HiddenInput(),
            "type": StaticSelect2(),
        }


class RearPortCreateForm(ComponentCreateForm):
    type = forms.ChoiceField(
        choices=PortTypeChoices,
        widget=StaticSelect2(),
    )
    positions = forms.IntegerField(
        min_value=REARPORT_POSITIONS_MIN,
        max_value=REARPORT_POSITIONS_MAX,
        initial=1,
        help_text="The number of front ports which may be mapped to each rear port",
    )
    field_order = (
        "device",
        "name_pattern",
        "label_pattern",
        "type",
        "positions",
        "description",
        "tags",
    )


class RearPortBulkCreateForm(form_from_model(RearPort, ["type", "positions", "tags"]), DeviceBulkAddComponentForm):
    field_order = (
        "name_pattern",
        "label_pattern",
        "type",
        "positions",
        "description",
        "tags",
    )


class RearPortBulkEditForm(
    form_from_model(RearPort, ["label", "type", "description"]),
    TagsBulkEditFormMixin,
    NautobotBulkEditForm,
):
    pk = forms.ModelMultipleChoiceField(queryset=RearPort.objects.all(), widget=forms.MultipleHiddenInput())

    class Meta:
        nullable_fields = ["label", "description"]


#
# Device bays
#


class DeviceBayFilterForm(DeviceComponentFilterForm):
    model = DeviceBay
    tag = TagFilterField(model)


class DeviceBayForm(NautobotModelForm):
    class Meta:
        model = DeviceBay
        fields = [
            "device",
            "name",
            "label",
            "description",
            "tags",
        ]
        widgets = {
            "device": forms.HiddenInput(),
        }


class DeviceBayCreateForm(ComponentCreateForm):
    field_order = ("device", "name_pattern", "label_pattern", "description", "tags")


class PopulateDeviceBayForm(BootstrapMixin, forms.Form):
    installed_device = forms.ModelChoiceField(
        queryset=Device.objects.all(),
        label="Child Device",
        help_text="Child devices must first be created and assigned to the location/rack of the parent device.",
        widget=StaticSelect2(),
    )

    def __init__(self, device_bay, *args, **kwargs):
        super().__init__(*args, **kwargs)

        self.fields["installed_device"].queryset = Device.objects.filter(
            location=device_bay.device.location,
            rack=device_bay.device.rack,
            parent_bay__isnull=True,
            device_type__u_height=0,
            device_type__subdevice_role=SubdeviceRoleChoices.ROLE_CHILD,
        ).exclude(pk=device_bay.device.pk)


class DeviceBayBulkCreateForm(form_from_model(DeviceBay, ["tags"]), DeviceBulkAddComponentForm):
    field_order = ("name_pattern", "label_pattern", "description", "tags")


class DeviceBayBulkEditForm(
    form_from_model(DeviceBay, ["label", "description"]),
    TagsBulkEditFormMixin,
    NautobotBulkEditForm,
):
    pk = forms.ModelMultipleChoiceField(queryset=DeviceBay.objects.all(), widget=forms.MultipleHiddenInput())

    class Meta:
        nullable_fields = ["label", "description"]


#
# Inventory items
#


class InventoryItemForm(NautobotModelForm):
    device = DynamicModelChoiceField(queryset=Device.objects.all())
    parent = DynamicModelChoiceField(
        queryset=InventoryItem.objects.all(),
        required=False,
        query_params={"device": "$device"},
    )
    manufacturer = DynamicModelChoiceField(queryset=Manufacturer.objects.all(), required=False)

    class Meta:
        model = InventoryItem
        fields = [
            "device",
            "parent",
            "name",
            "label",
            "manufacturer",
            "part_id",
            "serial",
            "asset_tag",
            "description",
            "tags",
        ]


class InventoryItemCreateForm(ComponentCreateForm):
    manufacturer = DynamicModelChoiceField(queryset=Manufacturer.objects.all(), required=False)
    parent = DynamicModelChoiceField(
        queryset=InventoryItem.objects.all(),
        required=False,
        query_params={"device": "$device"},
    )
    part_id = forms.CharField(max_length=50, required=False, label="Part ID")
    serial = forms.CharField(
        max_length=255,
        required=False,
    )
    asset_tag = forms.CharField(
        max_length=50,
        required=False,
    )
    field_order = (
        "device",
        "parent",
        "name_pattern",
        "label_pattern",
        "manufacturer",
        "part_id",
        "serial",
        "asset_tag",
        "description",
        "tags",
    )


class InventoryItemBulkCreateForm(
    form_from_model(InventoryItem, ["manufacturer", "part_id", "serial", "asset_tag", "discovered", "tags"]),
    DeviceBulkAddComponentForm,
):
    field_order = (
        "name_pattern",
        "label_pattern",
        "manufacturer",
        "part_id",
        "serial",
        "asset_tag",
        "discovered",
        "description",
        "tags",
    )


class InventoryItemBulkEditForm(
    form_from_model(InventoryItem, ["label", "manufacturer", "part_id", "description"]),
    TagsBulkEditFormMixin,
    NautobotBulkEditForm,
):
    pk = forms.ModelMultipleChoiceField(queryset=InventoryItem.objects.all(), widget=forms.MultipleHiddenInput())
    manufacturer = DynamicModelChoiceField(queryset=Manufacturer.objects.all(), required=False)

    class Meta:
        nullable_fields = ["label", "manufacturer", "part_id", "description"]


class InventoryItemFilterForm(DeviceComponentFilterForm):
    model = InventoryItem
    manufacturer = DynamicModelMultipleChoiceField(
        queryset=Manufacturer.objects.all(), to_field_name="name", required=False
    )
    serial = forms.CharField(required=False)
    asset_tag = forms.CharField(required=False)
    discovered = forms.NullBooleanField(required=False, widget=StaticSelect2(choices=BOOLEAN_WITH_BLANK_CHOICES))
    tag = TagFilterField(model)


#
# Cables
#


class ConnectCableToDeviceForm(ConnectCableExcludeIDMixin, NautobotModelForm):
    """
    Base form for connecting a Cable to a Device component
    """

    termination_b_location = DynamicModelChoiceField(
        queryset=Location.objects.all(),
        label="Location",
        required=False,
    )
    termination_b_rack = DynamicModelChoiceField(
        queryset=Rack.objects.all(),
        label="Rack",
        required=False,
        null_option="None",
        query_params={"location": "$termination_b_location"},
    )
    termination_b_device = DynamicModelChoiceField(
        queryset=Device.objects.all(),
        label="Device",
        required=False,
        query_params={
            "location": "$termination_b_location",
            "rack": "$termination_b_rack",
        },
    )

    class Meta:
        model = Cable
        fields = [
            "termination_b_location",
            "termination_b_rack",
            "termination_b_device",
            "termination_b_id",
            "type",
            "status",
            "label",
            "color",
            "length",
            "length_unit",
            "tags",
        ]
        widgets = {
            "type": StaticSelect2,
            "length_unit": StaticSelect2,
        }
        help_texts = {
            "status": "Connection status",
        }

    def clean_termination_b_id(self):
        # Return the PK rather than the object
        return getattr(self.cleaned_data["termination_b_id"], "pk", None)


class ConnectCableToConsolePortForm(ConnectCableToDeviceForm):
    termination_b_id = DynamicModelChoiceField(
        queryset=ConsolePort.objects.all(),
        label="Name",
        disabled_indicator="cable",
        query_params={"device": "$termination_b_device"},
    )


class ConnectCableToConsoleServerPortForm(ConnectCableToDeviceForm):
    termination_b_id = DynamicModelChoiceField(
        queryset=ConsoleServerPort.objects.all(),
        label="Name",
        disabled_indicator="cable",
        query_params={"device": "$termination_b_device"},
    )


class ConnectCableToPowerPortForm(ConnectCableToDeviceForm):
    termination_b_id = DynamicModelChoiceField(
        queryset=PowerPort.objects.all(),
        label="Name",
        disabled_indicator="cable",
        query_params={"device": "$termination_b_device"},
    )


class ConnectCableToPowerOutletForm(ConnectCableToDeviceForm):
    termination_b_id = DynamicModelChoiceField(
        queryset=PowerOutlet.objects.all(),
        label="Name",
        disabled_indicator="cable",
        query_params={"device": "$termination_b_device"},
    )


class ConnectCableToInterfaceForm(ConnectCableToDeviceForm):
    termination_b_id = DynamicModelChoiceField(
        queryset=Interface.objects.all(),
        label="Name",
        disabled_indicator="cable",
        query_params={
            "device_id": "$termination_b_device",
            "kind": "physical",
        },
    )


class ConnectCableToFrontPortForm(ConnectCableToDeviceForm):
    termination_b_id = DynamicModelChoiceField(
        queryset=FrontPort.objects.all(),
        label="Name",
        disabled_indicator="cable",
        query_params={"device": "$termination_b_device"},
    )


class ConnectCableToRearPortForm(ConnectCableToDeviceForm):
    termination_b_id = DynamicModelChoiceField(
        queryset=RearPort.objects.all(),
        label="Name",
        disabled_indicator="cable",
        query_params={"device": "$termination_b_device"},
    )


class ConnectCableToCircuitTerminationForm(ConnectCableExcludeIDMixin, NautobotModelForm):
    termination_b_provider = DynamicModelChoiceField(queryset=Provider.objects.all(), label="Provider", required=False)
    termination_b_location = DynamicModelChoiceField(
        queryset=Location.objects.all(),
        label="Location",
        required=False,
    )
    termination_b_circuit = DynamicModelChoiceField(
        queryset=Circuit.objects.all(),
        label="Circuit",
        query_params={
            "provider": "$termination_b_provider",
            "location": "$termination_b_location",
        },
    )
    termination_b_id = DynamicModelChoiceField(
        queryset=CircuitTermination.objects.all(),
        label="Side",
        disabled_indicator="cable",
        query_params={"circuit": "$termination_b_circuit"},
    )

    class Meta:
        model = Cable
        fields = [
            "termination_b_provider",
            "termination_b_location",
            "termination_b_circuit",
            "termination_b_id",
            "type",
            "status",
            "label",
            "color",
            "length",
            "length_unit",
            "tags",
        ]

    def clean_termination_b_id(self):
        # Return the PK rather than the object
        return getattr(self.cleaned_data["termination_b_id"], "pk", None)


class ConnectCableToPowerFeedForm(ConnectCableExcludeIDMixin, NautobotModelForm):
    termination_b_location = DynamicModelChoiceField(
        queryset=Location.objects.all(),
        label="Location",
        required=False,
    )
    termination_b_rackgroup = DynamicModelChoiceField(
        queryset=RackGroup.objects.all(),
        label="Rack Group",
        required=False,
        query_params={"location": "$termination_b_location"},
    )
    termination_b_powerpanel = DynamicModelChoiceField(
        queryset=PowerPanel.objects.all(),
        label="Power Panel",
        required=False,
        query_params={
            "location": "$termination_b_location",
            "rack_group": "$termination_b_rackgroup",
        },
    )
    termination_b_id = DynamicModelChoiceField(
        queryset=PowerFeed.objects.all(),
        label="Name",
        disabled_indicator="cable",
        query_params={"power_panel": "$termination_b_powerpanel"},
    )

    class Meta:
        model = Cable
        fields = [
            "termination_b_rackgroup",
            "termination_b_powerpanel",
            "termination_b_id",
            "type",
            "status",
            "label",
            "color",
            "length",
            "length_unit",
            "tags",
        ]

    def clean_termination_b_id(self):
        # Return the PK rather than the object
        return getattr(self.cleaned_data["termination_b_id"], "pk", None)


class CableForm(NautobotModelForm):
    class Meta:
        model = Cable
        fields = [
            "type",
            "status",
            "label",
            "color",
            "length",
            "length_unit",
            "tags",
        ]
        widgets = {
            "type": StaticSelect2,
            "length_unit": StaticSelect2,
        }
        error_messages = {"length": {"max_value": "Maximum length is 32767 (any unit)"}}


class CableBulkEditForm(TagsBulkEditFormMixin, StatusModelBulkEditFormMixin, NautobotBulkEditForm):
    pk = forms.ModelMultipleChoiceField(queryset=Cable.objects.all(), widget=forms.MultipleHiddenInput)
    type = forms.ChoiceField(
        choices=add_blank_choice(CableTypeChoices),
        required=False,
        initial="",
        widget=StaticSelect2(),
    )
    label = forms.CharField(max_length=100, required=False)
    color = forms.CharField(max_length=6, required=False, widget=ColorSelect())  # RGB color code
    length = forms.IntegerField(min_value=1, required=False)
    length_unit = forms.ChoiceField(
        choices=add_blank_choice(CableLengthUnitChoices),
        required=False,
        initial="",
        widget=StaticSelect2(),
    )

    class Meta:
        nullable_fields = [
            "type",
            "status",
            "label",
            "color",
            "length",
        ]

    def clean(self):
        super().clean()

        # Validate length/unit
        length = self.cleaned_data.get("length")
        length_unit = self.cleaned_data.get("length_unit")
        if length and not length_unit:
            raise forms.ValidationError({"length_unit": "Must specify a unit when setting length"})


class CableFilterForm(BootstrapMixin, StatusModelFilterFormMixin, forms.Form):
    model = Cable
    q = forms.CharField(required=False, label="Search")
    location = DynamicModelMultipleChoiceField(queryset=Location.objects.all(), to_field_name="name", required=False)
    tenant = DynamicModelMultipleChoiceField(queryset=Tenant.objects.all(), to_field_name="name", required=False)
    rack = DynamicModelMultipleChoiceField(
        queryset=Rack.objects.all(),
        required=False,
        label="Rack",
        null_option="None",
        query_params={"location": "$location"},
    )
    type = forms.MultipleChoiceField(
        choices=add_blank_choice(CableTypeChoices),
        required=False,
        widget=StaticSelect2Multiple(),
    )
    color = forms.CharField(max_length=6, required=False, widget=ColorSelect())  # RGB color code
    device = DynamicModelMultipleChoiceField(
        queryset=Device.objects.all(),
        required=False,
        label="Device",
        query_params={
            "location": "$location",
            "tenant": "$tenant",
            "rack": "$rack",
        },
    )
    tag = TagFilterField(model)


#
# Connections
#


class ConsoleConnectionFilterForm(BootstrapMixin, forms.Form):
    location = DynamicModelMultipleChoiceField(queryset=Location.objects.all(), to_field_name="name", required=False)
    device = DynamicModelMultipleChoiceField(
        queryset=Device.objects.all(),
        required=False,
        label="Device",
        to_field_name="name",
        query_params={"location": "$location"},
    )


class PowerConnectionFilterForm(BootstrapMixin, forms.Form):
    location = DynamicModelMultipleChoiceField(queryset=Location.objects.all(), to_field_name="name", required=False)
    device = DynamicModelMultipleChoiceField(
        queryset=Device.objects.all(),
        required=False,
        label="Device",
        to_field_name="name",
        query_params={"location": "$location"},
    )


class InterfaceConnectionFilterForm(BootstrapMixin, forms.Form):
    location = DynamicModelMultipleChoiceField(queryset=Location.objects.all(), to_field_name="name", required=False)
    device = DynamicModelMultipleChoiceField(
        queryset=Device.objects.all(),
        required=False,
        label="Device",
        to_field_name="name",
        query_params={"location": "$location"},
    )


#
# Virtual chassis
#


class DeviceSelectionForm(forms.Form):
    pk = forms.ModelMultipleChoiceField(queryset=Device.objects.all(), widget=forms.MultipleHiddenInput())


class VirtualChassisCreateForm(NautobotModelForm):
    location = DynamicModelChoiceField(queryset=Location.objects.all(), required=False)
    rack = DynamicModelChoiceField(
        queryset=Rack.objects.all(),
        required=False,
        null_option="None",
        query_params={"location": "$location"},
    )
    members = DynamicModelMultipleChoiceField(
        queryset=Device.objects.all(),
        required=False,
        query_params={
            "location": "$location",
            "rack": "$rack",
        },
    )
    initial_position = forms.IntegerField(
        initial=1,
        required=False,
        help_text="Position of the first member device. Increases by one for each additional member.",
    )

    class Meta:
        model = VirtualChassis
        fields = [
            "name",
            "domain",
            "location",
            "rack",
            "members",
            "initial_position",
            "tags",
        ]

    def save(self, *args, **kwargs):
        instance = super().save(*args, **kwargs)

        # Assign VC members
        if instance.present_in_database:
            initial_position = self.cleaned_data.get("initial_position") or 1
            for i, member in enumerate(self.cleaned_data["members"], start=initial_position):
                member.virtual_chassis = instance
                member.vc_position = i
                member.save()

        return instance


class VirtualChassisForm(NautobotModelForm):
    master = forms.ModelChoiceField(
        queryset=Device.objects.all(),
        required=False,
    )

    class Meta:
        model = VirtualChassis
        fields = [
            "name",
            "domain",
            "master",
            "tags",
        ]
        widgets = {
            "master": SelectWithPK(),
        }

    def __init__(self, *args, **kwargs):
        super().__init__(*args, **kwargs)

        self.fields["master"].queryset = Device.objects.filter(virtual_chassis=self.instance)


class BaseVCMemberFormSet(forms.BaseModelFormSet):
    def clean(self):
        super().clean()

        # Check for duplicate VC position values
        vc_position_list = []
        for form in self.forms:
            vc_position = form.cleaned_data.get("vc_position")
            if vc_position:
                if vc_position in vc_position_list:
                    error_msg = f"A virtual chassis member already exists in position {vc_position}."
                    form.add_error("vc_position", error_msg)
                vc_position_list.append(vc_position)


class DeviceVCMembershipForm(forms.ModelForm):
    class Meta:
        model = Device
        fields = [
            "vc_position",
            "vc_priority",
        ]
        labels = {
            "vc_position": "Position",
            "vc_priority": "Priority",
        }

    def __init__(self, validate_vc_position=False, *args, **kwargs):
        super().__init__(*args, **kwargs)

        # Require VC position (only required when the Device is a VirtualChassis member)
        self.fields["vc_position"].required = True

        # Validation of vc_position is optional. This is only required when adding a new member to an existing
        # VirtualChassis. Otherwise, vc_position validation is handled by BaseVCMemberFormSet.
        self.validate_vc_position = validate_vc_position

    def clean_vc_position(self):
        vc_position = self.cleaned_data["vc_position"]

        if self.validate_vc_position:
            conflicting_members = Device.objects.filter(
                virtual_chassis=self.instance.virtual_chassis, vc_position=vc_position
            )
            if conflicting_members.exists():
                raise forms.ValidationError(f"A virtual chassis member already exists in position {vc_position}.")

        return vc_position


class VCMemberSelectForm(BootstrapMixin, forms.Form):
    location = DynamicModelChoiceField(queryset=Location.objects.all(), required=False)
    rack = DynamicModelChoiceField(
        queryset=Rack.objects.all(),
        required=False,
        null_option="None",
        query_params={"location": "$location"},
    )
    device = DynamicModelChoiceField(
        queryset=Device.objects.all(),
        query_params={
            "location": "$location",
            "rack": "$rack",
            "virtual_chassis": "null",
        },
    )

    def clean_device(self):
        device = self.cleaned_data["device"]
        if device.virtual_chassis is not None:
            raise forms.ValidationError(f"Device {device} is already assigned to a virtual chassis.")
        return device


class VirtualChassisBulkEditForm(TagsBulkEditFormMixin, NautobotBulkEditForm):
    pk = forms.ModelMultipleChoiceField(queryset=VirtualChassis.objects.all(), widget=forms.MultipleHiddenInput())
    domain = forms.CharField(max_length=30, required=False)

    class Meta:
        nullable_fields = ["domain"]


class VirtualChassisFilterForm(NautobotFilterForm):
    model = VirtualChassis
    q = forms.CharField(required=False, label="Search")
    location = DynamicModelMultipleChoiceField(queryset=Location.objects.all(), to_field_name="name", required=False)
    tenant_group = DynamicModelMultipleChoiceField(
        queryset=TenantGroup.objects.all(),
        to_field_name="name",
        required=False,
        null_option="None",
    )
    tenant = DynamicModelMultipleChoiceField(
        queryset=Tenant.objects.all(),
        to_field_name="name",
        required=False,
        null_option="None",
        query_params={"tenant_group": "$tenant_group"},
    )
    tag = TagFilterField(model)


#
# Power panels
#


class PowerPanelForm(LocatableModelFormMixin, NautobotModelForm):
    rack_group = DynamicModelChoiceField(
        queryset=RackGroup.objects.all(),
        required=False,
        query_params={"location": "$location"},
    )

    class Meta:
        model = PowerPanel
        fields = [
            "location",
            "rack_group",
            "name",
            "tags",
        ]


<<<<<<< HEAD
=======
class PowerPanelCSVForm(LocatableModelCSVFormMixin, CustomFieldModelCSVForm):
    rack_group = CSVModelChoiceField(queryset=RackGroup.objects.all(), required=False, to_field_name="name")

    class Meta:
        model = PowerPanel
        fields = PowerPanel.csv_headers

    def __init__(self, data=None, *args, **kwargs):
        super().__init__(data, *args, **kwargs)

        if data:
            # Limit group queryset by assigned site
            params = {f"site__{self.fields['site'].to_field_name}": data.get("site")}
            self.fields["rack_group"].queryset = self.fields["rack_group"].queryset.filter(**params)


>>>>>>> 56bbb42a
class PowerPanelBulkEditForm(
    TagsBulkEditFormMixin,
    LocatableModelBulkEditFormMixin,
    NautobotBulkEditForm,
):
    pk = forms.ModelMultipleChoiceField(queryset=PowerPanel.objects.all(), widget=forms.MultipleHiddenInput)
    rack_group = DynamicModelChoiceField(
        queryset=RackGroup.objects.all(),
        required=False,
        query_params={"location": "$location"},
    )

    class Meta:
        model = PowerPanel
        nullable_fields = ["location", "rack_group"]


class PowerPanelFilterForm(NautobotFilterForm, LocatableModelFilterFormMixin):
    model = PowerPanel
    q = forms.CharField(required=False, label="Search")
    rack_group = DynamicModelMultipleChoiceField(
        queryset=RackGroup.objects.all(),
        required=False,
        label="Rack group",
        null_option="None",
        query_params={"location": "$location"},
    )
    tag = TagFilterField(model)


#
# Power feeds
#


class PowerFeedForm(NautobotModelForm):
    location = DynamicModelChoiceField(
        queryset=Location.objects.all(),
        required=False,
        initial_params={"power_panels": "$power_panel"},
    )
    power_panel = DynamicModelChoiceField(queryset=PowerPanel.objects.all(), query_params={"location": "$location"})
    rack = DynamicModelChoiceField(
        queryset=Rack.objects.all(),
        required=False,
        query_params={"location": "$location"},
    )
    comments = CommentField()

    class Meta:
        model = PowerFeed
        fields = [
            "location",
            "power_panel",
            "rack",
            "name",
            "status",
            "type",
            "supply",
            "phase",
            "voltage",
            "amperage",
            "max_utilization",
            "comments",
            "tags",
        ]
        widgets = {
            "type": StaticSelect2(),
            "supply": StaticSelect2(),
            "phase": StaticSelect2(),
        }


<<<<<<< HEAD
=======
class PowerFeedCSVForm(StatusModelCSVFormMixin, CustomFieldModelCSVForm):
    site = CSVModelChoiceField(queryset=Site.objects.all(), to_field_name="name", help_text="Assigned site")
    power_panel = CSVModelChoiceField(
        queryset=PowerPanel.objects.all(),
        to_field_name="name",
        help_text="Upstream power panel",
    )
    rack_group = CSVModelChoiceField(
        queryset=RackGroup.objects.all(),
        to_field_name="name",
        required=False,
        help_text="Rack's group (if any)",
    )
    rack = CSVModelChoiceField(
        queryset=Rack.objects.all(),
        to_field_name="name",
        required=False,
        help_text="Rack",
    )
    type = CSVChoiceField(choices=PowerFeedTypeChoices, required=False, help_text="Primary or redundant")
    supply = CSVChoiceField(choices=PowerFeedSupplyChoices, required=False, help_text="Supply type (AC/DC)")
    phase = CSVChoiceField(choices=PowerFeedPhaseChoices, required=False, help_text="Single or three-phase")

    class Meta:
        model = PowerFeed
        fields = PowerFeed.csv_headers

    def __init__(self, data=None, *args, **kwargs):
        super().__init__(data, *args, **kwargs)

        if data:
            # Limit power_panel queryset by site
            params = {f"site__{self.fields['site'].to_field_name}": data.get("site")}
            self.fields["power_panel"].queryset = self.fields["power_panel"].queryset.filter(**params)

            # Limit rack_group queryset by site
            params = {f"site__{self.fields['site'].to_field_name}": data.get("site")}
            self.fields["rack_group"].queryset = self.fields["rack_group"].queryset.filter(**params)

            # Limit rack queryset by site and group
            params = {
                f"site__{self.fields['site'].to_field_name}": data.get("site"),
                f"group__{self.fields['rack_group'].to_field_name}": data.get("rack_group"),
            }
            self.fields["rack"].queryset = self.fields["rack"].queryset.filter(**params)


>>>>>>> 56bbb42a
class PowerFeedBulkEditForm(TagsBulkEditFormMixin, StatusModelBulkEditFormMixin, NautobotBulkEditForm):
    pk = forms.ModelMultipleChoiceField(queryset=PowerFeed.objects.all(), widget=forms.MultipleHiddenInput)
    power_panel = DynamicModelChoiceField(queryset=PowerPanel.objects.all(), required=False)
    rack = DynamicModelChoiceField(queryset=Rack.objects.all(), required=False)
    type = forms.ChoiceField(
        choices=add_blank_choice(PowerFeedTypeChoices),
        required=False,
        initial="",
        widget=StaticSelect2(),
    )
    supply = forms.ChoiceField(
        choices=add_blank_choice(PowerFeedSupplyChoices),
        required=False,
        initial="",
        widget=StaticSelect2(),
    )
    phase = forms.ChoiceField(
        choices=add_blank_choice(PowerFeedPhaseChoices),
        required=False,
        initial="",
        widget=StaticSelect2(),
    )
    voltage = forms.IntegerField(required=False)
    amperage = forms.IntegerField(required=False)
    max_utilization = forms.IntegerField(required=False)
    comments = CommentField(widget=SmallTextarea, label="Comments")

    class Meta:
        nullable_fields = [
            "comments",
        ]


class PowerFeedFilterForm(NautobotFilterForm, StatusModelFilterFormMixin):
    model = PowerFeed
    q = forms.CharField(required=False, label="Search")
    location = DynamicModelMultipleChoiceField(queryset=Location.objects.all(), to_field_name="name", required=False)
    power_panel = DynamicModelMultipleChoiceField(
        queryset=PowerPanel.objects.all(),
        required=False,
        label="Power panel",
        null_option="None",
        query_params={"location": "$location"},
    )
    rack = DynamicModelMultipleChoiceField(
        queryset=Rack.objects.all(),
        required=False,
        label="Rack",
        null_option="None",
        query_params={"location": "$location"},
    )
    type = forms.ChoiceField(
        choices=add_blank_choice(PowerFeedTypeChoices),
        required=False,
        widget=StaticSelect2(),
    )
    supply = forms.ChoiceField(
        choices=add_blank_choice(PowerFeedSupplyChoices),
        required=False,
        widget=StaticSelect2(),
    )
    phase = forms.ChoiceField(
        choices=add_blank_choice(PowerFeedPhaseChoices),
        required=False,
        widget=StaticSelect2(),
    )
    voltage = forms.IntegerField(required=False)
    amperage = forms.IntegerField(required=False)
    max_utilization = forms.IntegerField(required=False)
    tag = TagFilterField(model)


class DeviceRedundancyGroupForm(NautobotModelForm):
    secrets_group = DynamicModelChoiceField(queryset=SecretsGroup.objects.all(), required=False)
    comments = CommentField()

    class Meta:
        model = DeviceRedundancyGroup
        fields = "__all__"
        widgets = {"failover_strategy": StaticSelect2()}


class DeviceRedundancyGroupFilterForm(NautobotFilterForm, StatusModelFilterFormMixin):
    model = DeviceRedundancyGroup
    field_order = ["q", "name"]
    q = forms.CharField(required=False, label="Search")
    failover_strategy = forms.ChoiceField(
        choices=add_blank_choice(DeviceRedundancyGroupFailoverStrategyChoices),
        required=False,
        widget=StaticSelect2(),
    )
    secrets_group = DynamicModelMultipleChoiceField(
        queryset=SecretsGroup.objects.all(), to_field_name="name", required=False
    )

    tag = TagFilterField(model)


class DeviceRedundancyGroupBulkEditForm(
    TagsBulkEditFormMixin, StatusModelBulkEditFormMixin, NautobotBulkEditForm, LocalContextModelBulkEditForm
):
    pk = forms.ModelMultipleChoiceField(queryset=DeviceRedundancyGroup.objects.all(), widget=forms.MultipleHiddenInput)
    failover_strategy = forms.ChoiceField(
        choices=add_blank_choice(DeviceRedundancyGroupFailoverStrategyChoices),
        required=False,
        widget=StaticSelect2(),
    )
    secrets_group = DynamicModelChoiceField(queryset=SecretsGroup.objects.all(), to_field_name="name", required=False)
    comments = CommentField(widget=SmallTextarea, label="Comments")

    class Meta:
        model = DeviceRedundancyGroup
        nullable_fields = [
            "failover_strategy",
            "secrets_group",
<<<<<<< HEAD
=======
        ]


class DeviceRedundancyGroupCSVForm(StatusModelCSVFormMixin, CustomFieldModelCSVForm):
    failover_strategy = CSVChoiceField(
        choices=DeviceRedundancyGroupFailoverStrategyChoices, required=False, help_text="Failover Strategy"
    )

    secrets_group = CSVModelChoiceField(
        queryset=SecretsGroup.objects.all(),
        required=False,
        to_field_name="name",
        help_text="Secrets group",
    )

    class Meta:
        model = DeviceRedundancyGroup
        fields = DeviceRedundancyGroup.csv_headers


#
# Interface Redundancy Groups
#


class InterfaceRedundancyGroupForm(NautobotModelForm):
    """InterfaceRedundancyGroup create/edit form."""

    protocol_group_id = forms.CharField(
        label="Protocol Group ID",
        help_text="Specify a group identifier, such as the VRRP group ID.",
        required=False,
    )
    virtual_ip = DynamicModelChoiceField(
        queryset=IPAddress.objects.all(),
        required=False,
    )
    secrets_group = DynamicModelChoiceField(
        queryset=SecretsGroup.objects.all(),
        required=False,
    )

    class Meta:
        """Meta attributes."""

        model = InterfaceRedundancyGroup
        fields = [
            "name",
            "description",
            "status",
            "virtual_ip",
            "protocol",
            "protocol_group_id",
            "secrets_group",
        ]


class InterfaceRedundancyGroupCSVForm(StatusModelCSVFormMixin, CustomFieldModelCSVForm):
    secrets_group = CSVModelChoiceField(
        queryset=SecretsGroup.objects.all(),
        required=False,
        to_field_name="name",
        help_text="Secrets group",
    )
    virtual_ip = CSVModelChoiceField(
        queryset=IPAddress.objects.all(),
        required=False,
        to_field_name="address",
        help_text="Virtual IP Address",
    )

    class Meta:
        model = InterfaceRedundancyGroup
        fields = InterfaceRedundancyGroup.csv_headers


class InterfaceRedundancyGroupAssociationForm(BootstrapMixin, NoteModelFormMixin):
    """InterfaceRedundancyGroupAssociation create/edit form."""

    region = DynamicModelChoiceField(
        queryset=Region.objects.all(),
        required=False,
    )
    site = DynamicModelChoiceField(
        queryset=Site.objects.all(),
        required=False,
        query_params={"region_id": "$region"},
    )
    rack = DynamicModelChoiceField(
        queryset=Rack.objects.all(),
        required=False,
        null_option="None",
        query_params={"site_id": "$site"},
    )
    device = DynamicModelChoiceField(
        queryset=Device.objects.all(),
        required=False,
        query_params={
            "site_id": "$site",
            "rack_id": "$rack",
        },
    )
    interface = DynamicModelChoiceField(
        queryset=Interface.objects.all(),
        query_params={"device_id": "$device"},
        help_text="Choose an interface to add to the Redundancy Group.",
    )
    interface_redundancy_group = DynamicModelChoiceField(
        queryset=InterfaceRedundancyGroup.objects.all(),
        help_text="Choose a Interface Redundancy Group.",
    )
    priority = forms.IntegerField(
        min_value=1,
        help_text="Specify the interface priority as an integer.",
    )

    class Meta:
        """Meta attributes."""

        model = InterfaceRedundancyGroupAssociation
        fields = [
            "interface_redundancy_group",
            "region",
            "site",
            "rack",
            "device",
            "interface",
            "priority",
        ]


class InterfaceRedundancyGroupBulkEditForm(
    TagsBulkEditFormMixin,
    StatusModelBulkEditFormMixin,
    NautobotBulkEditForm,
):
    """InterfaceRedundancyGroup bulk edit form."""

    pk = forms.ModelMultipleChoiceField(
        queryset=InterfaceRedundancyGroup.objects.all(),
        widget=forms.MultipleHiddenInput,
    )
    protocol = forms.ChoiceField(choices=InterfaceRedundancyGroupProtocolChoices)
    description = forms.CharField(required=False)
    virtual_ip = DynamicModelChoiceField(queryset=IPAddress.objects.all(), required=False)
    secrets_group = DynamicModelChoiceField(queryset=SecretsGroup.objects.all(), required=False)

    class Meta:
        """Meta attributes."""

        nullable_fields = [
            "protocol",
            "description",
            "virtual_ip",
            "secrets_group",
        ]


class InterfaceRedundancyGroupFilterForm(BootstrapMixin, StatusModelFilterFormMixin, forms.ModelForm):
    """Filter form to filter searches."""

    model = InterfaceRedundancyGroup
    q = forms.CharField(
        required=False,
        label="Search",
        help_text="Search within Name.",
    )
    name = forms.CharField(required=False, label="Name")
    interfaces = DynamicModelMultipleChoiceField(
        queryset=Interface.objects.all(),
        required=False,
    )
    virtual_ip = DynamicModelMultipleChoiceField(
        queryset=IPAddress.objects.all(),
        required=False,
    )
    secrets_group = DynamicModelMultipleChoiceField(
        queryset=SecretsGroup.objects.all(),
        required=False,
    )
    protocol = forms.ChoiceField(
        choices=InterfaceRedundancyGroupProtocolChoices,
        required=False,
    )

    class Meta:
        """Meta attributes."""

        model = InterfaceRedundancyGroup
        # Define the fields above for ordering and widget purposes
        fields = [
            "q",
            "name",
            "description",
            "interfaces",
            "virtual_ip",
            "secrets_group",
            "protocol",
>>>>>>> 56bbb42a
        ]<|MERGE_RESOLUTION|>--- conflicted
+++ resolved
@@ -2,20 +2,10 @@
 
 from django import forms
 from django.contrib.auth import get_user_model
-<<<<<<< HEAD
 from django.core.exceptions import ValidationError
 
-from django.db.models import Count, Q
-
-=======
-from django.contrib.contenttypes.models import ContentType
-from django.contrib.postgres.forms.array import SimpleArrayField
-from django.core.exceptions import ObjectDoesNotExist, ValidationError
 from django.db.models import Q
-from django.utils.safestring import mark_safe
-from netaddr import EUI
-from netaddr.core import AddrFormatError
->>>>>>> 56bbb42a
+
 from timezone_field import TimeZoneFormField
 
 from nautobot.circuits.models import Circuit, CircuitTermination, Provider
@@ -451,82 +441,27 @@
         cleaned_data = self.cleaned_data
         location = cleaned_data.get("location")
 
-<<<<<<< HEAD
-        if self.instance:
+        if self.instance and self.instance.present_in_database and location != self.instance.location:
             # If the location is changed, the rack post save signal attempts to update the rack devices,
-            # which may result in an Exception.
-            # To avoid an unhandled exception in signal, catch this error here.
-            duplicate_devices_names = (
-                Device.objects.values_list("name", flat=True)
-                .annotate(name_count=Count("name"))
-                .filter(name_count__gt=1)
-            )
-            duplicate_devices = Device.objects.filter(
-                location=location, name__in=list(duplicate_devices_names)
-            ).values_list("name", flat=True)
-            if duplicate_devices:
-                raise ValidationError(
-                    {
-                        "location": f"Device with `name` in {list(duplicate_devices)} and location={location} already exists."
-=======
-        if self.instance and self.instance.present_in_database and site != self.instance.site:
-            # If the site is changed, the rack post save signal attempts to update the rack devices,
-            # which may result in an Exception if the updated devices conflict with existing devices at this site.
+            # which may result in an Exception if the updated devices conflict with existing devices at this location.
             # To avoid an unhandled exception in the signal, check for this scenario here.
             duplicate_devices = set()
             for device in self.instance.devices.all():
-                qs = Device.objects.exclude(pk=device.pk).filter(site=site, tenant=device.tenant, name=device.name)
+                qs = Device.objects.exclude(pk=device.pk).filter(
+                    location=location, tenant=device.tenant, name=device.name
+                )
                 if qs.exists():
                     duplicate_devices.add(qs.first().name)
             if duplicate_devices:
                 raise ValidationError(
                     {
-                        "site": f"Device(s) {sorted(duplicate_devices)} already exist in site {site} and "
+                        "location": f"Device(s) {sorted(duplicate_devices)} already exist in location {location} and "
                         "would conflict with same-named devices in this rack."
->>>>>>> 56bbb42a
                     }
                 )
         return cleaned_data
 
 
-<<<<<<< HEAD
-=======
-class RackCSVForm(LocatableModelCSVFormMixin, StatusModelCSVFormMixin, CustomFieldModelCSVForm):
-    group = CSVModelChoiceField(queryset=RackGroup.objects.all(), required=False, to_field_name="name")
-    tenant = CSVModelChoiceField(
-        queryset=Tenant.objects.all(),
-        required=False,
-        to_field_name="name",
-        help_text="Name of assigned tenant",
-    )
-    role = CSVModelChoiceField(
-        queryset=RackRole.objects.all(),
-        required=False,
-        to_field_name="name",
-        help_text="Name of assigned role",
-    )
-    type = CSVChoiceField(choices=RackTypeChoices, required=False, help_text="Rack type")
-    width = forms.ChoiceField(choices=RackWidthChoices, help_text="Rail-to-rail width (in inches)")
-    outer_unit = CSVChoiceField(
-        choices=RackDimensionUnitChoices,
-        required=False,
-        help_text="Unit for outer dimensions",
-    )
-
-    class Meta:
-        model = Rack
-        fields = Rack.csv_headers
-
-    def __init__(self, data=None, *args, **kwargs):
-        super().__init__(data, *args, **kwargs)
-
-        if data:
-            # Limit group queryset by assigned site
-            params = {f"site__{self.fields['site'].to_field_name}": data.get("site")}
-            self.fields["group"].queryset = self.fields["group"].queryset.filter(**params)
-
-
->>>>>>> 56bbb42a
 class RackBulkEditForm(
     TagsBulkEditFormMixin,
     LocatableModelBulkEditFormMixin,
@@ -673,50 +608,6 @@
         ]
 
 
-<<<<<<< HEAD
-=======
-class RackReservationCSVForm(CustomFieldModelCSVForm):
-    site = CSVModelChoiceField(queryset=Site.objects.all(), to_field_name="name", help_text="Parent site")
-    rack_group = CSVModelChoiceField(
-        queryset=RackGroup.objects.all(),
-        to_field_name="name",
-        required=False,
-        help_text="Rack's group (if any)",
-    )
-    rack = CSVModelChoiceField(queryset=Rack.objects.all(), to_field_name="name", help_text="Rack")
-    units = SimpleArrayField(
-        base_field=forms.IntegerField(),
-        required=True,
-        help_text="Comma-separated list of individual unit numbers",
-    )
-    tenant = CSVModelChoiceField(
-        queryset=Tenant.objects.all(),
-        required=False,
-        to_field_name="name",
-        help_text="Assigned tenant",
-    )
-
-    class Meta:
-        model = RackReservation
-        fields = ("site", "rack_group", "rack", "units", "tenant", "description")
-
-    def __init__(self, data=None, *args, **kwargs):
-        super().__init__(data, *args, **kwargs)
-
-        if data:
-            # Limit rack_group queryset by assigned site
-            params = {f"site__{self.fields['site'].to_field_name}": data.get("site")}
-            self.fields["rack_group"].queryset = self.fields["rack_group"].queryset.filter(**params)
-
-            # Limit rack queryset by assigned site and group
-            params = {
-                f"site__{self.fields['site'].to_field_name}": data.get("site"),
-                f"group__{self.fields['rack_group'].to_field_name}": data.get("rack_group"),
-            }
-            self.fields["rack"].queryset = self.fields["rack"].queryset.filter(**params)
-
-
->>>>>>> 56bbb42a
 class RackReservationBulkEditForm(TagsBulkEditFormMixin, NautobotBulkEditForm):
     pk = forms.ModelMultipleChoiceField(queryset=RackReservation.objects.all(), widget=forms.MultipleHiddenInput())
     user = forms.ModelChoiceField(
@@ -1384,7 +1275,6 @@
 
 
 class ComponentTemplateImportForm(BootstrapMixin, CustomFieldModelCSVForm):
-<<<<<<< HEAD
     """
     Base form class for JSON/YAML import of device component templates as a part of the DeviceType import form/view.
 
@@ -1393,8 +1283,6 @@
     netbox-community/devicetype-library repository.
     """
 
-=======
->>>>>>> 56bbb42a
     def __init__(self, device_type, data=None, *args, **kwargs):
         # Must pass the parent DeviceType on form initialization
         data.update(
@@ -1721,7 +1609,6 @@
             self.fields["platform"].queryset = Platform.objects.filter(
                 Q(manufacturer__isnull=True) | Q(manufacturer=self.instance.device_type.manufacturer)
             )
-<<<<<<< HEAD
 
             if self.instance.device_type.is_child_device and hasattr(self.instance, "parent_bay"):
                 self.fields["location"].disabled = True
@@ -1730,177 +1617,6 @@
                 self.initial["rack"] = self.instance.parent_bay.device.rack_id
 
             self.initial["vrfs"] = self.instance.vrfs.values_list("id", flat=True)
-=======
-
-            # Disable rack assignment if this is a child device installed in a parent device
-            if self.instance.device_type.is_child_device and hasattr(self.instance, "parent_bay"):
-                self.fields["site"].disabled = True
-                self.fields["rack"].disabled = True
-                self.initial["site"] = self.instance.parent_bay.device.site_id
-                self.initial["rack"] = self.instance.parent_bay.device.rack_id
-
-        else:
-            # An object that doesn't exist yet can't have any IPs assigned to it
-            self.fields["primary_ip4"].choices = []
-            self.fields["primary_ip4"].widget.attrs["readonly"] = True
-            self.fields["primary_ip6"].choices = []
-            self.fields["primary_ip6"].widget.attrs["readonly"] = True
-
-        # Rack position
-        position = self.data.get("position") or self.initial.get("position")
-        if position:
-            self.fields["position"].widget.choices = [(position, f"U{position}")]
-
-
-class BaseDeviceCSVForm(StatusModelCSVFormMixin, CustomFieldModelCSVForm):
-    device_role = CSVModelChoiceField(
-        queryset=DeviceRole.objects.all(),
-        to_field_name="name",
-        help_text="Assigned role",
-    )
-    tenant = CSVModelChoiceField(
-        queryset=Tenant.objects.all(),
-        required=False,
-        to_field_name="name",
-        help_text="Assigned tenant",
-    )
-    manufacturer = CSVModelChoiceField(
-        queryset=Manufacturer.objects.all(),
-        to_field_name="name",
-        help_text="Device type manufacturer",
-    )
-    device_type = CSVModelChoiceField(
-        queryset=DeviceType.objects.all(),
-        to_field_name="model",
-        help_text="Device type model",
-    )
-    platform = CSVModelChoiceField(
-        queryset=Platform.objects.all(),
-        required=False,
-        to_field_name="name",
-        help_text="Assigned platform",
-    )
-    cluster = CSVModelChoiceField(
-        queryset=Cluster.objects.all(),
-        to_field_name="name",
-        required=False,
-        help_text="Virtualization cluster",
-    )
-    secrets_group = CSVModelChoiceField(
-        queryset=SecretsGroup.objects.all(),
-        required=False,
-        to_field_name="name",
-        help_text="Secrets group",
-    )
-
-    class Meta:
-        fields = []
-        model = Device
-
-    def __init__(self, data=None, *args, **kwargs):
-        super().__init__(data, *args, **kwargs)
-
-        if data:
-            # Limit device type queryset by manufacturer
-            params = {f"manufacturer__{self.fields['manufacturer'].to_field_name}": data.get("manufacturer")}
-            self.fields["device_type"].queryset = self.fields["device_type"].queryset.filter(**params)
-
-
-class DeviceCSVForm(LocatableModelCSVFormMixin, BaseDeviceCSVForm):
-    rack_group = CSVModelChoiceField(
-        queryset=RackGroup.objects.all(),
-        to_field_name="name",
-        required=False,
-        help_text="Rack's group (if any)",
-    )
-    rack = CSVModelChoiceField(
-        queryset=Rack.objects.all(),
-        to_field_name="name",
-        required=False,
-        help_text="Assigned rack",
-    )
-    face = CSVChoiceField(choices=DeviceFaceChoices, required=False, help_text="Mounted rack face")
-    device_redundancy_group = CSVModelChoiceField(
-        queryset=DeviceRedundancyGroup.objects.all(),
-        to_field_name="slug",
-        required=False,
-        help_text="Associated device redundancy group (slug)",
-    )
-
-    class Meta(BaseDeviceCSVForm.Meta):
-        fields = [
-            "name",
-            "device_role",
-            "tenant",
-            "manufacturer",
-            "device_type",
-            "platform",
-            "serial",
-            "asset_tag",
-            "status",
-            "site",
-            "location",
-            "rack_group",
-            "rack",
-            "position",
-            "face",
-            "device_redundancy_group",
-            "device_redundancy_group_priority",
-            "cluster",
-            "comments",
-        ]
-
-    def __init__(self, data=None, *args, **kwargs):
-        super().__init__(data, *args, **kwargs)
-
-        if data:
-            # Limit rack_group queryset by assigned site
-            params = {f"site__{self.fields['site'].to_field_name}": data.get("site")}
-            self.fields["rack_group"].queryset = self.fields["rack_group"].queryset.filter(**params)
-
-            # Limit rack queryset by assigned site and group
-            params = {
-                f"site__{self.fields['site'].to_field_name}": data.get("site"),
-                f"group__{self.fields['rack_group'].to_field_name}": data.get("rack_group"),
-            }
-            self.fields["rack"].queryset = self.fields["rack"].queryset.filter(**params)
-
-            # 2.0 TODO: limit location queryset by assigned site
-
-
-class ChildDeviceCSVForm(BaseDeviceCSVForm):
-    parent = CSVModelChoiceField(queryset=Device.objects.all(), to_field_name="name", help_text="Parent device")
-    device_bay = CSVModelChoiceField(
-        queryset=DeviceBay.objects.all(),
-        to_field_name="name",
-        help_text="Device bay in which this device is installed",
-    )
-
-    class Meta(BaseDeviceCSVForm.Meta):
-        fields = [
-            "name",
-            "device_role",
-            "tenant",
-            "manufacturer",
-            "device_type",
-            "platform",
-            "serial",
-            "asset_tag",
-            "status",
-            "parent",
-            "device_bay",
-            "cluster",
-            "comments",
-        ]
-
-    def __init__(self, data=None, *args, **kwargs):
-        super().__init__(data, *args, **kwargs)
-
-        if data:
-            # Limit device bay queryset by parent device
-            params = {f"device__{self.fields['parent'].to_field_name}": data.get("parent")}
-            self.fields["device_bay"].queryset = self.fields["device_bay"].queryset.filter(**params)
->>>>>>> 56bbb42a
 
         else:
             # An object that doesn't exist yet can't have any IPs assigned to it
@@ -3675,25 +3391,6 @@
         ]
 
 
-<<<<<<< HEAD
-=======
-class PowerPanelCSVForm(LocatableModelCSVFormMixin, CustomFieldModelCSVForm):
-    rack_group = CSVModelChoiceField(queryset=RackGroup.objects.all(), required=False, to_field_name="name")
-
-    class Meta:
-        model = PowerPanel
-        fields = PowerPanel.csv_headers
-
-    def __init__(self, data=None, *args, **kwargs):
-        super().__init__(data, *args, **kwargs)
-
-        if data:
-            # Limit group queryset by assigned site
-            params = {f"site__{self.fields['site'].to_field_name}": data.get("site")}
-            self.fields["rack_group"].queryset = self.fields["rack_group"].queryset.filter(**params)
-
-
->>>>>>> 56bbb42a
 class PowerPanelBulkEditForm(
     TagsBulkEditFormMixin,
     LocatableModelBulkEditFormMixin,
@@ -3767,56 +3464,6 @@
         }
 
 
-<<<<<<< HEAD
-=======
-class PowerFeedCSVForm(StatusModelCSVFormMixin, CustomFieldModelCSVForm):
-    site = CSVModelChoiceField(queryset=Site.objects.all(), to_field_name="name", help_text="Assigned site")
-    power_panel = CSVModelChoiceField(
-        queryset=PowerPanel.objects.all(),
-        to_field_name="name",
-        help_text="Upstream power panel",
-    )
-    rack_group = CSVModelChoiceField(
-        queryset=RackGroup.objects.all(),
-        to_field_name="name",
-        required=False,
-        help_text="Rack's group (if any)",
-    )
-    rack = CSVModelChoiceField(
-        queryset=Rack.objects.all(),
-        to_field_name="name",
-        required=False,
-        help_text="Rack",
-    )
-    type = CSVChoiceField(choices=PowerFeedTypeChoices, required=False, help_text="Primary or redundant")
-    supply = CSVChoiceField(choices=PowerFeedSupplyChoices, required=False, help_text="Supply type (AC/DC)")
-    phase = CSVChoiceField(choices=PowerFeedPhaseChoices, required=False, help_text="Single or three-phase")
-
-    class Meta:
-        model = PowerFeed
-        fields = PowerFeed.csv_headers
-
-    def __init__(self, data=None, *args, **kwargs):
-        super().__init__(data, *args, **kwargs)
-
-        if data:
-            # Limit power_panel queryset by site
-            params = {f"site__{self.fields['site'].to_field_name}": data.get("site")}
-            self.fields["power_panel"].queryset = self.fields["power_panel"].queryset.filter(**params)
-
-            # Limit rack_group queryset by site
-            params = {f"site__{self.fields['site'].to_field_name}": data.get("site")}
-            self.fields["rack_group"].queryset = self.fields["rack_group"].queryset.filter(**params)
-
-            # Limit rack queryset by site and group
-            params = {
-                f"site__{self.fields['site'].to_field_name}": data.get("site"),
-                f"group__{self.fields['rack_group'].to_field_name}": data.get("rack_group"),
-            }
-            self.fields["rack"].queryset = self.fields["rack"].queryset.filter(**params)
-
-
->>>>>>> 56bbb42a
 class PowerFeedBulkEditForm(TagsBulkEditFormMixin, StatusModelBulkEditFormMixin, NautobotBulkEditForm):
     pk = forms.ModelMultipleChoiceField(queryset=PowerFeed.objects.all(), widget=forms.MultipleHiddenInput)
     power_panel = DynamicModelChoiceField(queryset=PowerPanel.objects.all(), required=False)
@@ -3932,26 +3579,7 @@
         nullable_fields = [
             "failover_strategy",
             "secrets_group",
-<<<<<<< HEAD
-=======
-        ]
-
-
-class DeviceRedundancyGroupCSVForm(StatusModelCSVFormMixin, CustomFieldModelCSVForm):
-    failover_strategy = CSVChoiceField(
-        choices=DeviceRedundancyGroupFailoverStrategyChoices, required=False, help_text="Failover Strategy"
-    )
-
-    secrets_group = CSVModelChoiceField(
-        queryset=SecretsGroup.objects.all(),
-        required=False,
-        to_field_name="name",
-        help_text="Secrets group",
-    )
-
-    class Meta:
-        model = DeviceRedundancyGroup
-        fields = DeviceRedundancyGroup.csv_headers
+        ]
 
 
 #
@@ -3991,34 +3619,11 @@
         ]
 
 
-class InterfaceRedundancyGroupCSVForm(StatusModelCSVFormMixin, CustomFieldModelCSVForm):
-    secrets_group = CSVModelChoiceField(
-        queryset=SecretsGroup.objects.all(),
-        required=False,
-        to_field_name="name",
-        help_text="Secrets group",
-    )
-    virtual_ip = CSVModelChoiceField(
-        queryset=IPAddress.objects.all(),
-        required=False,
-        to_field_name="address",
-        help_text="Virtual IP Address",
-    )
-
-    class Meta:
-        model = InterfaceRedundancyGroup
-        fields = InterfaceRedundancyGroup.csv_headers
-
-
 class InterfaceRedundancyGroupAssociationForm(BootstrapMixin, NoteModelFormMixin):
     """InterfaceRedundancyGroupAssociation create/edit form."""
 
-    region = DynamicModelChoiceField(
-        queryset=Region.objects.all(),
-        required=False,
-    )
-    site = DynamicModelChoiceField(
-        queryset=Site.objects.all(),
+    location = DynamicModelChoiceField(
+        queryset=Location.objects.all(),
         required=False,
         query_params={"region_id": "$region"},
     )
@@ -4026,13 +3631,13 @@
         queryset=Rack.objects.all(),
         required=False,
         null_option="None",
-        query_params={"site_id": "$site"},
+        query_params={"location_id": "$location"},
     )
     device = DynamicModelChoiceField(
         queryset=Device.objects.all(),
         required=False,
         query_params={
-            "site_id": "$site",
+            "location_id": "$location",
             "rack_id": "$rack",
         },
     )
@@ -4056,8 +3661,7 @@
         model = InterfaceRedundancyGroupAssociation
         fields = [
             "interface_redundancy_group",
-            "region",
-            "site",
+            "location",
             "rack",
             "device",
             "interface",
@@ -4132,5 +3736,4 @@
             "virtual_ip",
             "secrets_group",
             "protocol",
->>>>>>> 56bbb42a
         ]