import json

from django.contrib.auth import get_user_model
from django.contrib.contenttypes.models import ContentType
from django.test import override_settings
from django.urls import reverse
from rest_framework import status

from constance.test import override_config

from nautobot.dcim.choices import (
    InterfaceModeChoices,
    InterfaceStatusChoices,
    InterfaceTypeChoices,
    PortTypeChoices,
    PowerFeedTypeChoices,
    SubdeviceRoleChoices,
)

from nautobot.dcim.models import (
    Cable,
    ConsolePort,
    ConsolePortTemplate,
    ConsoleServerPort,
    ConsoleServerPortTemplate,
    Device,
    DeviceBay,
    DeviceBayTemplate,
    DeviceRole,
    DeviceType,
    FrontPort,
    FrontPortTemplate,
    Interface,
    InterfaceTemplate,
    Manufacturer,
    InventoryItem,
    Platform,
    PowerFeed,
    PowerPort,
    PowerPortTemplate,
    PowerOutlet,
    PowerOutletTemplate,
    PowerPanel,
    Rack,
    RackGroup,
    RackReservation,
    RackRole,
    RearPort,
    RearPortTemplate,
    Region,
    Site,
    VirtualChassis,
)
from nautobot.extras.models import ConfigContextSchema, SecretsGroup, Status
from nautobot.ipam.models import IPAddress, VLAN
from nautobot.utilities.testing import APITestCase, APIViewTestCases
from nautobot.virtualization.models import Cluster, ClusterType


# Use the proper swappable User model
User = get_user_model()


class AppTest(APITestCase):
    def test_root(self):

        url = reverse("dcim-api:api-root")
        response = self.client.get("{}?format=api".format(url), **self.header)

        self.assertEqual(response.status_code, 200)


class Mixins:
    class ComponentTraceMixin(APITestCase):
        peer_termination_type = None

        def test_trace(self):
            """
            Test tracing a device component's attached cable.
            """
            obj = self.model.objects.first()
            peer_device = Device.objects.create(
                site=Site.objects.first(),
                device_type=DeviceType.objects.first(),
                device_role=DeviceRole.objects.first(),
                name="Peer Device",
            )
            if self.peer_termination_type is None:
                raise NotImplementedError("Test case must set peer_termination_type")
            peer_obj = self.peer_termination_type.objects.create(device=peer_device, name="Peer Termination")
            cable = Cable(termination_a=obj, termination_b=peer_obj, label="Cable 1")
            cable.save()

            self.add_permissions(f"dcim.view_{self.model._meta.model_name}")
            url = reverse(f"dcim-api:{self.model._meta.model_name}-trace", kwargs={"pk": obj.pk})
            response = self.client.get(url, **self.header)

            self.assertHttpStatus(response, status.HTTP_200_OK)
            self.assertEqual(len(response.data), 1)
            segment1 = response.data[0]
            self.assertEqual(segment1[0]["name"], obj.name)
            self.assertEqual(segment1[1]["label"], cable.label)
            self.assertEqual(segment1[2]["name"], peer_obj.name)


class RegionTest(APIViewTestCases.APIViewTestCase):
    model = Region
    brief_fields = ["_depth", "display", "id", "name", "site_count", "slug", "url"]
    create_data = [
        {
            "name": "Region 4",
            "slug": "region-4",
        },
        {
            "name": "Region 5",
            "slug": "region-5",
        },
        {
            "name": "Region 6",
            "slug": "region-6",
        },
        {"name": "Region 7"},
    ]
    bulk_update_data = {
        "description": "New description",
    }
    slug_source = "name"

    @classmethod
    def setUpTestData(cls):

        Region.objects.create(name="Region 1", slug="region-1")
        Region.objects.create(name="Region 2", slug="region-2")
        Region.objects.create(name="Region 3", slug="region-3")


class SiteTest(APIViewTestCases.APIViewTestCase):
    model = Site
    brief_fields = ["display", "id", "name", "slug", "url"]
    bulk_update_data = {
        "status": "planned",
    }
    choices_fields = ["status"]
    slug_source = "name"

    @classmethod
    def setUpTestData(cls):

        regions = (
            Region.objects.create(name="Test Region 1", slug="test-region-1"),
            Region.objects.create(name="Test Region 2", slug="test-region-2"),
        )

        Site.objects.create(region=regions[0], name="Site 1", slug="site-1")
        Site.objects.create(region=regions[0], name="Site 2", slug="site-2")
        Site.objects.create(region=regions[0], name="Site 3", slug="site-3")

        # FIXME(jathan): The writable serializer for `Device.status` takes the
        # status `name` (str) and not the `pk` (int). Do not validate this
        # field right now, since we are asserting that it does create correctly.
        #
        # The test code for utilities.testing.views.TestCase.model_to_dict()`
        # needs to be enhanced to use the actual API serializers when `api=True`
        cls.validation_excluded_fields = ["status"]

        cls.create_data = [
            {
                "name": "Site 4",
                "slug": "site-4",
                "region": regions[1].pk,
                "status": "active",
            },
            {
                "name": "Site 5",
                "slug": "site-5",
                "region": regions[1].pk,
                "status": "active",
            },
            {
                "name": "Site 6",
                "slug": "site-6",
                "region": regions[1].pk,
                "status": "active",
            },
            {"name": "Site 7", "region": regions[1].pk, "status": "active"},
        ]

    def test_time_zone_field_post_null(self):
        """
        Test allow_null to time_zone field on site.

        See: https://github.com/nautobot/nautobot/issues/342
        """
        self.add_permissions("dcim.add_site")
        url = reverse("dcim-api:site-list")
        site = {"name": "foo", "slug": "foo", "status": "active", "time_zone": None}

        # Attempt to create new site with null time_zone attr.
        response = self.client.post(url, **self.header, data=site, format="json")
        self.assertEqual(response.status_code, status.HTTP_201_CREATED)
        self.assertEqual(response.json()["time_zone"], None)

    def test_time_zone_field_post_blank(self):
        """
        Test disallowed blank time_zone field on site.

        See: https://github.com/nautobot/nautobot/issues/342
        """
        self.add_permissions("dcim.add_site")
        url = reverse("dcim-api:site-list")
        site = {"name": "foo", "slug": "foo", "status": "active", "time_zone": ""}

        # Attempt to create new site with blank time_zone attr.
        response = self.client.post(url, **self.header, data=site, format="json")
        self.assertEqual(response.status_code, status.HTTP_400_BAD_REQUEST)
        self.assertEqual(response.json()["time_zone"], ["A valid timezone is required."])

    def test_time_zone_field_post_valid(self):
        """
        Test valid time_zone field on site.

        See: https://github.com/nautobot/nautobot/issues/342
        """
        self.add_permissions("dcim.add_site")
        url = reverse("dcim-api:site-list")
        time_zone = "UTC"
        site = {"name": "foo", "slug": "foo", "status": "active", "time_zone": time_zone}

        # Attempt to create new site with valid time_zone attr.
        response = self.client.post(url, **self.header, data=site, format="json")
        self.assertEqual(response.status_code, status.HTTP_201_CREATED)
        self.assertEqual(response.json()["time_zone"], time_zone)

    def test_time_zone_field_post_invalid(self):
        """
        Test invalid time_zone field on site.

        See: https://github.com/nautobot/nautobot/issues/342
        """
        self.add_permissions("dcim.add_site")
        url = reverse("dcim-api:site-list")
        time_zone = "IDONOTEXIST"
        site = {"name": "foo", "slug": "foo", "status": "active", "time_zone": time_zone}

        # Attempt to create new site with invalid time_zone attr.
        response = self.client.post(url, **self.header, data=site, format="json")
        self.assertEqual(response.status_code, status.HTTP_400_BAD_REQUEST)
        self.assertEqual(
            response.json()["time_zone"],
            ["A valid timezone is required."],
        )

    def test_time_zone_field_get_blank(self):
        """
        Test that a site's time_zone field defaults to null.

        See: https://github.com/nautobot/nautobot/issues/342
        """

        self.add_permissions("dcim.view_site")
        site = Site.objects.get(slug="site-1")
        url = reverse("dcim-api:site-detail", kwargs={"pk": site.pk})
        response = self.client.get(url, **self.header)
        self.assertEqual(response.status_code, status.HTTP_200_OK)
        self.assertEqual(response.json()["time_zone"], None)


class RackGroupTest(APIViewTestCases.APIViewTestCase):
    model = RackGroup
    brief_fields = ["_depth", "display", "id", "name", "rack_count", "slug", "url"]
    bulk_update_data = {
        "description": "New description",
    }
    slug_source = "name"

    @classmethod
    def setUpTestData(cls):

        sites = (
            Site.objects.create(name="Site 1", slug="site-1"),
            Site.objects.create(name="Site 2", slug="site-2"),
        )

        parent_rack_groups = (
            RackGroup.objects.create(site=sites[0], name="Parent Rack Group 1", slug="parent-rack-group-1"),
            RackGroup.objects.create(site=sites[1], name="Parent Rack Group 2", slug="parent-rack-group-2"),
        )

        RackGroup.objects.create(
            site=sites[0],
            name="Rack Group 1",
            slug="rack-group-1",
            parent=parent_rack_groups[0],
        )
        RackGroup.objects.create(
            site=sites[0],
            name="Rack Group 2",
            slug="rack-group-2",
            parent=parent_rack_groups[0],
        )
        RackGroup.objects.create(
            site=sites[0],
            name="Rack Group 3",
            slug="rack-group-3",
            parent=parent_rack_groups[0],
        )

        cls.create_data = [
            {
                "name": "Test Rack Group 4",
                "slug": "test-rack-group-4",
                "site": sites[1].pk,
                "parent": parent_rack_groups[1].pk,
            },
            {
                "name": "Test Rack Group 5",
                "slug": "test-rack-group-5",
                "site": sites[1].pk,
                "parent": parent_rack_groups[1].pk,
            },
            {
                "name": "Test Rack Group 6",
                "slug": "test-rack-group-6",
                "site": sites[1].pk,
                "parent": parent_rack_groups[1].pk,
            },
            {
                "name": "Test Rack Group 7",
                "site": sites[1].pk,
                "parent": parent_rack_groups[1].pk,
            },
        ]


class RackRoleTest(APIViewTestCases.APIViewTestCase):
    model = RackRole
    brief_fields = ["display", "id", "name", "rack_count", "slug", "url"]
    create_data = [
        {
            "name": "Rack Role 4",
            "slug": "rack-role-4",
            "color": "ffff00",
        },
        {
            "name": "Rack Role 5",
            "slug": "rack-role-5",
            "color": "ffff00",
        },
        {
            "name": "Rack Role 6",
            "slug": "rack-role-6",
            "color": "ffff00",
        },
        {
            "name": "Rack Role 7",
            "color": "ffff00",
        },
    ]
    bulk_update_data = {
        "description": "New description",
    }
    slug_source = "name"

    @classmethod
    def setUpTestData(cls):

        RackRole.objects.create(name="Rack Role 1", slug="rack-role-1", color="ff0000")
        RackRole.objects.create(name="Rack Role 2", slug="rack-role-2", color="00ff00")
        RackRole.objects.create(name="Rack Role 3", slug="rack-role-3", color="0000ff")


class RackTest(APIViewTestCases.APIViewTestCase):
    model = Rack
    brief_fields = ["device_count", "display", "id", "name", "url"]
    bulk_update_data = {
        "status": "planned",
    }
    choices_fields = ["outer_unit", "status", "type", "width"]

    @classmethod
    def setUpTestData(cls):

        sites = (
            Site.objects.create(name="Site 1", slug="site-1"),
            Site.objects.create(name="Site 2", slug="site-2"),
        )

        rack_groups = (
            RackGroup.objects.create(site=sites[0], name="Rack Group 1", slug="rack-group-1"),
            RackGroup.objects.create(site=sites[1], name="Rack Group 2", slug="rack-group-2"),
        )

        rack_roles = (
            RackRole.objects.create(name="Rack Role 1", slug="rack-role-1", color="ff0000"),
            RackRole.objects.create(name="Rack Role 2", slug="rack-role-2", color="00ff00"),
        )

        statuses = Status.objects.get_for_model(Rack)

        Rack.objects.create(
            site=sites[0],
            group=rack_groups[0],
            role=rack_roles[0],
            name="Rack 1",
            status=statuses[0],
        )
        Rack.objects.create(
            site=sites[0],
            group=rack_groups[0],
            role=rack_roles[0],
            name="Rack 2",
            status=statuses[0],
        )
        Rack.objects.create(
            site=sites[0],
            group=rack_groups[0],
            role=rack_roles[0],
            name="Rack 3",
            status=statuses[0],
        )

        # FIXME(jathan): The writable serializer for `Device.status` takes the
        # status `name` (str) and not the `pk` (int). Do not validate this
        # field right now, since we are asserting that it does create correctly.
        #
        # The test code for utilities.testing.views.TestCase.model_to_dict()`
        # needs to be enhanced to use the actual API serializers when `api=True`
        cls.validation_excluded_fields = ["status"]

        cls.create_data = [
            {
                "name": "Test Rack 4",
                "site": sites[1].pk,
                "group": rack_groups[1].pk,
                "role": rack_roles[1].pk,
                "status": "available",
            },
            {
                "name": "Test Rack 5",
                "site": sites[1].pk,
                "group": rack_groups[1].pk,
                "role": rack_roles[1].pk,
                "status": "available",
            },
            {
                "name": "Test Rack 6",
                "site": sites[1].pk,
                "group": rack_groups[1].pk,
                "role": rack_roles[1].pk,
                "status": "available",
            },
        ]

    def test_get_rack_elevation(self):
        """
        GET a single rack elevation.
        """
        rack = Rack.objects.first()
        self.add_permissions("dcim.view_rack")
        url = reverse("dcim-api:rack-elevation", kwargs={"pk": rack.pk})

        # Retrieve all units
        response = self.client.get(url, **self.header)
        self.assertEqual(response.data["count"], 42)

        # Search for specific units
        response = self.client.get(f"{url}?q=3", **self.header)
        self.assertEqual(response.data["count"], 13)
        response = self.client.get(f"{url}?q=U3", **self.header)
        self.assertEqual(response.data["count"], 11)
        response = self.client.get(f"{url}?q=U10", **self.header)
        self.assertEqual(response.data["count"], 1)

    def test_filter_rack_elevation(self):
        """
        Test filtering the list of rack elevations.

        See: https://github.com/nautobot/nautobot/issues/81
        """
        rack = Rack.objects.first()
        self.add_permissions("dcim.view_rack")
        url = reverse("dcim-api:rack-elevation", kwargs={"pk": rack.pk})
        params = {"brief": "true", "face": "front", "exclude": "a85a31aa-094f-4de9-8ba6-16cb088a1b74"}
        response = self.client.get(url, params, **self.header)
        self.assertHttpStatus(response, 200)

    def test_get_rack_elevation_svg(self):
        """
        GET a single rack elevation in SVG format.
        """
        rack = Rack.objects.first()
        self.add_permissions("dcim.view_rack")
        url = "{}?render=svg".format(reverse("dcim-api:rack-elevation", kwargs={"pk": rack.pk}))

        response = self.client.get(url, **self.header)
        self.assertHttpStatus(response, status.HTTP_200_OK)
        self.assertEqual(response.get("Content-Type"), "image/svg+xml")
        self.assertIn(b'class="slot" height="22" width="230"', response.content)

    @override_settings(RACK_ELEVATION_DEFAULT_UNIT_HEIGHT=27, RACK_ELEVATION_DEFAULT_UNIT_WIDTH=255)
    @override_config(RACK_ELEVATION_DEFAULT_UNIT_HEIGHT=19, RACK_ELEVATION_DEFAULT_UNIT_WIDTH=190)
    def test_get_rack_elevation_svg_settings_overridden(self):
        """
        GET a single rack elevation in SVG format, with Django settings specifying a non-standard unit size.
        """
        rack = Rack.objects.first()
        self.add_permissions("dcim.view_rack")
        url = "{}?render=svg".format(reverse("dcim-api:rack-elevation", kwargs={"pk": rack.pk}))

        response = self.client.get(url, **self.header)
        self.assertHttpStatus(response, status.HTTP_200_OK)
        self.assertEqual(response.get("Content-Type"), "image/svg+xml")
        self.assertIn(b'class="slot" height="27" width="255"', response.content)

    @override_config(RACK_ELEVATION_DEFAULT_UNIT_HEIGHT=19, RACK_ELEVATION_DEFAULT_UNIT_WIDTH=190)
    def test_get_rack_elevation_svg_config_overridden(self):
        """
        GET a single rack elevation in SVG format, with Constance config specifying a non-standard unit size.
        """
        rack = Rack.objects.first()
        self.add_permissions("dcim.view_rack")
        url = "{}?render=svg".format(reverse("dcim-api:rack-elevation", kwargs={"pk": rack.pk}))

        response = self.client.get(url, **self.header)
        self.assertHttpStatus(response, status.HTTP_200_OK)
        self.assertEqual(response.get("Content-Type"), "image/svg+xml")
        self.assertIn(b'class="slot" height="19" width="190"', response.content)


class RackReservationTest(APIViewTestCases.APIViewTestCase):
    model = RackReservation
    brief_fields = ["display", "id", "units", "url", "user"]
    bulk_update_data = {
        "description": "New description",
    }

    @classmethod
    def setUpTestData(cls):
        user = User.objects.create(username="user1", is_active=True)
        site = Site.objects.create(name="Test Site 1", slug="test-site-1")

        cls.racks = (
            Rack.objects.create(site=site, name="Rack 1"),
            Rack.objects.create(site=site, name="Rack 2"),
        )

        RackReservation.objects.create(rack=cls.racks[0], units=[1, 2, 3], user=user, description="Reservation #1")
        RackReservation.objects.create(rack=cls.racks[0], units=[4, 5, 6], user=user, description="Reservation #2")
        RackReservation.objects.create(rack=cls.racks[0], units=[7, 8, 9], user=user, description="Reservation #3")

    def setUp(self):
        super().setUp()

        # We have to set creation data under setUp() because we need access to the test user.
        self.create_data = [
            {
                "rack": self.racks[1].pk,
                "units": [10, 11, 12],
                "user": self.user.pk,
                "description": "Reservation #4",
            },
            {
                "rack": self.racks[1].pk,
                "units": [13, 14, 15],
                "user": self.user.pk,
                "description": "Reservation #5",
            },
            {
                "rack": self.racks[1].pk,
                "units": [16, 17, 18],
                "user": self.user.pk,
                "description": "Reservation #6",
            },
        ]


class ManufacturerTest(APIViewTestCases.APIViewTestCase):
    model = Manufacturer
    brief_fields = ["devicetype_count", "display", "id", "name", "slug", "url"]
    create_data = [
        {
            "name": "Manufacturer 4",
            "slug": "manufacturer-4",
        },
        {
            "name": "Manufacturer 5",
            "slug": "manufacturer-5",
        },
        {
            "name": "Manufacturer 6",
            "slug": "manufacturer-6",
        },
        {
            "name": "Manufacturer 7",
        },
    ]
    bulk_update_data = {
        "description": "New description",
    }
    slug_source = "name"

    @classmethod
    def setUpTestData(cls):

        Manufacturer.objects.create(name="Manufacturer 1", slug="manufacturer-1")
        Manufacturer.objects.create(name="Manufacturer 2", slug="manufacturer-2")
        Manufacturer.objects.create(name="Manufacturer 3", slug="manufacturer-3")


class DeviceTypeTest(APIViewTestCases.APIViewTestCase):
    model = DeviceType
    brief_fields = [
        "device_count",
        "display",
        "id",
        "manufacturer",
        "model",
        "slug",
        "url",
    ]
    bulk_update_data = {
        "part_number": "ABC123",
    }
    choices_fields = ["subdevice_role"]
    slug_source = "model"

    @classmethod
    def setUpTestData(cls):

        manufacturers = (
            Manufacturer.objects.create(name="Manufacturer 1", slug="manufacturer-1"),
            Manufacturer.objects.create(name="Manufacturer 2", slug="manufacturer-2"),
        )

        DeviceType.objects.create(manufacturer=manufacturers[0], model="Device Type 1", slug="device-type-1")
        DeviceType.objects.create(manufacturer=manufacturers[0], model="Device Type 2", slug="device-type-2")
        DeviceType.objects.create(manufacturer=manufacturers[0], model="Device Type 3", slug="device-type-3")

        cls.create_data = [
            {
                "manufacturer": manufacturers[1].pk,
                "model": "Device Type 4",
                "slug": "device-type-4",
            },
            {
                "manufacturer": manufacturers[1].pk,
                "model": "Device Type 5",
                "slug": "device-type-5",
            },
            {
                "manufacturer": manufacturers[1].pk,
                "model": "Device Type 6",
                "slug": "device-type-6",
            },
            {
                "manufacturer": manufacturers[1].pk,
                "model": "Device Type 7",
            },
        ]


class ConsolePortTemplateTest(APIViewTestCases.APIViewTestCase):
    model = ConsolePortTemplate
    brief_fields = ["display", "id", "name", "url"]
    bulk_update_data = {
        "description": "New description",
    }
    choices_fields = ["type"]

    @classmethod
    def setUpTestData(cls):
        manufacturer = Manufacturer.objects.create(name="Test Manufacturer 1", slug="test-manufacturer-1")
        devicetype = DeviceType.objects.create(manufacturer=manufacturer, model="Device Type 1", slug="device-type-1")

        ConsolePortTemplate.objects.create(device_type=devicetype, name="Console Port Template 1")
        ConsolePortTemplate.objects.create(device_type=devicetype, name="Console Port Template 2")
        ConsolePortTemplate.objects.create(device_type=devicetype, name="Console Port Template 3")

        cls.create_data = [
            {
                "device_type": devicetype.pk,
                "name": "Console Port Template 4",
            },
            {
                "device_type": devicetype.pk,
                "name": "Console Port Template 5",
            },
            {
                "device_type": devicetype.pk,
                "name": "Console Port Template 6",
            },
        ]


class ConsoleServerPortTemplateTest(APIViewTestCases.APIViewTestCase):
    model = ConsoleServerPortTemplate
    brief_fields = ["display", "id", "name", "url"]
    bulk_update_data = {
        "description": "New description",
    }
    choices_fields = ["type"]

    @classmethod
    def setUpTestData(cls):
        manufacturer = Manufacturer.objects.create(name="Test Manufacturer 1", slug="test-manufacturer-1")
        devicetype = DeviceType.objects.create(manufacturer=manufacturer, model="Device Type 1", slug="device-type-1")

        ConsoleServerPortTemplate.objects.create(device_type=devicetype, name="Console Server Port Template 1")
        ConsoleServerPortTemplate.objects.create(device_type=devicetype, name="Console Server Port Template 2")
        ConsoleServerPortTemplate.objects.create(device_type=devicetype, name="Console Server Port Template 3")

        cls.create_data = [
            {
                "device_type": devicetype.pk,
                "name": "Console Server Port Template 4",
            },
            {
                "device_type": devicetype.pk,
                "name": "Console Server Port Template 5",
            },
            {
                "device_type": devicetype.pk,
                "name": "Console Server Port Template 6",
            },
        ]


class PowerPortTemplateTest(APIViewTestCases.APIViewTestCase):
    model = PowerPortTemplate
    brief_fields = ["display", "id", "name", "url"]
    bulk_update_data = {
        "description": "New description",
    }
    choices_fields = ["type"]

    @classmethod
    def setUpTestData(cls):
        manufacturer = Manufacturer.objects.create(name="Test Manufacturer 1", slug="test-manufacturer-1")
        devicetype = DeviceType.objects.create(manufacturer=manufacturer, model="Device Type 1", slug="device-type-1")

        PowerPortTemplate.objects.create(device_type=devicetype, name="Power Port Template 1")
        PowerPortTemplate.objects.create(device_type=devicetype, name="Power Port Template 2")
        PowerPortTemplate.objects.create(device_type=devicetype, name="Power Port Template 3")

        cls.create_data = [
            {
                "device_type": devicetype.pk,
                "name": "Power Port Template 4",
            },
            {
                "device_type": devicetype.pk,
                "name": "Power Port Template 5",
            },
            {
                "device_type": devicetype.pk,
                "name": "Power Port Template 6",
            },
        ]


class PowerOutletTemplateTest(APIViewTestCases.APIViewTestCase):
    model = PowerOutletTemplate
    brief_fields = ["display", "id", "name", "url"]
    bulk_update_data = {
        "description": "New description",
    }
    choices_fields = ["feed_leg", "type"]

    @classmethod
    def setUpTestData(cls):
        manufacturer = Manufacturer.objects.create(name="Test Manufacturer 1", slug="test-manufacturer-1")
        devicetype = DeviceType.objects.create(manufacturer=manufacturer, model="Device Type 1", slug="device-type-1")

        PowerOutletTemplate.objects.create(device_type=devicetype, name="Power Outlet Template 1")
        PowerOutletTemplate.objects.create(device_type=devicetype, name="Power Outlet Template 2")
        PowerOutletTemplate.objects.create(device_type=devicetype, name="Power Outlet Template 3")

        cls.create_data = [
            {
                "device_type": devicetype.pk,
                "name": "Power Outlet Template 4",
            },
            {
                "device_type": devicetype.pk,
                "name": "Power Outlet Template 5",
            },
            {
                "device_type": devicetype.pk,
                "name": "Power Outlet Template 6",
            },
        ]


class InterfaceTemplateTest(APIViewTestCases.APIViewTestCase):
    model = InterfaceTemplate
    brief_fields = ["display", "id", "name", "url"]
    bulk_update_data = {
        "description": "New description",
    }
    choices_fields = ["type"]

    @classmethod
    def setUpTestData(cls):
        manufacturer = Manufacturer.objects.create(name="Test Manufacturer 1", slug="test-manufacturer-1")
        devicetype = DeviceType.objects.create(manufacturer=manufacturer, model="Device Type 1", slug="device-type-1")

        InterfaceTemplate.objects.create(device_type=devicetype, name="Interface Template 1", type="1000base-t")
        InterfaceTemplate.objects.create(device_type=devicetype, name="Interface Template 2", type="1000base-t")
        InterfaceTemplate.objects.create(device_type=devicetype, name="Interface Template 3", type="1000base-t")

        cls.create_data = [
            {
                "device_type": devicetype.pk,
                "name": "Interface Template 4",
                "type": "1000base-t",
            },
            {
                "device_type": devicetype.pk,
                "name": "Interface Template 5",
                "type": "1000base-t",
            },
            {
                "device_type": devicetype.pk,
                "name": "Interface Template 6",
                "type": "1000base-t",
            },
        ]


class FrontPortTemplateTest(APIViewTestCases.APIViewTestCase):
    model = FrontPortTemplate
    brief_fields = ["display", "id", "name", "url"]
    bulk_update_data = {
        "description": "New description",
    }
    choices_fields = ["type"]

    @classmethod
    def setUpTestData(cls):
        manufacturer = Manufacturer.objects.create(name="Test Manufacturer 1", slug="test-manufacturer-1")
        devicetype = DeviceType.objects.create(manufacturer=manufacturer, model="Device Type 1", slug="device-type-1")

        rear_port_templates = (
            RearPortTemplate.objects.create(
                device_type=devicetype,
                name="Rear Port Template 1",
                type=PortTypeChoices.TYPE_8P8C,
            ),
            RearPortTemplate.objects.create(
                device_type=devicetype,
                name="Rear Port Template 2",
                type=PortTypeChoices.TYPE_8P8C,
            ),
            RearPortTemplate.objects.create(
                device_type=devicetype,
                name="Rear Port Template 3",
                type=PortTypeChoices.TYPE_8P8C,
            ),
            RearPortTemplate.objects.create(
                device_type=devicetype,
                name="Rear Port Template 4",
                type=PortTypeChoices.TYPE_8P8C,
            ),
            RearPortTemplate.objects.create(
                device_type=devicetype,
                name="Rear Port Template 5",
                type=PortTypeChoices.TYPE_8P8C,
            ),
            RearPortTemplate.objects.create(
                device_type=devicetype,
                name="Rear Port Template 6",
                type=PortTypeChoices.TYPE_8P8C,
            ),
        )

        FrontPortTemplate.objects.create(
            device_type=devicetype,
            name="Front Port Template 1",
            type=PortTypeChoices.TYPE_8P8C,
            rear_port=rear_port_templates[0],
        ),
        FrontPortTemplate.objects.create(
            device_type=devicetype,
            name="Front Port Template 2",
            type=PortTypeChoices.TYPE_8P8C,
            rear_port=rear_port_templates[1],
        ),
        FrontPortTemplate.objects.create(
            device_type=devicetype,
            name="Front Port Template 3",
            type=PortTypeChoices.TYPE_8P8C,
            rear_port=rear_port_templates[2],
        ),

        cls.create_data = [
            {
                "device_type": devicetype.pk,
                "name": "Front Port Template 4",
                "type": PortTypeChoices.TYPE_8P8C,
                "rear_port": rear_port_templates[3].pk,
                "rear_port_position": 1,
            },
            {
                "device_type": devicetype.pk,
                "name": "Front Port Template 5",
                "type": PortTypeChoices.TYPE_8P8C,
                "rear_port": rear_port_templates[4].pk,
                "rear_port_position": 1,
            },
            {
                "device_type": devicetype.pk,
                "name": "Front Port Template 6",
                "type": PortTypeChoices.TYPE_8P8C,
                "rear_port": rear_port_templates[5].pk,
                "rear_port_position": 1,
            },
        ]


class RearPortTemplateTest(APIViewTestCases.APIViewTestCase):
    model = RearPortTemplate
    brief_fields = ["display", "id", "name", "url"]
    bulk_update_data = {
        "description": "New description",
    }
    choices_fields = ["type"]

    @classmethod
    def setUpTestData(cls):
        manufacturer = Manufacturer.objects.create(name="Test Manufacturer 1", slug="test-manufacturer-1")
        devicetype = DeviceType.objects.create(manufacturer=manufacturer, model="Device Type 1", slug="device-type-1")

        RearPortTemplate.objects.create(
            device_type=devicetype,
            name="Rear Port Template 1",
            type=PortTypeChoices.TYPE_8P8C,
        )
        RearPortTemplate.objects.create(
            device_type=devicetype,
            name="Rear Port Template 2",
            type=PortTypeChoices.TYPE_8P8C,
        )
        RearPortTemplate.objects.create(
            device_type=devicetype,
            name="Rear Port Template 3",
            type=PortTypeChoices.TYPE_8P8C,
        )

        cls.create_data = [
            {
                "device_type": devicetype.pk,
                "name": "Rear Port Template 4",
                "type": PortTypeChoices.TYPE_8P8C,
            },
            {
                "device_type": devicetype.pk,
                "name": "Rear Port Template 5",
                "type": PortTypeChoices.TYPE_8P8C,
            },
            {
                "device_type": devicetype.pk,
                "name": "Rear Port Template 6",
                "type": PortTypeChoices.TYPE_8P8C,
            },
        ]


class DeviceBayTemplateTest(APIViewTestCases.APIViewTestCase):
    model = DeviceBayTemplate
    brief_fields = ["display", "id", "name", "url"]
    bulk_update_data = {
        "description": "New description",
    }

    @classmethod
    def setUpTestData(cls):
        manufacturer = Manufacturer.objects.create(name="Test Manufacturer 1", slug="test-manufacturer-1")
        devicetype = DeviceType.objects.create(
            manufacturer=manufacturer,
            model="Device Type 1",
            slug="device-type-1",
            subdevice_role=SubdeviceRoleChoices.ROLE_PARENT,
        )

        DeviceBayTemplate.objects.create(device_type=devicetype, name="Device Bay Template 1")
        DeviceBayTemplate.objects.create(device_type=devicetype, name="Device Bay Template 2")
        DeviceBayTemplate.objects.create(device_type=devicetype, name="Device Bay Template 3")

        cls.create_data = [
            {
                "device_type": devicetype.pk,
                "name": "Device Bay Template 4",
            },
            {
                "device_type": devicetype.pk,
                "name": "Device Bay Template 5",
            },
            {
                "device_type": devicetype.pk,
                "name": "Device Bay Template 6",
            },
        ]


class DeviceRoleTest(APIViewTestCases.APIViewTestCase):
    model = DeviceRole
    brief_fields = ["device_count", "display", "id", "name", "slug", "url", "virtualmachine_count"]
    create_data = [
        {
            "name": "Device Role 4",
            "slug": "device-role-4",
            "color": "ffff00",
        },
        {
            "name": "Device Role 5",
            "slug": "device-role-5",
            "color": "ffff00",
        },
        {
            "name": "Device Role 6",
            "slug": "device-role-6",
            "color": "ffff00",
        },
        {
            "name": "Device Role 7",
            "color": "ffff00",
        },
    ]
    bulk_update_data = {
        "description": "New description",
    }
    slug_source = "name"

    @classmethod
    def setUpTestData(cls):

        DeviceRole.objects.create(name="Device Role 1", slug="device-role-1", color="ff0000")
        DeviceRole.objects.create(name="Device Role 2", slug="device-role-2", color="00ff00")
        DeviceRole.objects.create(name="Device Role 3", slug="device-role-3", color="0000ff")


class PlatformTest(APIViewTestCases.APIViewTestCase):
    model = Platform
    brief_fields = ["device_count", "display", "id", "name", "slug", "url", "virtualmachine_count"]
    create_data = [
        {
            "name": "Platform 4",
            "slug": "platform-4",
        },
        {
            "name": "Platform 5",
            "slug": "platform-5",
        },
        {
            "name": "Platform 6",
            "slug": "platform-6",
        },
        {
            "name": "Platform 7",
        },
    ]
    bulk_update_data = {
        "description": "New description",
    }
    slug_source = "name"

    @classmethod
    def setUpTestData(cls):

        Platform.objects.create(name="Platform 1", slug="platform-1")
        Platform.objects.create(name="Platform 2", slug="platform-2")
        Platform.objects.create(name="Platform 3", slug="platform-3")


class DeviceTest(APIViewTestCases.APIViewTestCase):
    model = Device
    brief_fields = ["display", "id", "name", "url"]
    bulk_update_data = {
        "status": "failed",
    }
    choices_fields = ["face", "status"]

    @classmethod
    def setUpTestData(cls):

        sites = (
            Site.objects.create(name="Site 1", slug="site-1"),
            Site.objects.create(name="Site 2", slug="site-2"),
        )

        racks = (
            Rack.objects.create(name="Rack 1", site=sites[0]),
            Rack.objects.create(name="Rack 2", site=sites[1]),
        )

        manufacturer = Manufacturer.objects.create(name="Manufacturer 1", slug="manufacturer-1")

        device_types = (
            DeviceType.objects.create(manufacturer=manufacturer, model="Device Type 1", slug="device-type-1"),
            DeviceType.objects.create(manufacturer=manufacturer, model="Device Type 2", slug="device-type-2"),
        )

        device_roles = (
            DeviceRole.objects.create(name="Device Role 1", slug="device-role-1", color="ff0000"),
            DeviceRole.objects.create(name="Device Role 2", slug="device-role-2", color="00ff00"),
        )

        device_statuses = Status.objects.get_for_model(Device)

        cluster_type = ClusterType.objects.create(name="Cluster Type 1", slug="cluster-type-1")

        clusters = (
            Cluster.objects.create(name="Cluster 1", type=cluster_type),
            Cluster.objects.create(name="Cluster 2", type=cluster_type),
        )

        secrets_groups = (
            SecretsGroup.objects.create(name="Secrets Group 1", slug="secrets-group-1"),
            SecretsGroup.objects.create(name="Secrets Group 2", slug="secrets-group-2"),
        )

        Device.objects.create(
            device_type=device_types[0],
            device_role=device_roles[0],
            status=device_statuses[0],
            name="Device 1",
            site=sites[0],
            rack=racks[0],
            cluster=clusters[0],
            secrets_group=secrets_groups[0],
            local_context_data={"A": 1},
        ),
        Device.objects.create(
            device_type=device_types[0],
            device_role=device_roles[0],
            status=device_statuses[0],
            name="Device 2",
            site=sites[0],
            rack=racks[0],
            cluster=clusters[0],
            secrets_group=secrets_groups[0],
            local_context_data={"B": 2},
        ),
        Device.objects.create(
            device_type=device_types[0],
            device_role=device_roles[0],
            status=device_statuses[0],
            name="Device 3",
            site=sites[0],
            rack=racks[0],
            cluster=clusters[0],
            secrets_group=secrets_groups[0],
            local_context_data={"C": 3},
        ),

        # FIXME(jathan): The writable serializer for `Device.status` takes the
        # status `name` (str) and not the `pk` (int). Do not validate this
        # field right now, since we are asserting that it does create correctly.
        #
        # The test code for utilities.testing.views.TestCase.model_to_dict()`
        # needs to be enhanced to use the actual API serializers when `api=True`
        cls.validation_excluded_fields = ["status"]

        cls.create_data = [
            {
                "device_type": device_types[1].pk,
                "device_role": device_roles[1].pk,
                "status": "offline",
                "name": "Test Device 4",
                "site": sites[1].pk,
                "rack": racks[1].pk,
                "cluster": clusters[1].pk,
                "secrets_group": secrets_groups[1].pk,
            },
            {
                "device_type": device_types[1].pk,
                "device_role": device_roles[1].pk,
                "status": "offline",
                "name": "Test Device 5",
                "site": sites[1].pk,
                "rack": racks[1].pk,
                "cluster": clusters[1].pk,
                "secrets_group": secrets_groups[1].pk,
            },
            {
                "device_type": device_types[1].pk,
                "device_role": device_roles[1].pk,
                "status": "offline",
                "name": "Test Device 6",
                "site": sites[1].pk,
                "rack": racks[1].pk,
                "cluster": clusters[1].pk,
                "secrets_group": secrets_groups[1].pk,
            },
        ]

    def test_config_context_included_by_default_in_list_view(self):
        """
        Check that config context data is included by default in the devices list.
        """
        self.add_permissions("dcim.view_device")
        url = reverse("dcim-api:device-list") + "?slug=device-with-context-data"
        response = self.client.get(url, **self.header)

        self.assertEqual(response.data["results"][0].get("config_context", {}).get("A"), 1)

    def test_config_context_excluded(self):
        """
        Check that config context data can be excluded by passing ?exclude=config_context.
        """
        self.add_permissions("dcim.view_device")
        url = reverse("dcim-api:device-list") + "?exclude=config_context"
        response = self.client.get(url, **self.header)

        self.assertFalse("config_context" in response.data["results"][0])

    def test_unique_name_per_site_constraint(self):
        """
        Check that creating a device with a duplicate name within a site fails.
        """
        device = Device.objects.first()
        data = {
            "device_type": device.device_type.pk,
            "device_role": device.device_role.pk,
            "site": device.site.pk,
            "name": device.name,
        }

        self.add_permissions("dcim.add_device")
        url = reverse("dcim-api:device-list")
        response = self.client.post(url, data, format="json", **self.header)

        self.assertHttpStatus(response, status.HTTP_400_BAD_REQUEST)

    def test_local_context_schema_validation_pass(self):
        """
        Given a config context schema
        And a device with local context that conforms to that schema
        Assert that the local context passes schema validation via full_clean()
        """
        schema = ConfigContextSchema.objects.create(
            name="Schema 1", slug="schema-1", data_schema={"type": "object", "properties": {"A": {"type": "integer"}}}
        )
        self.add_permissions("dcim.change_device")

        patch_data = {"local_context_schema": str(schema.pk)}

        response = self.client.patch(
            self._get_detail_url(Device.objects.get(name="Device 1")), patch_data, format="json", **self.header
        )
        self.assertHttpStatus(response, status.HTTP_200_OK)
        self.assertEqual(response.data["local_context_schema"]["id"], str(schema.pk))

    def test_local_context_schema_schema_validation_fails(self):
        """
        Given a config context schema
        And a device with local context that *does not* conform to that schema
        Assert that the local context fails schema validation via full_clean()
        """
        schema = ConfigContextSchema.objects.create(
            name="Schema 2", slug="schema-2", data_schema={"type": "object", "properties": {"B": {"type": "string"}}}
        )
        # Add object-level permission
        self.add_permissions("dcim.change_device")

        patch_data = {"local_context_schema": str(schema.pk)}

        response = self.client.patch(
            self._get_detail_url(Device.objects.get(name="Device 2")), patch_data, format="json", **self.header
        )
        self.assertHttpStatus(response, status.HTTP_400_BAD_REQUEST)

    def test_patching_primary_ip4_success(self):
        """
        Validate we can set primary_ip4 on a device using a PATCH.
        """
        # Add object-level permission
        self.add_permissions("dcim.change_device")

        dev = Device.objects.get(name="Device 3")
        dev_intf = Interface.objects.create(name="Ethernet1", device=dev, type="1000base-t")
        dev_ip_addr = IPAddress.objects.create(address="192.0.2.1/24", assigned_object=dev_intf)

        patch_data = {"primary_ip4": dev_ip_addr.pk}

        response = self.client.patch(
            self._get_detail_url(Device.objects.get(name="Device 3")), patch_data, format="json", **self.header
        )
        self.assertHttpStatus(response, status.HTTP_200_OK)


class ConsolePortTest(Mixins.ComponentTraceMixin, APIViewTestCases.APIViewTestCase):
    model = ConsolePort
    brief_fields = ["cable", "device", "display", "id", "name", "url"]
    bulk_update_data = {
        "description": "New description",
    }
    peer_termination_type = ConsoleServerPort
    choices_fields = ["type"]

    @classmethod
    def setUpTestData(cls):
        manufacturer = Manufacturer.objects.create(name="Test Manufacturer 1", slug="test-manufacturer-1")
        devicetype = DeviceType.objects.create(manufacturer=manufacturer, model="Device Type 1", slug="device-type-1")
        site = Site.objects.create(name="Site 1", slug="site-1")
        devicerole = DeviceRole.objects.create(name="Test Device Role 1", slug="test-device-role-1", color="ff0000")
        device = Device.objects.create(device_type=devicetype, device_role=devicerole, name="Device 1", site=site)

        ConsolePort.objects.create(device=device, name="Console Port 1")
        ConsolePort.objects.create(device=device, name="Console Port 2")
        ConsolePort.objects.create(device=device, name="Console Port 3")

        cls.create_data = [
            {
                "device": device.pk,
                "name": "Console Port 4",
            },
            {
                "device": device.pk,
                "name": "Console Port 5",
            },
            {
                "device": device.pk,
                "name": "Console Port 6",
            },
        ]


class ConsoleServerPortTest(Mixins.ComponentTraceMixin, APIViewTestCases.APIViewTestCase):
    model = ConsoleServerPort
    brief_fields = ["cable", "device", "display", "id", "name", "url"]
    bulk_update_data = {
        "description": "New description",
    }
    peer_termination_type = ConsolePort
    choices_fields = ["type"]

    @classmethod
    def setUpTestData(cls):
        manufacturer = Manufacturer.objects.create(name="Test Manufacturer 1", slug="test-manufacturer-1")
        devicetype = DeviceType.objects.create(manufacturer=manufacturer, model="Device Type 1", slug="device-type-1")
        site = Site.objects.create(name="Site 1", slug="site-1")
        devicerole = DeviceRole.objects.create(name="Test Device Role 1", slug="test-device-role-1", color="ff0000")
        device = Device.objects.create(device_type=devicetype, device_role=devicerole, name="Device 1", site=site)

        ConsoleServerPort.objects.create(device=device, name="Console Server Port 1")
        ConsoleServerPort.objects.create(device=device, name="Console Server Port 2")
        ConsoleServerPort.objects.create(device=device, name="Console Server Port 3")

        cls.create_data = [
            {
                "device": device.pk,
                "name": "Console Server Port 4",
            },
            {
                "device": device.pk,
                "name": "Console Server Port 5",
            },
            {
                "device": device.pk,
                "name": "Console Server Port 6",
            },
        ]


class PowerPortTest(Mixins.ComponentTraceMixin, APIViewTestCases.APIViewTestCase):
    model = PowerPort
    brief_fields = ["cable", "device", "display", "id", "name", "url"]
    bulk_update_data = {
        "description": "New description",
    }
    peer_termination_type = PowerOutlet
    choices_fields = ["type"]

    @classmethod
    def setUpTestData(cls):
        manufacturer = Manufacturer.objects.create(name="Test Manufacturer 1", slug="test-manufacturer-1")
        devicetype = DeviceType.objects.create(manufacturer=manufacturer, model="Device Type 1", slug="device-type-1")
        site = Site.objects.create(name="Site 1", slug="site-1")
        devicerole = DeviceRole.objects.create(name="Test Device Role 1", slug="test-device-role-1", color="ff0000")
        device = Device.objects.create(device_type=devicetype, device_role=devicerole, name="Device 1", site=site)

        PowerPort.objects.create(device=device, name="Power Port 1")
        PowerPort.objects.create(device=device, name="Power Port 2")
        PowerPort.objects.create(device=device, name="Power Port 3")

        cls.create_data = [
            {
                "device": device.pk,
                "name": "Power Port 4",
            },
            {
                "device": device.pk,
                "name": "Power Port 5",
            },
            {
                "device": device.pk,
                "name": "Power Port 6",
            },
        ]


class PowerOutletTest(Mixins.ComponentTraceMixin, APIViewTestCases.APIViewTestCase):
    model = PowerOutlet
    brief_fields = ["cable", "device", "display", "id", "name", "url"]
    bulk_update_data = {
        "description": "New description",
    }
    peer_termination_type = PowerPort
    choices_fields = ["feed_leg", "type"]

    @classmethod
    def setUpTestData(cls):
        manufacturer = Manufacturer.objects.create(name="Test Manufacturer 1", slug="test-manufacturer-1")
        devicetype = DeviceType.objects.create(manufacturer=manufacturer, model="Device Type 1", slug="device-type-1")
        site = Site.objects.create(name="Site 1", slug="site-1")
        devicerole = DeviceRole.objects.create(name="Test Device Role 1", slug="test-device-role-1", color="ff0000")
        device = Device.objects.create(device_type=devicetype, device_role=devicerole, name="Device 1", site=site)

        PowerOutlet.objects.create(device=device, name="Power Outlet 1")
        PowerOutlet.objects.create(device=device, name="Power Outlet 2")
        PowerOutlet.objects.create(device=device, name="Power Outlet 3")

        cls.create_data = [
            {
                "device": device.pk,
                "name": "Power Outlet 4",
            },
            {
                "device": device.pk,
                "name": "Power Outlet 5",
            },
            {
                "device": device.pk,
                "name": "Power Outlet 6",
            },
        ]


class InterfaceTestVersion12(Mixins.ComponentTraceMixin, APIViewTestCases.APIViewTestCase):
    model = Interface
    brief_fields = ["cable", "device", "display", "id", "name", "url"]
    bulk_update_data = {
        "description": "New description",
    }
    peer_termination_type = Interface
    choices_fields = ["mode", "type", "status"]

    @classmethod
    def setUpTestData(cls):
        manufacturer = Manufacturer.objects.create(name="Test Manufacturer 1", slug="test-manufacturer-1")
        devicetype = DeviceType.objects.create(manufacturer=manufacturer, model="Device Type 1", slug="device-type-1")
        site = Site.objects.create(name="Site 1", slug="site-1")
        devicerole = DeviceRole.objects.create(name="Test Device Role 1", slug="test-device-role-1", color="ff0000")
        device = Device.objects.create(device_type=devicetype, device_role=devicerole, name="Device 1", site=site)

        Interface.objects.create(device=device, name="Interface 1", type="1000base-t")
        Interface.objects.create(device=device, name="Interface 2", type="1000base-t")
        Interface.objects.create(device=device, name="Interface 3", type="1000base-t")

        vlans = (
            VLAN.objects.create(name="VLAN 1", vid=1),
            VLAN.objects.create(name="VLAN 2", vid=2),
            VLAN.objects.create(name="VLAN 3", vid=3),
        )

        cls.create_data = [
            {
                "device": device.pk,
                "name": "Interface 4",
                "type": "1000base-t",
                "mode": InterfaceModeChoices.MODE_TAGGED,
                "tagged_vlans": [vlans[0].pk, vlans[1].pk],
                "untagged_vlan": vlans[2].pk,
            },
            {
                "device": device.pk,
                "name": "Interface 5",
                "type": "1000base-t",
                "mode": InterfaceModeChoices.MODE_TAGGED,
                "tagged_vlans": [vlans[0].pk, vlans[1].pk],
                "untagged_vlan": vlans[2].pk,
            },
            {
                "device": device.pk,
                "name": "Interface 6",
                "type": "1000base-t",
                "mode": InterfaceModeChoices.MODE_TAGGED,
                "tagged_vlans": [vlans[0].pk, vlans[1].pk],
                "untagged_vlan": vlans[2].pk,
            },
        ]

<<<<<<< HEAD
    def test_active_status_not_found(self):
        self.add_permissions("dcim.add_interface")

        status = Status.objects.get_for_model(Interface).get(slug=InterfaceStatusChoices.STATUS_ACTIVE)
        interface_ct = ContentType.objects.get_for_model(Interface)
        status.content_types.remove(interface_ct)
        device = Device.objects.first()

        data = {
            "device": device.pk,
            "name": "int-001",
            "type": "1000base-t",
            "mode": InterfaceModeChoices.MODE_TAGGED,
        }

        url = self._get_list_url()
        response = self.client.post(url, data, format="json", **self.header)

        self.assertHttpStatus(response, 400)
        self.assertEqual(
            response.data["status"],
            [
                "Interface default status 'active' does not exist, create 'active' status for Interface or use the latest api_version"
            ],
        )


class InterfaceTestVersion14(Mixins.ComponentTraceMixin, APIViewTestCases.APIViewTestCase):
    api_version = "1.4"
    validation_excluded_fields = ["status"]
    model = Interface
    brief_fields = ["cable", "device", "display", "id", "name", "url"]
    bulk_update_data = {
        "description": "New description",
    }
    peer_termination_type = Interface
    choices_fields = ["mode", "type", "status"]

    @classmethod
    def setUpTestData(cls):
        manufacturer = Manufacturer.objects.create(name="Test Manufacturer 1", slug="test-manufacturer-1")
        devicetype = DeviceType.objects.create(manufacturer=manufacturer, model="Device Type 1", slug="device-type-1")
        site = Site.objects.create(name="Site 1", slug="site-1")
        devicerole = DeviceRole.objects.create(name="Test Device Role 1", slug="test-device-role-1", color="ff0000")
        device = Device.objects.create(device_type=devicetype, device_role=devicerole, name="Device 1", site=site)

        status_active = Status.objects.get_for_model(Interface).get(slug=InterfaceStatusChoices.STATUS_ACTIVE)

        Interface.objects.create(device=device, name="Interface 1", type="1000base-t", status=status_active)
        Interface.objects.create(device=device, name="Interface 2", type="1000base-t", status=status_active)
        Interface.objects.create(device=device, name="Interface 3", type="1000base-t", status=status_active)

        vlans = (
            VLAN.objects.create(name="VLAN 1", vid=1),
            VLAN.objects.create(name="VLAN 2", vid=2),
            VLAN.objects.create(name="VLAN 3", vid=3),
        )

        cls.create_data = [
            {
                "device": device.pk,
                "name": "Interface 4",
                "type": "1000base-t",
                "mode": InterfaceModeChoices.MODE_TAGGED,
                "tagged_vlans": [vlans[0].pk, vlans[1].pk],
                "untagged_vlan": vlans[2].pk,
                "status": "failed",
            },
            {
                "device": device.pk,
                "name": "Interface 5",
                "type": "1000base-t",
                "mode": InterfaceModeChoices.MODE_TAGGED,
                "tagged_vlans": [vlans[0].pk, vlans[1].pk],
                "untagged_vlan": vlans[2].pk,
                "status": "active",
            },
            {
                "device": device.pk,
                "name": "Interface 6",
                "type": "1000base-t",
                "mode": InterfaceModeChoices.MODE_TAGGED,
                "tagged_vlans": [vlans[0].pk, vlans[1].pk],
                "untagged_vlan": vlans[2].pk,
                "status": "active",
            },
        ]
=======
    def test_untagged_vlan_requires_mode(self):
        """Test that when an `untagged_vlan` is specified, `mode` is also required."""
        self.add_permissions("dcim.add_interface")

        vlan = VLAN.objects.first()
        device = Device.objects.first()

        # This will fail.
        data = {
            "device": device.pk,
            "name": "expected-to-fail",
            "type": InterfaceTypeChoices.TYPE_VIRTUAL,
            "untagged_vlan": vlan.pk,
        }

        url = self._get_list_url()
        self.assertHttpStatus(self.client.post(url, data, format="json", **self.header), status.HTTP_400_BAD_REQUEST)

        # Now let's add mode and it will work.
        data["mode"] = InterfaceModeChoices.MODE_ACCESS
        self.assertHttpStatus(self.client.post(url, data, format="json", **self.header), status.HTTP_201_CREATED)
>>>>>>> cc2ca805


class FrontPortTest(APIViewTestCases.APIViewTestCase):
    model = FrontPort
    brief_fields = ["cable", "device", "display", "id", "name", "url"]
    bulk_update_data = {
        "description": "New description",
    }
    peer_termination_type = Interface
    choices_fields = ["type"]

    @classmethod
    def setUpTestData(cls):
        manufacturer = Manufacturer.objects.create(name="Test Manufacturer 1", slug="test-manufacturer-1")
        devicetype = DeviceType.objects.create(manufacturer=manufacturer, model="Device Type 1", slug="device-type-1")
        site = Site.objects.create(name="Site 1", slug="site-1")
        devicerole = DeviceRole.objects.create(name="Test Device Role 1", slug="test-device-role-1", color="ff0000")
        device = Device.objects.create(device_type=devicetype, device_role=devicerole, name="Device 1", site=site)

        rear_ports = (
            RearPort.objects.create(device=device, name="Rear Port 1", type=PortTypeChoices.TYPE_8P8C),
            RearPort.objects.create(device=device, name="Rear Port 2", type=PortTypeChoices.TYPE_8P8C),
            RearPort.objects.create(device=device, name="Rear Port 3", type=PortTypeChoices.TYPE_8P8C),
            RearPort.objects.create(device=device, name="Rear Port 4", type=PortTypeChoices.TYPE_8P8C),
            RearPort.objects.create(device=device, name="Rear Port 5", type=PortTypeChoices.TYPE_8P8C),
            RearPort.objects.create(device=device, name="Rear Port 6", type=PortTypeChoices.TYPE_8P8C),
        )

        FrontPort.objects.create(
            device=device,
            name="Front Port 1",
            type=PortTypeChoices.TYPE_8P8C,
            rear_port=rear_ports[0],
        )
        FrontPort.objects.create(
            device=device,
            name="Front Port 2",
            type=PortTypeChoices.TYPE_8P8C,
            rear_port=rear_ports[1],
        )
        FrontPort.objects.create(
            device=device,
            name="Front Port 3",
            type=PortTypeChoices.TYPE_8P8C,
            rear_port=rear_ports[2],
        )

        cls.create_data = [
            {
                "device": device.pk,
                "name": "Front Port 4",
                "type": PortTypeChoices.TYPE_8P8C,
                "rear_port": rear_ports[3].pk,
                "rear_port_position": 1,
            },
            {
                "device": device.pk,
                "name": "Front Port 5",
                "type": PortTypeChoices.TYPE_8P8C,
                "rear_port": rear_ports[4].pk,
                "rear_port_position": 1,
            },
            {
                "device": device.pk,
                "name": "Front Port 6",
                "type": PortTypeChoices.TYPE_8P8C,
                "rear_port": rear_ports[5].pk,
                "rear_port_position": 1,
            },
        ]


class RearPortTest(APIViewTestCases.APIViewTestCase):
    model = RearPort
    brief_fields = ["cable", "device", "display", "id", "name", "url"]
    bulk_update_data = {
        "description": "New description",
    }
    peer_termination_type = Interface
    choices_fields = ["type"]

    @classmethod
    def setUpTestData(cls):
        manufacturer = Manufacturer.objects.create(name="Test Manufacturer 1", slug="test-manufacturer-1")
        devicetype = DeviceType.objects.create(manufacturer=manufacturer, model="Device Type 1", slug="device-type-1")
        site = Site.objects.create(name="Site 1", slug="site-1")
        devicerole = DeviceRole.objects.create(name="Test Device Role 1", slug="test-device-role-1", color="ff0000")
        device = Device.objects.create(device_type=devicetype, device_role=devicerole, name="Device 1", site=site)

        RearPort.objects.create(device=device, name="Rear Port 1", type=PortTypeChoices.TYPE_8P8C)
        RearPort.objects.create(device=device, name="Rear Port 2", type=PortTypeChoices.TYPE_8P8C)
        RearPort.objects.create(device=device, name="Rear Port 3", type=PortTypeChoices.TYPE_8P8C)

        cls.create_data = [
            {
                "device": device.pk,
                "name": "Rear Port 4",
                "type": PortTypeChoices.TYPE_8P8C,
            },
            {
                "device": device.pk,
                "name": "Rear Port 5",
                "type": PortTypeChoices.TYPE_8P8C,
            },
            {
                "device": device.pk,
                "name": "Rear Port 6",
                "type": PortTypeChoices.TYPE_8P8C,
            },
        ]


class DeviceBayTest(APIViewTestCases.APIViewTestCase):
    model = DeviceBay
    brief_fields = ["device", "display", "id", "name", "url"]
    bulk_update_data = {
        "description": "New description",
    }

    @classmethod
    def setUpTestData(cls):
        manufacturer = Manufacturer.objects.create(name="Test Manufacturer 1", slug="test-manufacturer-1")
        site = Site.objects.create(name="Site 1", slug="site-1")
        devicerole = DeviceRole.objects.create(name="Test Device Role 1", slug="test-device-role-1", color="ff0000")

        device_types = (
            DeviceType.objects.create(
                manufacturer=manufacturer,
                model="Device Type 1",
                slug="device-type-1",
                subdevice_role=SubdeviceRoleChoices.ROLE_PARENT,
            ),
            DeviceType.objects.create(
                manufacturer=manufacturer,
                model="Device Type 2",
                slug="device-type-2",
                subdevice_role=SubdeviceRoleChoices.ROLE_CHILD,
            ),
        )

        devices = (
            Device.objects.create(
                device_type=device_types[0],
                device_role=devicerole,
                name="Device 1",
                site=site,
            ),
            Device.objects.create(
                device_type=device_types[1],
                device_role=devicerole,
                name="Device 2",
                site=site,
            ),
            Device.objects.create(
                device_type=device_types[1],
                device_role=devicerole,
                name="Device 3",
                site=site,
            ),
            Device.objects.create(
                device_type=device_types[1],
                device_role=devicerole,
                name="Device 4",
                site=site,
            ),
        )

        DeviceBay.objects.create(device=devices[0], name="Device Bay 1")
        DeviceBay.objects.create(device=devices[0], name="Device Bay 2")
        DeviceBay.objects.create(device=devices[0], name="Device Bay 3")

        cls.create_data = [
            {
                "device": devices[0].pk,
                "name": "Device Bay 4",
                "installed_device": devices[1].pk,
            },
            {
                "device": devices[0].pk,
                "name": "Device Bay 5",
                "installed_device": devices[2].pk,
            },
            {
                "device": devices[0].pk,
                "name": "Device Bay 6",
                "installed_device": devices[3].pk,
            },
        ]


class InventoryItemTest(APIViewTestCases.APIViewTestCase):
    model = InventoryItem
    brief_fields = ["_depth", "device", "display", "id", "name", "url"]
    bulk_update_data = {
        "description": "New description",
    }

    @classmethod
    def setUpTestData(cls):
        manufacturer = Manufacturer.objects.create(name="Test Manufacturer 1", slug="test-manufacturer-1")
        devicetype = DeviceType.objects.create(manufacturer=manufacturer, model="Device Type 1", slug="device-type-1")
        site = Site.objects.create(name="Site 1", slug="site-1")
        devicerole = DeviceRole.objects.create(name="Test Device Role 1", slug="test-device-role-1", color="ff0000")
        device = Device.objects.create(device_type=devicetype, device_role=devicerole, name="Device 1", site=site)

        InventoryItem.objects.create(device=device, name="Inventory Item 1", manufacturer=manufacturer)
        InventoryItem.objects.create(device=device, name="Inventory Item 2", manufacturer=manufacturer)
        InventoryItem.objects.create(device=device, name="Inventory Item 3", manufacturer=manufacturer)

        cls.create_data = [
            {
                "device": device.pk,
                "name": "Inventory Item 4",
                "manufacturer": manufacturer.pk,
            },
            {
                "device": device.pk,
                "name": "Inventory Item 5",
                "manufacturer": manufacturer.pk,
            },
            {
                "device": device.pk,
                "name": "Inventory Item 6",
                "manufacturer": manufacturer.pk,
            },
        ]


class CableTest(APIViewTestCases.APIViewTestCase):
    model = Cable
    brief_fields = ["display", "id", "label", "url"]
    bulk_update_data = {
        "length": 100,
        "length_unit": "m",
    }
    choices_fields = ["termination_a_type", "termination_b_type", "type", "status", "length_unit"]

    # TODO: Allow updating cable terminations
    test_update_object = None

    @classmethod
    def setUpTestData(cls):
        site = Site.objects.create(name="Site 1", slug="site-1")
        manufacturer = Manufacturer.objects.create(name="Manufacturer 1", slug="manufacturer-1")
        devicetype = DeviceType.objects.create(manufacturer=manufacturer, model="Device Type 1", slug="device-type-1")
        devicerole = DeviceRole.objects.create(name="Device Role 1", slug="device-role-1", color="ff0000")

        devices = (
            Device.objects.create(
                device_type=devicetype,
                device_role=devicerole,
                name="Device 1",
                site=site,
            ),
            Device.objects.create(
                device_type=devicetype,
                device_role=devicerole,
                name="Device 2",
                site=site,
            ),
        )

        interfaces = []
        for device in devices:
            for i in range(0, 10):
                interfaces.append(
                    Interface.objects.create(
                        device=device,
                        type=InterfaceTypeChoices.TYPE_1GE_FIXED,
                        name=f"eth{i}",
                    )
                )

        statuses = Status.objects.get_for_model(Cable)

        Cable.objects.create(
            termination_a=interfaces[0],
            termination_b=interfaces[10],
            label="Cable 1",
            status=statuses[0],
        )
        Cable.objects.create(
            termination_a=interfaces[1],
            termination_b=interfaces[11],
            label="Cable 2",
            status=statuses[0],
        )
        Cable.objects.create(
            termination_a=interfaces[2],
            termination_b=interfaces[12],
            label="Cable 3",
            status=statuses[0],
        )

        # FIXME(jathan): The writable serializer for `status` takes the
        # status `name` (str) and not the `pk` (int). Do not validate this
        # field right now, since we are asserting that it does create correctly.
        #
        # The test code for utilities.testing.views.TestCase.model_to_dict()`
        # needs to be enhanced to use the actual API serializers when `api=True`
        cls.validation_excluded_fields = ["status"]

        cls.create_data = [
            {
                "termination_a_type": "dcim.interface",
                "termination_a_id": interfaces[4].pk,
                "termination_b_type": "dcim.interface",
                "termination_b_id": interfaces[14].pk,
                "status": "planned",
                "label": "Cable 4",
            },
            {
                "termination_a_type": "dcim.interface",
                "termination_a_id": interfaces[5].pk,
                "termination_b_type": "dcim.interface",
                "termination_b_id": interfaces[15].pk,
                "status": "planned",
                "label": "Cable 5",
            },
            {
                "termination_a_type": "dcim.interface",
                "termination_a_id": interfaces[6].pk,
                "termination_b_type": "dcim.interface",
                "termination_b_id": interfaces[16].pk,
                "status": "planned",
                "label": "Cable 6",
            },
        ]


class ConnectedDeviceTest(APITestCase):
    def setUp(self):

        super().setUp()

        self.site1 = Site.objects.create(name="Test Site 1", slug="test-site-1")
        self.site2 = Site.objects.create(name="Test Site 2", slug="test-site-2")
        manufacturer = Manufacturer.objects.create(name="Test Manufacturer 1", slug="test-manufacturer-1")
        self.devicetype1 = DeviceType.objects.create(
            manufacturer=manufacturer,
            model="Test Device Type 1",
            slug="test-device-type-1",
        )
        self.devicetype2 = DeviceType.objects.create(
            manufacturer=manufacturer,
            model="Test Device Type 2",
            slug="test-device-type-2",
        )
        self.devicerole1 = DeviceRole.objects.create(
            name="Test Device Role 1", slug="test-device-role-1", color="ff0000"
        )
        self.devicerole2 = DeviceRole.objects.create(
            name="Test Device Role 2", slug="test-device-role-2", color="00ff00"
        )
        self.device1 = Device.objects.create(
            device_type=self.devicetype1,
            device_role=self.devicerole1,
            name="TestDevice1",
            site=self.site1,
        )
        self.device2 = Device.objects.create(
            device_type=self.devicetype1,
            device_role=self.devicerole1,
            name="TestDevice2",
            site=self.site1,
        )
        self.interface1 = Interface.objects.create(device=self.device1, name="eth0")
        self.interface2 = Interface.objects.create(device=self.device2, name="eth0")

        cable = Cable(termination_a=self.interface1, termination_b=self.interface2)
        cable.save()

    def test_get_connected_device(self):

        url = reverse("dcim-api:connected-device-list")
        response = self.client.get(url + "?peer_device=TestDevice2&peer_interface=eth0", **self.header)

        self.assertHttpStatus(response, status.HTTP_200_OK)
        self.assertEqual(response.data["name"], self.device1.name)


class VirtualChassisTest(APIViewTestCases.APIViewTestCase):
    model = VirtualChassis
    brief_fields = ["display", "id", "master", "member_count", "name", "url"]

    @classmethod
    def setUpTestData(cls):
        site = Site.objects.create(name="Test Site", slug="test-site")
        manufacturer = Manufacturer.objects.create(name="Manufacturer 1", slug="manufacturer-1")
        devicetype = DeviceType.objects.create(manufacturer=manufacturer, model="Device Type", slug="device-type")
        devicerole = DeviceRole.objects.create(name="Device Role", slug="device-role", color="ff0000")

        devices = (
            Device.objects.create(
                name="Device 1",
                device_type=devicetype,
                device_role=devicerole,
                site=site,
            ),
            Device.objects.create(
                name="Device 2",
                device_type=devicetype,
                device_role=devicerole,
                site=site,
            ),
            Device.objects.create(
                name="Device 3",
                device_type=devicetype,
                device_role=devicerole,
                site=site,
            ),
            Device.objects.create(
                name="Device 4",
                device_type=devicetype,
                device_role=devicerole,
                site=site,
            ),
            Device.objects.create(
                name="Device 5",
                device_type=devicetype,
                device_role=devicerole,
                site=site,
            ),
            Device.objects.create(
                name="Device 6",
                device_type=devicetype,
                device_role=devicerole,
                site=site,
            ),
            Device.objects.create(
                name="Device 7",
                device_type=devicetype,
                device_role=devicerole,
                site=site,
            ),
            Device.objects.create(
                name="Device 8",
                device_type=devicetype,
                device_role=devicerole,
                site=site,
            ),
            Device.objects.create(
                name="Device 9",
                device_type=devicetype,
                device_role=devicerole,
                site=site,
            ),
            Device.objects.create(
                name="Device 10",
                device_type=devicetype,
                device_role=devicerole,
                site=site,
            ),
            Device.objects.create(
                name="Device 11",
                device_type=devicetype,
                device_role=devicerole,
                site=site,
            ),
            Device.objects.create(
                name="Device 12",
                device_type=devicetype,
                device_role=devicerole,
                site=site,
            ),
        )

        # Create 12 interfaces per device
        interfaces = []
        for i, device in enumerate(devices):
            for j in range(0, 13):
                interfaces.append(
                    # Interface name starts with parent device's position in VC; e.g. 1/1, 1/2, 1/3...
                    Interface.objects.create(
                        device=device,
                        name=f"{i%3+1}/{j}",
                        type=InterfaceTypeChoices.TYPE_1GE_FIXED,
                    )
                )

        # Create three VirtualChassis with three members each
        virtual_chassis = (
            VirtualChassis.objects.create(name="Virtual Chassis 1", master=devices[0], domain="domain-1"),
            VirtualChassis.objects.create(name="Virtual Chassis 2", master=devices[3], domain="domain-2"),
            VirtualChassis.objects.create(name="Virtual Chassis 3", master=devices[6], domain="domain-3"),
        )
        Device.objects.filter(pk=devices[0].pk).update(virtual_chassis=virtual_chassis[0], vc_position=1)
        Device.objects.filter(pk=devices[1].pk).update(virtual_chassis=virtual_chassis[0], vc_position=2)
        Device.objects.filter(pk=devices[2].pk).update(virtual_chassis=virtual_chassis[0], vc_position=3)
        Device.objects.filter(pk=devices[3].pk).update(virtual_chassis=virtual_chassis[1], vc_position=1)
        Device.objects.filter(pk=devices[4].pk).update(virtual_chassis=virtual_chassis[1], vc_position=2)
        Device.objects.filter(pk=devices[5].pk).update(virtual_chassis=virtual_chassis[1], vc_position=3)
        Device.objects.filter(pk=devices[6].pk).update(virtual_chassis=virtual_chassis[2], vc_position=1)
        Device.objects.filter(pk=devices[7].pk).update(virtual_chassis=virtual_chassis[2], vc_position=2)
        Device.objects.filter(pk=devices[8].pk).update(virtual_chassis=virtual_chassis[2], vc_position=3)

        cls.update_data = {
            "name": "Virtual Chassis X",
            "domain": "domain-x",
            "master": devices[1].pk,
        }

        cls.create_data = [
            {
                "name": "Virtual Chassis 4",
                "domain": "domain-4",
            },
            {
                "name": "Virtual Chassis 5",
                "domain": "domain-5",
            },
            {
                "name": "Virtual Chassis 6",
                "domain": "domain-6",
            },
        ]

        cls.bulk_update_data = {
            "domain": "newdomain",
        }

    @override_settings(EXEMPT_VIEW_PERMISSIONS=["*"])
    def test_null_master(self):
        """Test setting the virtual chassis master to null."""
        url = reverse("dcim-api:virtualchassis-list")
        response = self.client.get(url + "?name=Virtual Chassis 1", **self.header)
        self.assertHttpStatus(response, status.HTTP_200_OK)
        virtual_chassis_1 = response.json()["results"][0]

        # Make sure the master is set
        self.assertNotEqual(virtual_chassis_1["master"], None)

        # Set the master of Virtual Chassis 1 to null
        url = reverse("dcim-api:virtualchassis-detail", kwargs={"pk": virtual_chassis_1["id"]})
        payload = {"name": "Virtual Chassis 1", "master": None}
        self.add_permissions(f"{self.model._meta.app_label}.change_{self.model._meta.model_name}")
        response = self.client.patch(url, data=json.dumps(payload), content_type="application/json", **self.header)

        # Make sure the master is now null
        self.assertHttpStatus(response, status.HTTP_200_OK)
        self.assertEqual(response.json()["master"], None)

    @override_settings(EXEMPT_VIEW_PERMISSIONS=["*"])
    def test_remove_chassis_from_master_device(self):
        """Test removing the virtual chassis from the master device."""
        url = reverse("dcim-api:virtualchassis-list")
        response = self.client.get(url + "?name=Virtual Chassis 1", **self.header)
        self.assertHttpStatus(response, status.HTTP_200_OK)
        self.assertEqual(response.json()["count"], 1)
        virtual_chassis_1 = response.json()["results"][0]

        # Make sure the master is set
        self.assertNotEqual(virtual_chassis_1["master"], None)

        master_device = Device.objects.get(pk=virtual_chassis_1["master"]["id"])

        # Set the virtual_chassis of the master device to null
        url = reverse("dcim-api:device-detail", kwargs={"pk": master_device.id})
        payload = {
            "device_type": str(master_device.device_type.id),
            "device_role": str(master_device.device_role.id),
            "site": str(master_device.site.id),
            "status": "active",
            "virtual_chassis": None,
        }
        self.add_permissions("dcim.change_device")
        response = self.client.patch(url, data=json.dumps(payload), content_type="application/json", **self.header)

        # Make sure deletion attempt failed
        self.assertHttpStatus(response, status.HTTP_400_BAD_REQUEST)


class PowerPanelTest(APIViewTestCases.APIViewTestCase):
    model = PowerPanel
    brief_fields = ["display", "id", "name", "powerfeed_count", "url"]

    @classmethod
    def setUpTestData(cls):
        sites = (
            Site.objects.create(name="Site 1", slug="site-1"),
            Site.objects.create(name="Site 2", slug="site-2"),
        )

        rack_groups = (
            RackGroup.objects.create(name="Rack Group 1", slug="rack-group-1", site=sites[0]),
            RackGroup.objects.create(name="Rack Group 2", slug="rack-group-2", site=sites[0]),
            RackGroup.objects.create(name="Rack Group 3", slug="rack-group-3", site=sites[0]),
            RackGroup.objects.create(name="Rack Group 4", slug="rack-group-3", site=sites[1]),
        )

        PowerPanel.objects.create(site=sites[0], rack_group=rack_groups[0], name="Power Panel 1"),
        PowerPanel.objects.create(site=sites[0], rack_group=rack_groups[1], name="Power Panel 2"),
        PowerPanel.objects.create(site=sites[0], rack_group=rack_groups[2], name="Power Panel 3"),

        cls.create_data = [
            {
                "name": "Power Panel 4",
                "site": sites[0].pk,
                "rack_group": rack_groups[0].pk,
            },
            {
                "name": "Power Panel 5",
                "site": sites[0].pk,
                "rack_group": rack_groups[1].pk,
            },
            {
                "name": "Power Panel 6",
                "site": sites[0].pk,
                "rack_group": rack_groups[2].pk,
            },
        ]

        cls.bulk_update_data = {"site": sites[1].pk, "rack_group": rack_groups[3].pk}


class PowerFeedTest(APIViewTestCases.APIViewTestCase):
    model = PowerFeed
    brief_fields = ["cable", "display", "id", "name", "url"]
    bulk_update_data = {
        "status": "planned",
    }
    choices_fields = ["phase", "status", "supply", "type"]

    @classmethod
    def setUpTestData(cls):
        site = Site.objects.create(name="Site 1", slug="site-1")
        rackgroup = RackGroup.objects.create(site=site, name="Rack Group 1", slug="rack-group-1")
        rackrole = RackRole.objects.create(name="Rack Role 1", slug="rack-role-1", color="ff0000")

        racks = (
            Rack.objects.create(site=site, group=rackgroup, role=rackrole, name="Rack 1"),
            Rack.objects.create(site=site, group=rackgroup, role=rackrole, name="Rack 2"),
            Rack.objects.create(site=site, group=rackgroup, role=rackrole, name="Rack 3"),
            Rack.objects.create(site=site, group=rackgroup, role=rackrole, name="Rack 4"),
        )

        power_panels = (
            PowerPanel.objects.create(site=site, rack_group=rackgroup, name="Power Panel 1"),
            PowerPanel.objects.create(site=site, rack_group=rackgroup, name="Power Panel 2"),
        )

        PRIMARY = PowerFeedTypeChoices.TYPE_PRIMARY
        REDUNDANT = PowerFeedTypeChoices.TYPE_REDUNDANT
        PowerFeed.objects.create(
            power_panel=power_panels[0],
            rack=racks[0],
            name="Power Feed 1A",
            type=PRIMARY,
        )
        PowerFeed.objects.create(
            power_panel=power_panels[1],
            rack=racks[0],
            name="Power Feed 1B",
            type=REDUNDANT,
        )
        PowerFeed.objects.create(
            power_panel=power_panels[0],
            rack=racks[1],
            name="Power Feed 2A",
            type=PRIMARY,
        )
        PowerFeed.objects.create(
            power_panel=power_panels[1],
            rack=racks[1],
            name="Power Feed 2B",
            type=REDUNDANT,
        )
        PowerFeed.objects.create(
            power_panel=power_panels[0],
            rack=racks[2],
            name="Power Feed 3A",
            type=PRIMARY,
        )
        PowerFeed.objects.create(
            power_panel=power_panels[1],
            rack=racks[2],
            name="Power Feed 3B",
            type=REDUNDANT,
        )

        # FIXME(jathan): The writable serializer for `status` takes the
        # status `name` (str) and not the `pk` (int). Do not validate this
        # field right now, since we are asserting that it does create correctly.
        #
        # The test code for `utilities.testing.views.TestCase.model_to_dict()`
        # needs to be enhanced to use the actual API serializers when `api=True`
        cls.validation_excluded_fields = ["status"]

        cls.create_data = [
            {
                "name": "Power Feed 4A",
                "power_panel": power_panels[0].pk,
                "rack": racks[3].pk,
                "status": "active",
                "type": PRIMARY,
            },
            {
                "name": "Power Feed 4B",
                "power_panel": power_panels[1].pk,
                "rack": racks[3].pk,
                "status": "active",
                "type": REDUNDANT,
            },
        ]<|MERGE_RESOLUTION|>--- conflicted
+++ resolved
@@ -1491,7 +1491,6 @@
             },
         ]
 
-<<<<<<< HEAD
     def test_active_status_not_found(self):
         self.add_permissions("dcim.add_interface")
 
@@ -1518,68 +1517,6 @@
             ],
         )
 
-
-class InterfaceTestVersion14(Mixins.ComponentTraceMixin, APIViewTestCases.APIViewTestCase):
-    api_version = "1.4"
-    validation_excluded_fields = ["status"]
-    model = Interface
-    brief_fields = ["cable", "device", "display", "id", "name", "url"]
-    bulk_update_data = {
-        "description": "New description",
-    }
-    peer_termination_type = Interface
-    choices_fields = ["mode", "type", "status"]
-
-    @classmethod
-    def setUpTestData(cls):
-        manufacturer = Manufacturer.objects.create(name="Test Manufacturer 1", slug="test-manufacturer-1")
-        devicetype = DeviceType.objects.create(manufacturer=manufacturer, model="Device Type 1", slug="device-type-1")
-        site = Site.objects.create(name="Site 1", slug="site-1")
-        devicerole = DeviceRole.objects.create(name="Test Device Role 1", slug="test-device-role-1", color="ff0000")
-        device = Device.objects.create(device_type=devicetype, device_role=devicerole, name="Device 1", site=site)
-
-        status_active = Status.objects.get_for_model(Interface).get(slug=InterfaceStatusChoices.STATUS_ACTIVE)
-
-        Interface.objects.create(device=device, name="Interface 1", type="1000base-t", status=status_active)
-        Interface.objects.create(device=device, name="Interface 2", type="1000base-t", status=status_active)
-        Interface.objects.create(device=device, name="Interface 3", type="1000base-t", status=status_active)
-
-        vlans = (
-            VLAN.objects.create(name="VLAN 1", vid=1),
-            VLAN.objects.create(name="VLAN 2", vid=2),
-            VLAN.objects.create(name="VLAN 3", vid=3),
-        )
-
-        cls.create_data = [
-            {
-                "device": device.pk,
-                "name": "Interface 4",
-                "type": "1000base-t",
-                "mode": InterfaceModeChoices.MODE_TAGGED,
-                "tagged_vlans": [vlans[0].pk, vlans[1].pk],
-                "untagged_vlan": vlans[2].pk,
-                "status": "failed",
-            },
-            {
-                "device": device.pk,
-                "name": "Interface 5",
-                "type": "1000base-t",
-                "mode": InterfaceModeChoices.MODE_TAGGED,
-                "tagged_vlans": [vlans[0].pk, vlans[1].pk],
-                "untagged_vlan": vlans[2].pk,
-                "status": "active",
-            },
-            {
-                "device": device.pk,
-                "name": "Interface 6",
-                "type": "1000base-t",
-                "mode": InterfaceModeChoices.MODE_TAGGED,
-                "tagged_vlans": [vlans[0].pk, vlans[1].pk],
-                "untagged_vlan": vlans[2].pk,
-                "status": "active",
-            },
-        ]
-=======
     def test_untagged_vlan_requires_mode(self):
         """Test that when an `untagged_vlan` is specified, `mode` is also required."""
         self.add_permissions("dcim.add_interface")
@@ -1601,7 +1538,68 @@
         # Now let's add mode and it will work.
         data["mode"] = InterfaceModeChoices.MODE_ACCESS
         self.assertHttpStatus(self.client.post(url, data, format="json", **self.header), status.HTTP_201_CREATED)
->>>>>>> cc2ca805
+
+
+class InterfaceTestVersion14(Mixins.ComponentTraceMixin, APIViewTestCases.APIViewTestCase):
+    api_version = "1.4"
+    validation_excluded_fields = ["status"]
+    model = Interface
+    brief_fields = ["cable", "device", "display", "id", "name", "url"]
+    bulk_update_data = {
+        "description": "New description",
+    }
+    peer_termination_type = Interface
+    choices_fields = ["mode", "type", "status"]
+
+    @classmethod
+    def setUpTestData(cls):
+        manufacturer = Manufacturer.objects.create(name="Test Manufacturer 1", slug="test-manufacturer-1")
+        devicetype = DeviceType.objects.create(manufacturer=manufacturer, model="Device Type 1", slug="device-type-1")
+        site = Site.objects.create(name="Site 1", slug="site-1")
+        devicerole = DeviceRole.objects.create(name="Test Device Role 1", slug="test-device-role-1", color="ff0000")
+        device = Device.objects.create(device_type=devicetype, device_role=devicerole, name="Device 1", site=site)
+
+        status_active = Status.objects.get_for_model(Interface).get(slug=InterfaceStatusChoices.STATUS_ACTIVE)
+
+        Interface.objects.create(device=device, name="Interface 1", type="1000base-t", status=status_active)
+        Interface.objects.create(device=device, name="Interface 2", type="1000base-t", status=status_active)
+        Interface.objects.create(device=device, name="Interface 3", type="1000base-t", status=status_active)
+
+        vlans = (
+            VLAN.objects.create(name="VLAN 1", vid=1),
+            VLAN.objects.create(name="VLAN 2", vid=2),
+            VLAN.objects.create(name="VLAN 3", vid=3),
+        )
+
+        cls.create_data = [
+            {
+                "device": device.pk,
+                "name": "Interface 4",
+                "type": "1000base-t",
+                "mode": InterfaceModeChoices.MODE_TAGGED,
+                "tagged_vlans": [vlans[0].pk, vlans[1].pk],
+                "untagged_vlan": vlans[2].pk,
+                "status": "failed",
+            },
+            {
+                "device": device.pk,
+                "name": "Interface 5",
+                "type": "1000base-t",
+                "mode": InterfaceModeChoices.MODE_TAGGED,
+                "tagged_vlans": [vlans[0].pk, vlans[1].pk],
+                "untagged_vlan": vlans[2].pk,
+                "status": "active",
+            },
+            {
+                "device": device.pk,
+                "name": "Interface 6",
+                "type": "1000base-t",
+                "mode": InterfaceModeChoices.MODE_TAGGED,
+                "tagged_vlans": [vlans[0].pk, vlans[1].pk],
+                "untagged_vlan": vlans[2].pk,
+                "status": "active",
+            },
+        ]
 
 
 class FrontPortTest(APIViewTestCases.APIViewTestCase):
