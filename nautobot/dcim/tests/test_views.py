from decimal import Decimal

import pytz
import yaml

from django.contrib.auth import get_user_model
from django.contrib.contenttypes.models import ContentType
from django.test import override_settings
from django.urls import reverse
from netaddr import EUI

from nautobot.circuits.choices import CircuitTerminationSideChoices
from nautobot.circuits.models import Circuit, CircuitTermination, CircuitType, Provider
from nautobot.dcim.choices import (
    CableLengthUnitChoices,
    CableTypeChoices,
    ConsolePortTypeChoices,
    DeviceFaceChoices,
    InterfaceModeChoices,
    InterfaceTypeChoices,
    PortTypeChoices,
    PowerFeedPhaseChoices,
    PowerFeedSupplyChoices,
    PowerFeedTypeChoices,
    PowerOutletFeedLegChoices,
    PowerOutletTypeChoices,
    PowerPortTypeChoices,
    RackDimensionUnitChoices,
    RackTypeChoices,
    RackWidthChoices,
    SubdeviceRoleChoices,
)

from nautobot.dcim.models import (
    Cable,
    ConsolePort,
    ConsolePortTemplate,
    ConsoleServerPort,
    ConsoleServerPortTemplate,
    Device,
    DeviceBay,
    DeviceBayTemplate,
    DeviceRole,
    DeviceType,
    FrontPort,
    FrontPortTemplate,
    Interface,
    InterfaceTemplate,
    Manufacturer,
    InventoryItem,
    Platform,
    PowerFeed,
    PowerPort,
    PowerPortTemplate,
    PowerOutlet,
    PowerOutletTemplate,
    PowerPanel,
    Rack,
    RackGroup,
    RackReservation,
    RackRole,
    RearPort,
    RearPortTemplate,
    Region,
    Site,
    VirtualChassis,
)
from nautobot.extras.choices import CustomFieldTypeChoices, RelationshipTypeChoices
from nautobot.extras.models import (
    ConfigContextSchema,
    CustomField,
    CustomFieldChoice,
    Relationship,
    RelationshipAssociation,
    Status,
)
from nautobot.ipam.models import VLAN, IPAddress
from nautobot.users.models import ObjectPermission
from nautobot.utilities.testing import ViewTestCases, post_data

# Use the proper swappable User model
User = get_user_model()


def create_test_device(name):
    """
    Convenience method for creating a Device (e.g. for component testing).
    """
    site, _ = Site.objects.get_or_create(name="Site 1", slug="site-1")
    manufacturer, _ = Manufacturer.objects.get_or_create(name="Manufacturer 1", slug="manufacturer-1")
    devicetype, _ = DeviceType.objects.get_or_create(model="Device Type 1", manufacturer=manufacturer)
    devicerole, _ = DeviceRole.objects.get_or_create(name="Device Role 1", slug="device-role-1")
    device = Device.objects.create(name=name, site=site, device_type=devicetype, device_role=devicerole)

    return device


class RegionTestCase(ViewTestCases.OrganizationalObjectViewTestCase):
    model = Region

    @classmethod
    def setUpTestData(cls):

        # Create three Regions
        regions = (
            Region.objects.create(name="Region ɑ", slug="region-alpha"),
            Region.objects.create(name="Region β", slug="region-beta"),
            Region.objects.create(name="Region γ", slug="region-gamma"),
            Region.objects.create(name="Region 8"),
        )

        cls.form_data = {
            "name": "Region χ",
            "slug": "region-chi",
            "parent": regions[2].pk,
            "description": "A new region",
        }

        cls.csv_data = (
            "name,slug,description",
            "Region δ,region-delta,Fourth region",
            "Region ε,region-epsilon,Fifth region",
            "Region ζ,region-zeta,Sixth region",
            "Region 7,,Seventh region",
        )
        cls.slug_source = "name"
        cls.slug_test_object = "Region 8"


class SiteTestCase(ViewTestCases.PrimaryObjectViewTestCase):
    model = Site

    @classmethod
    def setUpTestData(cls):

        regions = (
            Region.objects.create(name="Region 1", slug="region-1"),
            Region.objects.create(name="Region 2", slug="region-2"),
        )

        statuses = Status.objects.get_for_model(Site)
        status_active = statuses.get(slug="active")
        status_planned = statuses.get(slug="planned")

        cls.custom_fields = (
            CustomField.objects.create(type=CustomFieldTypeChoices.TYPE_TEXT, name="contact_slack", default=""),
        )
        for custom_field in cls.custom_fields:
            custom_field.content_types.set([ContentType.objects.get_for_model(Site)])

        sites = (
            Site.objects.create(
                name="Site 1",
                slug="site-1",
                region=regions[0],
                status=status_planned,
                _custom_field_data={"contact_slack": "@site-1-manager"},
            ),
            Site.objects.create(
                name="Site 2",
                slug="site-2",
                region=regions[0],
                status=status_planned,
                _custom_field_data={"contact_slack": "@site-2-manager"},
            ),
            Site.objects.create(
                name="Site 3",
                slug="site-3",
                region=regions[0],
                status=status_planned,
                _custom_field_data={"contact_slack": "@site-3-manager"},
            ),
            Site.objects.create(
                name="Site 8",
                region=regions[0],
                status=status_planned,
                _custom_field_data={"contact_slack": "@site-8-manager"},
            ),
        )

        cls.relationships = (
            Relationship(
                name="Region related sites",
                slug="region-related-sites",
                type=RelationshipTypeChoices.TYPE_ONE_TO_MANY,
                source_type=ContentType.objects.get_for_model(Region),
                source_label="Related sites",
                destination_type=ContentType.objects.get_for_model(Site),
                destination_label="Related region",
            ),
        )
        for relationship in cls.relationships:
            relationship.validated_save()

        for site in sites:
            RelationshipAssociation(
                relationship=cls.relationships[0], source=regions[1], destination=site
            ).validated_save()

        tags = cls.create_tags("Alpha", "Bravo", "Charlie")

        cls.form_data = {
            "name": "Site X",
            "slug": "site-x",
            "status": status_planned.pk,
            "region": regions[1].pk,
            "tenant": None,
            "facility": "Facility X",
            "asn": 65001,
            "time_zone": pytz.UTC,
            "description": "Site description",
            "physical_address": "742 Evergreen Terrace, Springfield, USA",
            "shipping_address": "742 Evergreen Terrace, Springfield, USA",
            "latitude": Decimal("35.780000"),
            "longitude": Decimal("-78.642000"),
            "contact_name": "Hank Hill",
            "contact_phone": "123-555-9999",
            "contact_email": "hank@stricklandpropane.com",
            "comments": "Test site",
            "tags": [t.pk for t in tags],
            "cf_contact_slack": "@site-x-manager",
            "cr_region-related-sites__destination": regions[0].pk,
        }

        cls.csv_data = (
            "name,slug,status",
            "Site 4,site-4,planned",
            "Site 5,site-5,active",
            "Site 6,site-6,staging",
            "Site 7,,staging",
        )

        cls.bulk_edit_data = {
            "status": status_active.pk,
            "region": regions[1].pk,
            "tenant": None,
            "asn": 65009,
            "time_zone": pytz.timezone("US/Eastern"),
            "description": "New description",
        }
        cls.slug_source = "name"
        cls.slug_test_object = "Site 8"


class RackGroupTestCase(ViewTestCases.OrganizationalObjectViewTestCase):
    model = RackGroup

    @classmethod
    def setUpTestData(cls):

        site = Site.objects.create(name="Site 1", slug="site-1")

        RackGroup.objects.create(name="Rack Group 1", slug="rack-group-1", site=site)
        RackGroup.objects.create(name="Rack Group 2", slug="rack-group-2", site=site)
        RackGroup.objects.create(name="Rack Group 3", slug="rack-group-3", site=site)
        RackGroup.objects.create(name="Rack Group 8", site=site)

        cls.form_data = {
            "name": "Rack Group X",
            "slug": "rack-group-x",
            "site": site.pk,
            "description": "A new rack group",
        }

        cls.csv_data = (
            "site,name,slug,description",
            "Site 1,Rack Group 4,rack-group-4,Fourth rack group",
            "Site 1,Rack Group 5,rack-group-5,Fifth rack group",
            "Site 1,Rack Group 6,rack-group-6,Sixth rack group",
            "Site 1,Rack Group 7,,Seventh rack group",
        )
        cls.slug_test_object = "Rack Group 8"
        cls.slug_source = "name"


class RackRoleTestCase(ViewTestCases.OrganizationalObjectViewTestCase):
    model = RackRole

    @classmethod
    def setUpTestData(cls):

        RackRole.objects.create(name="Rack Role 1", slug="rack-role-1")
        RackRole.objects.create(name="Rack Role 2", slug="rack-role-2")
        RackRole.objects.create(name="Rack Role 3", slug="rack-role-3")
        RackRole.objects.create(name="Rack Role 8")

        cls.form_data = {
            "name": "Rack Role X",
            "slug": "rack-role-x",
            "color": "c0c0c0",
            "description": "New role",
        }

        cls.csv_data = (
            "name,slug,color",
            "Rack Role 4,rack-role-4,ff0000",
            "Rack Role 5,rack-role-5,00ff00",
            "Rack Role 6,rack-role-6,0000ff",
            "Rack Role 7,,0000ff",
        )
        cls.slug_source = "name"
        cls.slug_test_object = "Rack Role 8"


class RackReservationTestCase(ViewTestCases.PrimaryObjectViewTestCase):
    model = RackReservation

    @classmethod
    def setUpTestData(cls):

        user2 = User.objects.create_user(username="testuser2")
        user3 = User.objects.create_user(username="testuser3")

        site = Site.objects.create(name="Site 1", slug="site-1")

        rack_group = RackGroup.objects.create(name="Rack Group 1", slug="rack-group-1", site=site)

        rack = Rack.objects.create(name="Rack 1", site=site, group=rack_group)

        RackReservation.objects.create(rack=rack, user=user2, units=[1, 2, 3], description="Reservation 1")
        RackReservation.objects.create(rack=rack, user=user2, units=[4, 5, 6], description="Reservation 2")
        RackReservation.objects.create(rack=rack, user=user2, units=[7, 8, 9], description="Reservation 3")

        tags = cls.create_tags("Alpha", "Bravo", "Charlie")

        cls.form_data = {
            "rack": rack.pk,
            "units": "10,11,12",
            "user": user3.pk,
            "tenant": None,
            "description": "Rack reservation",
            "tags": [t.pk for t in tags],
        }

        cls.csv_data = (
            "site,rack_group,rack,units,description",
            'Site 1,Rack Group 1,Rack 1,"10,11,12",Reservation 1',
            'Site 1,Rack Group 1,Rack 1,"13,14,15",Reservation 2',
            'Site 1,Rack Group 1,Rack 1,"16,17,18",Reservation 3',
        )

        cls.bulk_edit_data = {
            "user": user3.pk,
            "tenant": None,
            "description": "New description",
        }


class RackTestCase(ViewTestCases.PrimaryObjectViewTestCase):
    model = Rack

    @classmethod
    def setUpTestData(cls):

        cls.sites = (
            Site.objects.create(name="Site 1", slug="site-1"),
            Site.objects.create(name="Site 2", slug="site-2"),
        )

        powerpanels = (
            PowerPanel.objects.create(site=cls.sites[0], name="Power Panel 1"),
            PowerPanel.objects.create(site=cls.sites[0], name="Power Panel 2"),
        )

        # Assign power panels generated to the class object for use later.
        cls.powerpanels = powerpanels
        rackgroups = (
            RackGroup.objects.create(name="Rack Group 1", slug="rack-group-1", site=cls.sites[0]),
            RackGroup.objects.create(name="Rack Group 2", slug="rack-group-2", site=cls.sites[1]),
        )

        rackroles = (
            RackRole.objects.create(name="Rack Role 1", slug="rack-role-1"),
            RackRole.objects.create(name="Rack Role 2", slug="rack-role-2"),
        )

        statuses = Status.objects.get_for_model(Rack)
        cls.status_active = statuses.get(slug="active")

        cable_statuses = Status.objects.get_for_model(Cable)
        cls.cable_connected = cable_statuses.get(slug="connected")

        cls.custom_fields = (
            CustomField.objects.create(type=CustomFieldTypeChoices.TYPE_MULTISELECT, name="rack-colors", default=[]),
        )

        CustomFieldChoice.objects.create(field=cls.custom_fields[0], value="red")
        CustomFieldChoice.objects.create(field=cls.custom_fields[0], value="green")
        CustomFieldChoice.objects.create(field=cls.custom_fields[0], value="blue")
        for custom_field in cls.custom_fields:
            custom_field.content_types.set([ContentType.objects.get_for_model(Rack)])

        racks = (
            Rack.objects.create(
                name="Rack 1", site=cls.sites[0], status=cls.status_active, _custom_field_data={"rack-colors": ["red"]}
            ),
            Rack.objects.create(
                name="Rack 2",
                site=cls.sites[0],
                status=cls.status_active,
                _custom_field_data={"rack-colors": ["green"]},
            ),
            Rack.objects.create(
                name="Rack 3", site=cls.sites[0], status=cls.status_active, _custom_field_data={"rack-colors": ["blue"]}
            ),
        )

        # Create a class racks variable
        cls.racks = racks

        cls.relationships = (
            Relationship(
                name="Backup Sites",
                slug="backup-sites",
                type=RelationshipTypeChoices.TYPE_MANY_TO_MANY,
                source_type=ContentType.objects.get_for_model(Rack),
                source_label="Backup site(s)",
                destination_type=ContentType.objects.get_for_model(Site),
                destination_label="Racks using this site as a backup",
            ),
        )
        for relationship in cls.relationships:
            relationship.validated_save()

        for rack in racks:
<<<<<<< HEAD
            RelationshipAssociation(
                relationship=cls.relationships[0], source=rack, destination=sites[1]
            ).validated_save()
=======
            RelationshipAssociation.objects.create(
                relationship=cls.relationships[0], source=rack, destination=cls.sites[1]
            )
>>>>>>> 2d305a2e

        tags = cls.create_tags("Alpha", "Bravo", "Charlie")

        cls.form_data = {
            "name": "Rack X",
            "facility_id": "Facility X",
            "site": cls.sites[1].pk,
            "group": rackgroups[1].pk,
            "tenant": None,
            "status": statuses.get(slug="planned").pk,
            "role": rackroles[1].pk,
            "serial": "123456",
            "asset_tag": "ABCDEF",
            "type": RackTypeChoices.TYPE_CABINET,
            "width": RackWidthChoices.WIDTH_19IN,
            "u_height": 48,
            "desc_units": False,
            "outer_width": 500,
            "outer_depth": 500,
            "outer_unit": RackDimensionUnitChoices.UNIT_MILLIMETER,
            "comments": "Some comments",
            "tags": [t.pk for t in tags],
            "cf_rack-colors": ["red", "green", "blue"],
            "cr_backup-sites__destination": [cls.sites[0].pk],
        }

        cls.csv_data = (
            "site,group,name,width,u_height,status",
            "Site 1,,Rack 4,19,42,planned",
            "Site 1,Rack Group 1,Rack 5,19,42,active",
            "Site 2,Rack Group 2,Rack 6,19,42,reserved",
        )

        cls.bulk_edit_data = {
            "site": cls.sites[1].pk,
            "group": rackgroups[1].pk,
            "tenant": None,
            "status": statuses.get(slug="deprecated").pk,
            "role": rackroles[1].pk,
            "serial": "654321",
            "type": RackTypeChoices.TYPE_4POST,
            "width": RackWidthChoices.WIDTH_23IN,
            "u_height": 49,
            "desc_units": True,
            "outer_width": 30,
            "outer_depth": 30,
            "outer_unit": RackDimensionUnitChoices.UNIT_INCH,
            "comments": "New comments",
        }

    @override_settings(EXEMPT_VIEW_PERMISSIONS=["*"])
    def test_list_rack_elevations(self):
        """
        Test viewing the list of rack elevations.
        """
        response = self.client.get(reverse("dcim:rack_elevation_list"))
        self.assertHttpStatus(response, 200)

    @override_settings(EXEMPT_VIEW_PERMISSIONS=["*"])
    def test_powerports(self):
        # Create Devices
        manufacturer = Manufacturer.objects.create(name="Manufacturer 1", slug="manufacturer-1")

        device_types = (
            DeviceType.objects.create(model="Device Type 1", slug="device-type-1", manufacturer=manufacturer),
        )

        device_roles = (DeviceRole.objects.create(name="Device Role 1", slug="device-role-1"),)

        platforms = (Platform.objects.create(name="Platform 1", slug="platform-1"),)

        devices = (
            Device.objects.create(
                name="Power Panel 1",
                site=self.sites[0],
                rack=self.racks[0],
                device_type=device_types[0],
                device_role=device_roles[0],
                platform=platforms[0],
                status=self.status_active,
            ),
            Device.objects.create(
                name="Dev 1",
                site=self.sites[0],
                rack=self.racks[0],
                device_type=device_types[0],
                device_role=device_roles[0],
                platform=platforms[0],
                status=self.status_active,
            ),
        )

        # Create Power Port for device
        powerport1 = PowerPort.objects.create(device=devices[0], name="Power Port 11")
        powerfeed1 = PowerFeed.objects.create(
            power_panel=self.powerpanels[0], name="Power Feed 11", phase="three-phase"
        )

        # Create power outlet to the power port
        poweroutlet1 = PowerOutlet.objects.create(device=devices[0], name="Power Outlet 11")

        # connect power port to power feed (3 phase)
        cable1 = Cable(termination_a=powerfeed1, termination_b=powerport1, status=self.cable_connected)
        cable1.save()

        # Create power port for 2nd device
        powerport2 = PowerPort.objects.create(device=devices[1], name="Power Port 12")

        # Connect power port to power outlet (dev1)
        cable2 = Cable(termination_a=powerport2, termination_b=poweroutlet1, status=self.cable_connected)
        cable2.save()

        # Test the view
        response = self.client.get(reverse("dcim:rack", args=[self.racks[0].pk]))
        self.assertHttpStatus(response, 200)


class ManufacturerTestCase(ViewTestCases.OrganizationalObjectViewTestCase):
    model = Manufacturer

    @classmethod
    def setUpTestData(cls):

        Manufacturer.objects.create(name="Manufacturer 1", slug="manufacturer-1")
        Manufacturer.objects.create(name="Manufacturer 2", slug="manufacturer-2")
        Manufacturer.objects.create(name="Manufacturer 3", slug="manufacturer-3")
        Manufacturer.objects.create(name="Manufacturer 8")
        cls.form_data = {
            "name": "Manufacturer X",
            "slug": "manufacturer-x",
            "description": "A new manufacturer",
        }

        cls.csv_data = (
            "name,slug,description",
            "Manufacturer 4,manufacturer-4,Fourth manufacturer",
            "Manufacturer 5,manufacturer-5,Fifth manufacturer",
            "Manufacturer 6,manufacturer-6,Sixth manufacturer",
            "Manufacturer 7,,Seventh manufacturer",
        )
        cls.slug_test_object = "Manufacturer 8"
        cls.slug_source = "name"


# TODO: Change base class to PrimaryObjectViewTestCase
# Blocked by absence of bulk import view for DeviceTypes
class DeviceTypeTestCase(
    ViewTestCases.GetObjectViewTestCase,
    ViewTestCases.GetObjectChangelogViewTestCase,
    ViewTestCases.CreateObjectViewTestCase,
    ViewTestCases.EditObjectViewTestCase,
    ViewTestCases.DeleteObjectViewTestCase,
    ViewTestCases.ListObjectsViewTestCase,
    ViewTestCases.BulkEditObjectsViewTestCase,
    ViewTestCases.BulkDeleteObjectsViewTestCase,
):
    model = DeviceType

    @classmethod
    def setUpTestData(cls):

        manufacturers = (
            Manufacturer.objects.create(name="Manufacturer 1", slug="manufacturer-1"),
            Manufacturer.objects.create(name="Manufacturer 2", slug="manufacturer-2"),
        )

        DeviceType.objects.create(model="Device Type 1", slug="device-type-1", manufacturer=manufacturers[0])
        DeviceType.objects.create(model="Device Type 2", slug="device-type-2", manufacturer=manufacturers[0])
        DeviceType.objects.create(model="Device Type 3", slug="device-type-3", manufacturer=manufacturers[0])
        DeviceType.objects.create(model="Device Type 4", manufacturer=manufacturers[1])

        tags = cls.create_tags("Alpha", "Bravo", "Charlie")

        cls.form_data = {
            "manufacturer": manufacturers[1].pk,
            "model": "Device Type X",
            "slug": "device-type-x",
            "part_number": "123ABC",
            "u_height": 2,
            "is_full_depth": True,
            "subdevice_role": "",  # CharField
            "comments": "Some comments",
            "tags": [t.pk for t in tags],
        }

        cls.bulk_edit_data = {
            "manufacturer": manufacturers[1].pk,
            "u_height": 3,
            "is_full_depth": False,
        }

        cls.slug_source = "model"
        cls.slug_test_object = "Device Type 4"

    @override_settings(EXEMPT_VIEW_PERMISSIONS=["*"])
    def test_import_objects(self):
        """
        Custom import test for YAML-based imports (versus CSV)
        """
        IMPORT_DATA = """
manufacturer: Generic
model: TEST-1000
slug: test-1000
u_height: 2
subdevice_role: parent
comments: test comment
console-ports:
  - name: Console Port 1
    type: de-9
  - name: Console Port 2
    type: de-9
  - name: Console Port 3
    type: de-9
console-server-ports:
  - name: Console Server Port 1
    type: rj-45
  - name: Console Server Port 2
    type: rj-45
  - name: Console Server Port 3
    type: rj-45
power-ports:
  - name: Power Port 1
    type: iec-60320-c14
  - name: Power Port 2
    type: iec-60320-c14
  - name: Power Port 3
    type: iec-60320-c14
power-outlets:
  - name: Power Outlet 1
    type: iec-60320-c13
    power_port: Power Port 1
    feed_leg: A
  - name: Power Outlet 2
    type: iec-60320-c13
    power_port: Power Port 1
    feed_leg: A
  - name: Power Outlet 3
    type: iec-60320-c13
    power_port: Power Port 1
    feed_leg: A
interfaces:
  - name: Interface 1
    type: 1000base-t
    mgmt_only: true
  - name: Interface 2
    type: 1000base-t
  - name: Interface 3
    type: 1000base-t
rear-ports:
  - name: Rear Port 1
    type: 8p8c
  - name: Rear Port 2
    type: 8p8c
  - name: Rear Port 3
    type: 8p8c
front-ports:
  - name: Front Port 1
    type: 8p8c
    rear_port: Rear Port 1
  - name: Front Port 2
    type: 8p8c
    rear_port: Rear Port 2
  - name: Front Port 3
    type: 8p8c
    rear_port: Rear Port 3
device-bays:
  - name: Device Bay 1
  - name: Device Bay 2
  - name: Device Bay 3
"""

        # Create the manufacturer
        Manufacturer.objects.create(name="Generic", slug="generic")

        # Add all required permissions to the test user
        self.add_permissions(
            "dcim.view_devicetype",
            "dcim.add_devicetype",
            "dcim.add_consoleporttemplate",
            "dcim.add_consoleserverporttemplate",
            "dcim.add_powerporttemplate",
            "dcim.add_poweroutlettemplate",
            "dcim.add_interfacetemplate",
            "dcim.add_frontporttemplate",
            "dcim.add_rearporttemplate",
            "dcim.add_devicebaytemplate",
        )

        form_data = {"data": IMPORT_DATA, "format": "yaml"}
        response = self.client.post(reverse("dcim:devicetype_import"), data=form_data, follow=True)
        self.assertHttpStatus(response, 200)

        dt = DeviceType.objects.get(model="TEST-1000")
        self.assertEqual(dt.comments, "test comment")

        # Verify all of the components were created
        self.assertEqual(dt.consoleporttemplates.count(), 3)
        cp1 = ConsolePortTemplate.objects.first()
        self.assertEqual(cp1.name, "Console Port 1")
        self.assertEqual(cp1.type, ConsolePortTypeChoices.TYPE_DE9)

        self.assertEqual(dt.consoleserverporttemplates.count(), 3)
        csp1 = ConsoleServerPortTemplate.objects.first()
        self.assertEqual(csp1.name, "Console Server Port 1")
        self.assertEqual(csp1.type, ConsolePortTypeChoices.TYPE_RJ45)

        self.assertEqual(dt.powerporttemplates.count(), 3)
        pp1 = PowerPortTemplate.objects.first()
        self.assertEqual(pp1.name, "Power Port 1")
        self.assertEqual(pp1.type, PowerPortTypeChoices.TYPE_IEC_C14)

        self.assertEqual(dt.poweroutlettemplates.count(), 3)
        po1 = PowerOutletTemplate.objects.first()
        self.assertEqual(po1.name, "Power Outlet 1")
        self.assertEqual(po1.type, PowerOutletTypeChoices.TYPE_IEC_C13)
        self.assertEqual(po1.power_port, pp1)
        self.assertEqual(po1.feed_leg, PowerOutletFeedLegChoices.FEED_LEG_A)

        self.assertEqual(dt.interfacetemplates.count(), 3)
        iface1 = InterfaceTemplate.objects.first()
        self.assertEqual(iface1.name, "Interface 1")
        self.assertEqual(iface1.type, InterfaceTypeChoices.TYPE_1GE_FIXED)
        self.assertTrue(iface1.mgmt_only)

        self.assertEqual(dt.rearporttemplates.count(), 3)
        rp1 = RearPortTemplate.objects.first()
        self.assertEqual(rp1.name, "Rear Port 1")

        self.assertEqual(dt.frontporttemplates.count(), 3)
        fp1 = FrontPortTemplate.objects.first()
        self.assertEqual(fp1.name, "Front Port 1")
        self.assertEqual(fp1.rear_port, rp1)
        self.assertEqual(fp1.rear_port_position, 1)

        self.assertEqual(dt.devicebaytemplates.count(), 3)
        db1 = DeviceBayTemplate.objects.first()
        self.assertEqual(db1.name, "Device Bay 1")

    def test_devicetype_export(self):

        url = reverse("dcim:devicetype_list")
        self.add_permissions("dcim.view_devicetype")

        response = self.client.get("{}?export".format(url))
        self.assertEqual(response.status_code, 200)
        data = list(yaml.load_all(response.content, Loader=yaml.SafeLoader))
        self.assertEqual(len(data), 4)
        self.assertEqual(data[0]["manufacturer"], "Manufacturer 1")
        self.assertEqual(data[0]["model"], "Device Type 1")


#
# DeviceType components
#


class ConsolePortTemplateTestCase(ViewTestCases.DeviceComponentTemplateViewTestCase):
    model = ConsolePortTemplate

    @classmethod
    def setUpTestData(cls):
        manufacturer = Manufacturer.objects.create(name="Manufacturer 1", slug="manufacturer-1")
        devicetypes = (
            DeviceType.objects.create(manufacturer=manufacturer, model="Device Type 1", slug="device-type-1"),
            DeviceType.objects.create(manufacturer=manufacturer, model="Device Type 2", slug="device-type-2"),
        )

        ConsolePortTemplate.objects.create(device_type=devicetypes[0], name="Console Port Template 1")
        ConsolePortTemplate.objects.create(device_type=devicetypes[0], name="Console Port Template 2")
        ConsolePortTemplate.objects.create(device_type=devicetypes[0], name="Console Port Template 3")

        cls.form_data = {
            "device_type": devicetypes[1].pk,
            "name": "Console Port Template X",
            "type": ConsolePortTypeChoices.TYPE_RJ45,
        }

        cls.bulk_create_data = {
            "device_type": devicetypes[1].pk,
            "name_pattern": "Console Port Template [4-6]",
            "type": ConsolePortTypeChoices.TYPE_RJ45,
        }

        cls.bulk_edit_data = {
            "type": ConsolePortTypeChoices.TYPE_RJ45,
        }


class ConsoleServerPortTemplateTestCase(ViewTestCases.DeviceComponentTemplateViewTestCase):
    model = ConsoleServerPortTemplate

    @classmethod
    def setUpTestData(cls):
        manufacturer = Manufacturer.objects.create(name="Manufacturer 1", slug="manufacturer-1")
        devicetypes = (
            DeviceType.objects.create(manufacturer=manufacturer, model="Device Type 1", slug="device-type-1"),
            DeviceType.objects.create(manufacturer=manufacturer, model="Device Type 2", slug="device-type-2"),
        )

        ConsoleServerPortTemplate.objects.create(device_type=devicetypes[0], name="Console Server Port Template 1")
        ConsoleServerPortTemplate.objects.create(device_type=devicetypes[0], name="Console Server Port Template 2")
        ConsoleServerPortTemplate.objects.create(device_type=devicetypes[0], name="Console Server Port Template 3")

        cls.form_data = {
            "device_type": devicetypes[1].pk,
            "name": "Console Server Port Template X",
            "type": ConsolePortTypeChoices.TYPE_RJ45,
        }

        cls.bulk_create_data = {
            "device_type": devicetypes[1].pk,
            "name_pattern": "Console Server Port Template [4-6]",
            "type": ConsolePortTypeChoices.TYPE_RJ45,
        }

        cls.bulk_edit_data = {
            "type": ConsolePortTypeChoices.TYPE_RJ45,
        }


class PowerPortTemplateTestCase(ViewTestCases.DeviceComponentTemplateViewTestCase):
    model = PowerPortTemplate

    @classmethod
    def setUpTestData(cls):
        manufacturer = Manufacturer.objects.create(name="Manufacturer 1", slug="manufacturer-1")
        devicetypes = (
            DeviceType.objects.create(manufacturer=manufacturer, model="Device Type 1", slug="device-type-1"),
            DeviceType.objects.create(manufacturer=manufacturer, model="Device Type 2", slug="device-type-2"),
        )

        PowerPortTemplate.objects.create(device_type=devicetypes[0], name="Power Port Template 1")
        PowerPortTemplate.objects.create(device_type=devicetypes[0], name="Power Port Template 2")
        PowerPortTemplate.objects.create(device_type=devicetypes[0], name="Power Port Template 3")

        cls.form_data = {
            "device_type": devicetypes[1].pk,
            "name": "Power Port Template X",
            "type": PowerPortTypeChoices.TYPE_IEC_C14,
            "maximum_draw": 100,
            "allocated_draw": 50,
        }

        cls.bulk_create_data = {
            "device_type": devicetypes[1].pk,
            "name_pattern": "Power Port Template [4-6]",
            "type": PowerPortTypeChoices.TYPE_IEC_C14,
            "maximum_draw": 100,
            "allocated_draw": 50,
        }

        cls.bulk_edit_data = {
            "type": PowerPortTypeChoices.TYPE_IEC_C14,
            "maximum_draw": 100,
            "allocated_draw": 50,
        }


class PowerOutletTemplateTestCase(ViewTestCases.DeviceComponentTemplateViewTestCase):
    model = PowerOutletTemplate

    @classmethod
    def setUpTestData(cls):
        manufacturer = Manufacturer.objects.create(name="Manufacturer 1", slug="manufacturer-1")
        devicetype = DeviceType.objects.create(manufacturer=manufacturer, model="Device Type 1", slug="device-type-1")

        PowerOutletTemplate.objects.create(device_type=devicetype, name="Power Outlet Template 1")
        PowerOutletTemplate.objects.create(device_type=devicetype, name="Power Outlet Template 2")
        PowerOutletTemplate.objects.create(device_type=devicetype, name="Power Outlet Template 3")

        powerports = (PowerPortTemplate.objects.create(device_type=devicetype, name="Power Port Template 1"),)

        cls.form_data = {
            "device_type": devicetype.pk,
            "name": "Power Outlet Template X",
            "type": PowerOutletTypeChoices.TYPE_IEC_C13,
            "power_port": powerports[0].pk,
            "feed_leg": PowerOutletFeedLegChoices.FEED_LEG_B,
        }

        cls.bulk_create_data = {
            "device_type": devicetype.pk,
            "name_pattern": "Power Outlet Template [4-6]",
            "type": PowerOutletTypeChoices.TYPE_IEC_C13,
            "power_port": powerports[0].pk,
            "feed_leg": PowerOutletFeedLegChoices.FEED_LEG_B,
        }

        cls.bulk_edit_data = {
            "type": PowerOutletTypeChoices.TYPE_IEC_C13,
            "feed_leg": PowerOutletFeedLegChoices.FEED_LEG_B,
        }


class InterfaceTemplateTestCase(ViewTestCases.DeviceComponentTemplateViewTestCase):
    model = InterfaceTemplate

    @classmethod
    def setUpTestData(cls):
        manufacturer = Manufacturer.objects.create(name="Manufacturer 1", slug="manufacturer-1")
        devicetypes = (
            DeviceType.objects.create(manufacturer=manufacturer, model="Device Type 1", slug="device-type-1"),
            DeviceType.objects.create(manufacturer=manufacturer, model="Device Type 2", slug="device-type-2"),
        )

        InterfaceTemplate.objects.create(device_type=devicetypes[0], name="Interface Template 1")
        InterfaceTemplate.objects.create(device_type=devicetypes[0], name="Interface Template 2")
        InterfaceTemplate.objects.create(device_type=devicetypes[0], name="Interface Template 3")

        cls.form_data = {
            "device_type": devicetypes[1].pk,
            "name": "Interface Template X",
            "type": InterfaceTypeChoices.TYPE_1GE_GBIC,
            "mgmt_only": True,
        }

        cls.bulk_create_data = {
            "device_type": devicetypes[1].pk,
            "name_pattern": "Interface Template [4-6]",
            # Test that a label can be applied to each generated interface templates
            "label_pattern": "Interface Template Label [3-5]",
            "type": InterfaceTypeChoices.TYPE_1GE_GBIC,
            "mgmt_only": True,
        }

        cls.bulk_edit_data = {
            "type": InterfaceTypeChoices.TYPE_1GE_GBIC,
            "mgmt_only": True,
        }


class FrontPortTemplateTestCase(ViewTestCases.DeviceComponentTemplateViewTestCase):
    model = FrontPortTemplate

    @classmethod
    def setUpTestData(cls):
        manufacturer = Manufacturer.objects.create(name="Manufacturer 1", slug="manufacturer-1")
        devicetype = DeviceType.objects.create(manufacturer=manufacturer, model="Device Type 1", slug="device-type-1")

        rearports = (
            RearPortTemplate.objects.create(device_type=devicetype, name="Rear Port Template 1"),
            RearPortTemplate.objects.create(device_type=devicetype, name="Rear Port Template 2"),
            RearPortTemplate.objects.create(device_type=devicetype, name="Rear Port Template 3"),
            RearPortTemplate.objects.create(device_type=devicetype, name="Rear Port Template 4"),
            RearPortTemplate.objects.create(device_type=devicetype, name="Rear Port Template 5"),
            RearPortTemplate.objects.create(device_type=devicetype, name="Rear Port Template 6"),
        )

        FrontPortTemplate.objects.create(
            device_type=devicetype,
            name="Front Port Template 1",
            rear_port=rearports[0],
            rear_port_position=1,
        )
        FrontPortTemplate.objects.create(
            device_type=devicetype,
            name="Front Port Template 2",
            rear_port=rearports[1],
            rear_port_position=1,
        )
        FrontPortTemplate.objects.create(
            device_type=devicetype,
            name="Front Port Template 3",
            rear_port=rearports[2],
            rear_port_position=1,
        )

        cls.form_data = {
            "device_type": devicetype.pk,
            "name": "Front Port X",
            "type": PortTypeChoices.TYPE_8P8C,
            "rear_port": rearports[3].pk,
            "rear_port_position": 1,
        }

        cls.bulk_create_data = {
            "device_type": devicetype.pk,
            "name_pattern": "Front Port [4-6]",
            "type": PortTypeChoices.TYPE_8P8C,
            "rear_port_set": ["{}:1".format(rp.pk) for rp in rearports[3:6]],
        }

        cls.bulk_edit_data = {
            "type": PortTypeChoices.TYPE_8P8C,
        }


class RearPortTemplateTestCase(ViewTestCases.DeviceComponentTemplateViewTestCase):
    model = RearPortTemplate

    @classmethod
    def setUpTestData(cls):
        manufacturer = Manufacturer.objects.create(name="Manufacturer 1", slug="manufacturer-1")
        devicetypes = (
            DeviceType.objects.create(manufacturer=manufacturer, model="Device Type 1", slug="device-type-1"),
            DeviceType.objects.create(manufacturer=manufacturer, model="Device Type 2", slug="device-type-2"),
        )

        RearPortTemplate.objects.create(device_type=devicetypes[0], name="Rear Port Template 1")
        RearPortTemplate.objects.create(device_type=devicetypes[0], name="Rear Port Template 2")
        RearPortTemplate.objects.create(device_type=devicetypes[0], name="Rear Port Template 3")

        cls.form_data = {
            "device_type": devicetypes[1].pk,
            "name": "Rear Port Template X",
            "type": PortTypeChoices.TYPE_8P8C,
            "positions": 2,
        }

        cls.bulk_create_data = {
            "device_type": devicetypes[1].pk,
            "name_pattern": "Rear Port Template [4-6]",
            "type": PortTypeChoices.TYPE_8P8C,
            "positions": 2,
        }

        cls.bulk_edit_data = {
            "type": PortTypeChoices.TYPE_8P8C,
        }


class DeviceBayTemplateTestCase(ViewTestCases.DeviceComponentTemplateViewTestCase):
    model = DeviceBayTemplate

    @classmethod
    def setUpTestData(cls):
        manufacturer = Manufacturer.objects.create(name="Manufacturer 1", slug="manufacturer-1")
        devicetypes = (
            DeviceType.objects.create(
                manufacturer=manufacturer,
                model="Device Type 1",
                slug="device-type-1",
                subdevice_role=SubdeviceRoleChoices.ROLE_PARENT,
            ),
            DeviceType.objects.create(
                manufacturer=manufacturer,
                model="Device Type 2",
                slug="device-type-2",
                subdevice_role=SubdeviceRoleChoices.ROLE_PARENT,
            ),
        )

        DeviceBayTemplate.objects.create(device_type=devicetypes[0], name="Device Bay Template 1")
        DeviceBayTemplate.objects.create(device_type=devicetypes[0], name="Device Bay Template 2")
        DeviceBayTemplate.objects.create(device_type=devicetypes[0], name="Device Bay Template 3")

        cls.form_data = {
            "device_type": devicetypes[1].pk,
            "name": "Device Bay Template X",
        }

        cls.bulk_create_data = {
            "device_type": devicetypes[1].pk,
            "name_pattern": "Device Bay Template [4-6]",
        }

        cls.bulk_edit_data = {
            "description": "Foo bar",
        }


class DeviceRoleTestCase(ViewTestCases.OrganizationalObjectViewTestCase):
    model = DeviceRole

    @classmethod
    def setUpTestData(cls):

        DeviceRole.objects.create(name="Device Role 1", slug="device-role-1")
        DeviceRole.objects.create(name="Device Role 2", slug="device-role-2")
        DeviceRole.objects.create(name="Device Role 3", slug="device-role-3")
        DeviceRole.objects.create(name="Device Role 8")

        cls.form_data = {
            "name": "Devie Role X",
            "slug": "device-role-x",
            "color": "c0c0c0",
            "vm_role": False,
            "description": "New device role",
        }

        cls.csv_data = (
            "name,slug,color",
            "Device Role 4,device-role-4,ff0000",
            "Device Role 5,device-role-5,00ff00",
            "Device Role 6,device-role-6,0000ff",
            "Device Role 7,,0000ff",
        )

        cls.slug_test_object = "Device Role 8"
        cls.slug_source = "name"


class PlatformTestCase(ViewTestCases.OrganizationalObjectViewTestCase):
    model = Platform

    @classmethod
    def setUpTestData(cls):

        manufacturer = Manufacturer.objects.create(name="Manufacturer 1", slug="manufacturer-1")

        Platform.objects.create(name="Platform 1", slug="platform-1", manufacturer=manufacturer)
        Platform.objects.create(name="Platform 2", slug="platform-2", manufacturer=manufacturer)
        Platform.objects.create(name="Platform 3", slug="platform-3", manufacturer=manufacturer)
        Platform.objects.create(name="Platform 8", manufacturer=manufacturer)

        cls.form_data = {
            "name": "Platform X",
            "slug": "platform-x",
            "manufacturer": manufacturer.pk,
            "napalm_driver": "junos",
            "napalm_args": None,
            "description": "A new platform",
        }

        cls.csv_data = (
            "name,slug,description",
            "Platform 4,platform-4,Fourth platform",
            "Platform 5,platform-5,Fifth platform",
            "Platform 6,platform-6,Sixth platform",
            "Platform 7,,Seventh platform",
        )

        cls.slug_source = "name"
        cls.slug_test_object = "Platform 8"


class DeviceTestCase(ViewTestCases.PrimaryObjectViewTestCase):
    model = Device

    @classmethod
    def setUpTestData(cls):

        sites = (
            Site.objects.create(name="Site 1", slug="site-1"),
            Site.objects.create(name="Site 2", slug="site-2"),
        )

        rack_group = RackGroup.objects.create(site=sites[0], name="Rack Group 1", slug="rack-group-1")

        racks = (
            Rack.objects.create(name="Rack 1", site=sites[0], group=rack_group),
            Rack.objects.create(name="Rack 2", site=sites[1]),
        )

        manufacturer = Manufacturer.objects.create(name="Manufacturer 1", slug="manufacturer-1")

        devicetypes = (
            DeviceType.objects.create(model="Device Type 1", slug="device-type-1", manufacturer=manufacturer),
            DeviceType.objects.create(model="Device Type 2", slug="device-type-2", manufacturer=manufacturer),
        )

        deviceroles = (
            DeviceRole.objects.create(name="Device Role 1", slug="device-role-1"),
            DeviceRole.objects.create(name="Device Role 2", slug="device-role-2"),
        )

        platforms = (
            Platform.objects.create(name="Platform 1", slug="platform-1"),
            Platform.objects.create(name="Platform 2", slug="platform-2"),
        )

        statuses = Status.objects.get_for_model(Device)
        status_active = statuses.get(slug="active")

        cls.custom_fields = (
            CustomField.objects.create(type=CustomFieldTypeChoices.TYPE_INTEGER, name="crash-counter", default=0),
        )
        cls.custom_fields[0].content_types.set([ContentType.objects.get_for_model(Device)])

        devices = (
            Device.objects.create(
                name="Device 1",
                site=sites[0],
                rack=racks[0],
                device_type=devicetypes[0],
                device_role=deviceroles[0],
                platform=platforms[0],
                status=status_active,
                _custom_field_data={"crash-counter": 5},
            ),
            Device.objects.create(
                name="Device 2",
                site=sites[0],
                rack=racks[0],
                device_type=devicetypes[0],
                device_role=deviceroles[0],
                platform=platforms[0],
                status=status_active,
                _custom_field_data={"crash-counter": 10},
            ),
            Device.objects.create(
                name="Device 3",
                site=sites[0],
                rack=racks[0],
                device_type=devicetypes[0],
                device_role=deviceroles[0],
                platform=platforms[0],
                status=status_active,
                _custom_field_data={"crash-counter": 15},
            ),
        )

        cls.relationships = (
            Relationship(
                name="BGP Router-ID",
                slug="router-id",
                type=RelationshipTypeChoices.TYPE_ONE_TO_ONE,
                source_type=ContentType.objects.get_for_model(Device),
                source_label="BGP Router ID",
                destination_type=ContentType.objects.get_for_model(IPAddress),
                destination_label="Device using this as BGP router-ID",
            ),
        )
        for relationship in cls.relationships:
            relationship.validated_save()

        ipaddresses = (
            IPAddress.objects.create(address="1.1.1.1/32"),
            IPAddress.objects.create(address="2.2.2.2/32"),
            IPAddress.objects.create(address="3.3.3.3/32"),
        )

        for device, ipaddress in zip(devices, ipaddresses):
            RelationshipAssociation(
                relationship=cls.relationships[0], source=device, destination=ipaddress
            ).validated_save()

        tags = cls.create_tags("Alpha", "Bravo", "Charlie")

        cls.form_data = {
            "device_type": devicetypes[1].pk,
            "device_role": deviceroles[1].pk,
            "tenant": None,
            "platform": platforms[1].pk,
            "name": "Device X",
            "serial": "123456",
            "asset_tag": "ABCDEF",
            "site": sites[1].pk,
            "rack": racks[1].pk,
            "position": 1,
            "face": DeviceFaceChoices.FACE_FRONT,
            "status": statuses.get(slug="planned").pk,
            "primary_ip4": None,
            "primary_ip6": None,
            "cluster": None,
            "virtual_chassis": None,
            "vc_position": None,
            "vc_priority": None,
            "comments": "A new device",
            "tags": [t.pk for t in tags],
            "local_context_data": None,
            "cf_crash-counter": -1,
            "cr_router-id": None,
        }

        cls.csv_data = (
            "device_role,manufacturer,device_type,status,name,site,rack_group,rack,position,face",
            "Device Role 1,Manufacturer 1,Device Type 1,active,Device 4,Site 1,Rack Group 1,Rack 1,10,front",
            "Device Role 1,Manufacturer 1,Device Type 1,active,Device 5,Site 1,Rack Group 1,Rack 1,20,front",
            "Device Role 1,Manufacturer 1,Device Type 1,active,Device 6,Site 1,Rack Group 1,Rack 1,30,front",
        )

        cls.bulk_edit_data = {
            "device_type": devicetypes[1].pk,
            "device_role": deviceroles[1].pk,
            "tenant": None,
            "platform": platforms[1].pk,
            "serial": "123456",
            "status": statuses.get(slug="decommissioning").pk,
            "site": sites[1].pk,
            "rack": racks[1].pk,
        }

    @override_settings(EXEMPT_VIEW_PERMISSIONS=["*"])
    def test_device_consoleports(self):
        device = Device.objects.first()

        ConsolePort.objects.create(device=device, name="Console Port 1")
        ConsolePort.objects.create(device=device, name="Console Port 2")
        ConsolePort.objects.create(device=device, name="Console Port 3")

        url = reverse("dcim:device_consoleports", kwargs={"pk": device.pk})
        self.assertHttpStatus(self.client.get(url), 200)

    @override_settings(EXEMPT_VIEW_PERMISSIONS=["*"])
    def test_device_consoleserverports(self):
        device = Device.objects.first()

        ConsoleServerPort.objects.create(device=device, name="Console Server Port 1")
        ConsoleServerPort.objects.create(device=device, name="Console Server Port 2")
        ConsoleServerPort.objects.create(device=device, name="Console Server Port 3")

        url = reverse("dcim:device_consoleserverports", kwargs={"pk": device.pk})
        self.assertHttpStatus(self.client.get(url), 200)

    @override_settings(EXEMPT_VIEW_PERMISSIONS=["*"])
    def test_device_powerports(self):
        device = Device.objects.first()

        PowerPort.objects.create(device=device, name="Power Port 1")
        PowerPort.objects.create(device=device, name="Power Port 2")
        PowerPort.objects.create(device=device, name="Power Port 3")

        url = reverse("dcim:device_powerports", kwargs={"pk": device.pk})
        self.assertHttpStatus(self.client.get(url), 200)

    @override_settings(EXEMPT_VIEW_PERMISSIONS=["*"])
    def test_device_poweroutlets(self):
        device = Device.objects.first()

        PowerOutlet.objects.create(device=device, name="Power Outlet 1")
        PowerOutlet.objects.create(device=device, name="Power Outlet 2")
        PowerOutlet.objects.create(device=device, name="Power Outlet 3")

        url = reverse("dcim:device_poweroutlets", kwargs={"pk": device.pk})
        self.assertHttpStatus(self.client.get(url), 200)

    @override_settings(EXEMPT_VIEW_PERMISSIONS=["*"])
    def test_device_interfaces(self):
        device = Device.objects.first()

        Interface.objects.create(device=device, name="Interface 1")
        Interface.objects.create(device=device, name="Interface 2")
        Interface.objects.create(device=device, name="Interface 3")

        url = reverse("dcim:device_interfaces", kwargs={"pk": device.pk})
        self.assertHttpStatus(self.client.get(url), 200)

    @override_settings(EXEMPT_VIEW_PERMISSIONS=["*"])
    def test_device_rearports(self):
        device = Device.objects.first()

        RearPort.objects.create(device=device, name="Rear Port 1")
        RearPort.objects.create(device=device, name="Rear Port 2")
        RearPort.objects.create(device=device, name="Rear Port 3")

        url = reverse("dcim:device_rearports", kwargs={"pk": device.pk})
        self.assertHttpStatus(self.client.get(url), 200)

    @override_settings(EXEMPT_VIEW_PERMISSIONS=["*"])
    def test_device_frontports(self):
        device = Device.objects.first()
        rear_ports = (
            RearPort.objects.create(device=device, name="Rear Port 1"),
            RearPort.objects.create(device=device, name="Rear Port 2"),
            RearPort.objects.create(device=device, name="Rear Port 3"),
        )

        FrontPort.objects.create(
            device=device,
            name="Front Port 1",
            rear_port=rear_ports[0],
            rear_port_position=1,
        )
        FrontPort.objects.create(
            device=device,
            name="Front Port 2",
            rear_port=rear_ports[1],
            rear_port_position=1,
        )
        FrontPort.objects.create(
            device=device,
            name="Front Port 3",
            rear_port=rear_ports[2],
            rear_port_position=1,
        )

        url = reverse("dcim:device_frontports", kwargs={"pk": device.pk})
        self.assertHttpStatus(self.client.get(url), 200)

    @override_settings(EXEMPT_VIEW_PERMISSIONS=["*"])
    def test_device_devicebays(self):
        device = Device.objects.first()

        DeviceBay.objects.create(device=device, name="Device Bay 1")
        DeviceBay.objects.create(device=device, name="Device Bay 2")
        DeviceBay.objects.create(device=device, name="Device Bay 3")

        url = reverse("dcim:device_devicebays", kwargs={"pk": device.pk})
        self.assertHttpStatus(self.client.get(url), 200)

    @override_settings(EXEMPT_VIEW_PERMISSIONS=["*"])
    def test_device_inventory(self):
        device = Device.objects.first()

        InventoryItem.objects.create(device=device, name="Inventory Item 1"),
        InventoryItem.objects.create(device=device, name="Inventory Item 2"),
        InventoryItem.objects.create(device=device, name="Inventory Item 3"),

        url = reverse("dcim:device_inventory", kwargs={"pk": device.pk})
        self.assertHttpStatus(self.client.get(url), 200)

    @override_settings(EXEMPT_VIEW_PERMISSIONS=["*"])
    def test_device_primary_ips(self):
        """Test assigning a primary IP to a device."""
        self.add_permissions("dcim.change_device")

        # Create an interface and assign an IP to it.
        device = Device.objects.first()
        interface = Interface.objects.create(device=device, name="Interface 1")
        ip_address = IPAddress.objects.create(address="1.2.3.4/32")
        interface.ip_addresses.add(ip_address)

        # Dupe the form data and populated primary_ip4 w/ ip_address
        form_data = self.form_data.copy()
        form_data["primary_ip4"] = ip_address.pk

        # Assert that update succeeds.
        request = {
            "path": self._get_url("edit", device),
            "data": post_data(form_data),
        }
        self.assertHttpStatus(self.client.post(**request), 302)
        self.assertInstanceEqual(self._get_queryset().order_by("last_updated").last(), form_data)

    @override_settings(EXEMPT_VIEW_PERMISSIONS=["*"])
    def test_local_context_schema_validation_pass(self):
        """
        Given a config context schema
        And a device with local context that conforms to that schema
        Assert that the local context passes schema validation via full_clean()
        """
        schema = ConfigContextSchema.objects.create(
            name="Schema 1", slug="schema-1", data_schema={"type": "object", "properties": {"foo": {"type": "string"}}}
        )
        self.add_permissions("dcim.add_device")

        form_data = self.form_data.copy()
        form_data["local_context_schema"] = schema.pk
        form_data["local_context_data"] = '{"foo": "bar"}'

        # Try POST with model-level permission
        request = {
            "path": self._get_url("add"),
            "data": post_data(form_data),
        }
        self.assertHttpStatus(self.client.post(**request), 302)
        self.assertEqual(self._get_queryset().get(name="Device X").local_context_schema.pk, schema.pk)

    @override_settings(EXEMPT_VIEW_PERMISSIONS=["*"])
    def test_local_context_schema_validation_fails(self):
        """
        Given a config context schema
        And a device with local context that *does not* conform to that schema
        Assert that the local context fails schema validation via full_clean()
        """
        schema = ConfigContextSchema.objects.create(
            name="Schema 1", slug="schema-1", data_schema={"type": "object", "properties": {"foo": {"type": "integer"}}}
        )
        self.add_permissions("dcim.add_device")

        form_data = self.form_data.copy()
        form_data["local_context_schema"] = schema.pk
        form_data["local_context_data"] = '{"foo": "bar"}'

        # Try POST with model-level permission
        request = {
            "path": self._get_url("add"),
            "data": post_data(form_data),
        }
        self.assertHttpStatus(self.client.post(**request), 200)
        self.assertEqual(self._get_queryset().filter(name="Device X").count(), 0)


class ConsolePortTestCase(ViewTestCases.DeviceComponentViewTestCase):
    model = ConsolePort

    @classmethod
    def setUpTestData(cls):
        device = create_test_device("Device 1")

        ConsolePort.objects.create(device=device, name="Console Port 1")
        ConsolePort.objects.create(device=device, name="Console Port 2")
        ConsolePort.objects.create(device=device, name="Console Port 3")

        tags = cls.create_tags("Alpha", "Bravo", "Charlie")

        cls.form_data = {
            "device": device.pk,
            "name": "Console Port X",
            "type": ConsolePortTypeChoices.TYPE_RJ45,
            "description": "A console port",
            "tags": sorted([t.pk for t in tags]),
        }

        cls.bulk_create_data = {
            "device": device.pk,
            "name_pattern": "Console Port [4-6]",
            # Test that a label can be applied to each generated console ports
            "label_pattern": "Serial[3-5]",
            "type": ConsolePortTypeChoices.TYPE_RJ45,
            "description": "A console port",
            "tags": sorted([t.pk for t in tags]),
        }

        cls.bulk_edit_data = {
            "type": ConsolePortTypeChoices.TYPE_RJ45,
            "description": "New description",
        }

        cls.csv_data = (
            "device,name",
            "Device 1,Console Port 4",
            "Device 1,Console Port 5",
            "Device 1,Console Port 6",
        )


class ConsoleServerPortTestCase(ViewTestCases.DeviceComponentViewTestCase):
    model = ConsoleServerPort

    @classmethod
    def setUpTestData(cls):
        device = create_test_device("Device 1")

        ConsoleServerPort.objects.create(device=device, name="Console Server Port 1")
        ConsoleServerPort.objects.create(device=device, name="Console Server Port 2")
        ConsoleServerPort.objects.create(device=device, name="Console Server Port 3")

        tags = cls.create_tags("Alpha", "Bravo", "Charlie")

        cls.form_data = {
            "device": device.pk,
            "name": "Console Server Port X",
            "type": ConsolePortTypeChoices.TYPE_RJ45,
            "description": "A console server port",
            "tags": [t.pk for t in tags],
        }

        cls.bulk_create_data = {
            "device": device.pk,
            "name_pattern": "Console Server Port [4-6]",
            "type": ConsolePortTypeChoices.TYPE_RJ45,
            "description": "A console server port",
            "tags": [t.pk for t in tags],
        }

        cls.bulk_edit_data = {
            "type": ConsolePortTypeChoices.TYPE_RJ11,
            "description": "New description",
        }

        cls.csv_data = (
            "device,name",
            "Device 1,Console Server Port 4",
            "Device 1,Console Server Port 5",
            "Device 1,Console Server Port 6",
        )


class PowerPortTestCase(ViewTestCases.DeviceComponentViewTestCase):
    model = PowerPort

    @classmethod
    def setUpTestData(cls):
        device = create_test_device("Device 1")

        PowerPort.objects.create(device=device, name="Power Port 1")
        PowerPort.objects.create(device=device, name="Power Port 2")
        PowerPort.objects.create(device=device, name="Power Port 3")

        tags = cls.create_tags("Alpha", "Bravo", "Charlie")

        cls.form_data = {
            "device": device.pk,
            "name": "Power Port X",
            "type": PowerPortTypeChoices.TYPE_IEC_C14,
            "maximum_draw": 100,
            "allocated_draw": 50,
            "description": "A power port",
            "tags": [t.pk for t in tags],
        }

        cls.bulk_create_data = {
            "device": device.pk,
            "name_pattern": "Power Port [4-6]]",
            "type": PowerPortTypeChoices.TYPE_IEC_C14,
            "maximum_draw": 100,
            "allocated_draw": 50,
            "description": "A power port",
            "tags": [t.pk for t in tags],
        }

        cls.bulk_edit_data = {
            "type": PowerPortTypeChoices.TYPE_IEC_C14,
            "maximum_draw": 100,
            "allocated_draw": 50,
            "description": "New description",
        }

        cls.csv_data = (
            "device,name",
            "Device 1,Power Port 4",
            "Device 1,Power Port 5",
            "Device 1,Power Port 6",
        )


class PowerOutletTestCase(ViewTestCases.DeviceComponentViewTestCase):
    model = PowerOutlet

    @classmethod
    def setUpTestData(cls):
        device = create_test_device("Device 1")

        powerports = (
            PowerPort.objects.create(device=device, name="Power Port 1"),
            PowerPort.objects.create(device=device, name="Power Port 2"),
        )

        PowerOutlet.objects.create(device=device, name="Power Outlet 1", power_port=powerports[0])
        PowerOutlet.objects.create(device=device, name="Power Outlet 2", power_port=powerports[0])
        PowerOutlet.objects.create(device=device, name="Power Outlet 3", power_port=powerports[0])

        tags = cls.create_tags("Alpha", "Bravo", "Charlie")

        cls.form_data = {
            "device": device.pk,
            "name": "Power Outlet X",
            "type": PowerOutletTypeChoices.TYPE_IEC_C13,
            "power_port": powerports[1].pk,
            "feed_leg": PowerOutletFeedLegChoices.FEED_LEG_B,
            "description": "A power outlet",
            "tags": [t.pk for t in tags],
        }

        cls.bulk_create_data = {
            "device": device.pk,
            "name_pattern": "Power Outlet [4-6]",
            "type": PowerOutletTypeChoices.TYPE_IEC_C13,
            "power_port": powerports[1].pk,
            "feed_leg": PowerOutletFeedLegChoices.FEED_LEG_B,
            "description": "A power outlet",
            "tags": [t.pk for t in tags],
        }

        cls.bulk_edit_data = {
            "type": PowerOutletTypeChoices.TYPE_IEC_C15,
            "power_port": powerports[1].pk,
            "feed_leg": PowerOutletFeedLegChoices.FEED_LEG_B,
            "description": "New description",
        }

        cls.csv_data = (
            "device,name",
            "Device 1,Power Outlet 4",
            "Device 1,Power Outlet 5",
            "Device 1,Power Outlet 6",
        )


class InterfaceTestCase(ViewTestCases.DeviceComponentViewTestCase):
    model = Interface

    @classmethod
    def setUpTestData(cls):
        device = create_test_device("Device 1")

        interfaces = (
            Interface.objects.create(device=device, name="Interface 1"),
            Interface.objects.create(device=device, name="Interface 2"),
            Interface.objects.create(device=device, name="Interface 3"),
            Interface.objects.create(device=device, name="LAG", type=InterfaceTypeChoices.TYPE_LAG),
        )

        vlans = (
            VLAN.objects.create(vid=1, name="VLAN1", site=device.site),
            VLAN.objects.create(vid=101, name="VLAN101", site=device.site),
            VLAN.objects.create(vid=102, name="VLAN102", site=device.site),
            VLAN.objects.create(vid=103, name="VLAN103", site=device.site),
        )

        tags = cls.create_tags("Alpha", "Bravo", "Charlie")

        cls.form_data = {
            "device": device.pk,
            "virtual_machine": None,
            "name": "Interface X",
            "type": InterfaceTypeChoices.TYPE_1GE_GBIC,
            "enabled": False,
            "lag": interfaces[3].pk,
            "mac_address": EUI("01:02:03:04:05:06"),
            "mtu": 2000,
            "mgmt_only": True,
            "description": "A front port",
            "mode": InterfaceModeChoices.MODE_TAGGED,
            "untagged_vlan": vlans[0].pk,
            "tagged_vlans": [v.pk for v in vlans[1:4]],
            "tags": [t.pk for t in tags],
        }

        cls.bulk_create_data = {
            "device": device.pk,
            "name_pattern": "Interface [4-6]",
            "type": InterfaceTypeChoices.TYPE_1GE_GBIC,
            "enabled": False,
            "lag": interfaces[3].pk,
            "mac_address": EUI("01:02:03:04:05:06"),
            "mtu": 2000,
            "mgmt_only": True,
            "description": "A front port",
            "mode": InterfaceModeChoices.MODE_TAGGED,
            "untagged_vlan": vlans[0].pk,
            "tagged_vlans": [v.pk for v in vlans[1:4]],
            "tags": [t.pk for t in tags],
        }

        cls.bulk_edit_data = {
            "type": InterfaceTypeChoices.TYPE_1GE_FIXED,
            "enabled": True,
            "lag": interfaces[3].pk,
            "mac_address": EUI("01:02:03:04:05:06"),
            "mtu": 2000,
            "mgmt_only": True,
            "description": "New description",
            "mode": InterfaceModeChoices.MODE_TAGGED,
            "untagged_vlan": vlans[0].pk,
            "tagged_vlans": [v.pk for v in vlans[1:4]],
        }

        cls.csv_data = (
            "device,name,type",
            "Device 1,Interface 4,1000base-t",
            "Device 1,Interface 5,1000base-t",
            "Device 1,Interface 6,1000base-t",
        )


class FrontPortTestCase(ViewTestCases.DeviceComponentViewTestCase):
    model = FrontPort

    @classmethod
    def setUpTestData(cls):
        device = create_test_device("Device 1")

        rearports = (
            RearPort.objects.create(device=device, name="Rear Port 1"),
            RearPort.objects.create(device=device, name="Rear Port 2"),
            RearPort.objects.create(device=device, name="Rear Port 3"),
            RearPort.objects.create(device=device, name="Rear Port 4"),
            RearPort.objects.create(device=device, name="Rear Port 5"),
            RearPort.objects.create(device=device, name="Rear Port 6"),
        )

        FrontPort.objects.create(device=device, name="Front Port 1", rear_port=rearports[0])
        FrontPort.objects.create(device=device, name="Front Port 2", rear_port=rearports[1])
        FrontPort.objects.create(device=device, name="Front Port 3", rear_port=rearports[2])

        tags = cls.create_tags("Alpha", "Bravo", "Charlie")

        cls.form_data = {
            "device": device.pk,
            "name": "Front Port X",
            "type": PortTypeChoices.TYPE_8P8C,
            "rear_port": rearports[3].pk,
            "rear_port_position": 1,
            "description": "New description",
            "tags": [t.pk for t in tags],
        }

        cls.bulk_create_data = {
            "device": device.pk,
            "name_pattern": "Front Port [4-6]",
            "type": PortTypeChoices.TYPE_8P8C,
            "rear_port_set": ["{}:1".format(rp.pk) for rp in rearports[3:6]],
            "description": "New description",
            "tags": [t.pk for t in tags],
        }

        cls.bulk_edit_data = {
            "type": PortTypeChoices.TYPE_8P8C,
            "description": "New description",
        }

        cls.csv_data = (
            "device,name,type,rear_port,rear_port_position",
            "Device 1,Front Port 4,8p8c,Rear Port 4,1",
            "Device 1,Front Port 5,8p8c,Rear Port 5,1",
            "Device 1,Front Port 6,8p8c,Rear Port 6,1",
        )


class RearPortTestCase(ViewTestCases.DeviceComponentViewTestCase):
    model = RearPort

    @classmethod
    def setUpTestData(cls):
        device = create_test_device("Device 1")

        RearPort.objects.create(device=device, name="Rear Port 1")
        RearPort.objects.create(device=device, name="Rear Port 2")
        RearPort.objects.create(device=device, name="Rear Port 3")

        tags = cls.create_tags("Alpha", "Bravo", "Charlie")

        cls.form_data = {
            "device": device.pk,
            "name": "Rear Port X",
            "type": PortTypeChoices.TYPE_8P8C,
            "positions": 3,
            "description": "A rear port",
            "tags": [t.pk for t in tags],
        }

        cls.bulk_create_data = {
            "device": device.pk,
            "name_pattern": "Rear Port [4-6]",
            "type": PortTypeChoices.TYPE_8P8C,
            "positions": 3,
            "description": "A rear port",
            "tags": [t.pk for t in tags],
        }

        cls.bulk_edit_data = {
            "type": PortTypeChoices.TYPE_8P8C,
            "description": "New description",
        }

        cls.csv_data = (
            "device,name,type,positions",
            "Device 1,Rear Port 4,8p8c,1",
            "Device 1,Rear Port 5,8p8c,1",
            "Device 1,Rear Port 6,8p8c,1",
        )


class DeviceBayTestCase(ViewTestCases.DeviceComponentViewTestCase):
    model = DeviceBay

    @classmethod
    def setUpTestData(cls):
        device = create_test_device("Device 1")

        # Update the DeviceType subdevice role to allow adding DeviceBays
        DeviceType.objects.update(subdevice_role=SubdeviceRoleChoices.ROLE_PARENT)

        DeviceBay.objects.create(device=device, name="Device Bay 1")
        DeviceBay.objects.create(device=device, name="Device Bay 2")
        DeviceBay.objects.create(device=device, name="Device Bay 3")

        tags = cls.create_tags("Alpha", "Bravo", "Charlie")

        cls.form_data = {
            "device": device.pk,
            "name": "Device Bay X",
            "description": "A device bay",
            "tags": [t.pk for t in tags],
        }

        cls.bulk_create_data = {
            "device": device.pk,
            "name_pattern": "Device Bay [4-6]",
            "description": "A device bay",
            "tags": [t.pk for t in tags],
        }

        cls.bulk_edit_data = {
            "description": "New description",
        }

        cls.csv_data = (
            "device,name",
            "Device 1,Device Bay 4",
            "Device 1,Device Bay 5",
            "Device 1,Device Bay 6",
        )


class InventoryItemTestCase(ViewTestCases.DeviceComponentViewTestCase):
    model = InventoryItem

    @classmethod
    def setUpTestData(cls):
        device = create_test_device("Device 1")
        manufacturer, _ = Manufacturer.objects.get_or_create(name="Manufacturer 1", slug="manufacturer-1")

        InventoryItem.objects.create(device=device, name="Inventory Item 1")
        InventoryItem.objects.create(device=device, name="Inventory Item 2")
        InventoryItem.objects.create(device=device, name="Inventory Item 3")

        tags = cls.create_tags("Alpha", "Bravo", "Charlie")

        cls.form_data = {
            "device": device.pk,
            "manufacturer": manufacturer.pk,
            "name": "Inventory Item X",
            "parent": None,
            "discovered": False,
            "part_id": "123456",
            "serial": "123ABC",
            "asset_tag": "ABC123",
            "description": "An inventory item",
            "tags": [t.pk for t in tags],
        }

        cls.bulk_create_data = {
            "device": device.pk,
            "name_pattern": "Inventory Item [4-6]",
            "manufacturer": manufacturer.pk,
            "parent": None,
            "discovered": False,
            "part_id": "123456",
            "serial": "123ABC",
            "description": "An inventory item",
            "tags": [t.pk for t in tags],
        }

        cls.bulk_edit_data = {
            "part_id": "123456",
            "description": "New description",
        }

        cls.csv_data = (
            "device,name",
            "Device 1,Inventory Item 4",
            "Device 1,Inventory Item 5",
            "Device 1,Inventory Item 6",
        )


# TODO: Change base class to PrimaryObjectViewTestCase
# Blocked by lack of common creation view for cables (termination A must be initialized)
class CableTestCase(
    ViewTestCases.GetObjectViewTestCase,
    ViewTestCases.GetObjectChangelogViewTestCase,
    ViewTestCases.EditObjectViewTestCase,
    ViewTestCases.DeleteObjectViewTestCase,
    ViewTestCases.ListObjectsViewTestCase,
    ViewTestCases.BulkImportObjectsViewTestCase,
    ViewTestCases.BulkEditObjectsViewTestCase,
    ViewTestCases.BulkDeleteObjectsViewTestCase,
):
    model = Cable

    @classmethod
    def setUpTestData(cls):

        site = Site.objects.create(name="Site 1", slug="site-1")
        manufacturer = Manufacturer.objects.create(name="Manufacturer 1", slug="manufacturer-1")
        devicetype = DeviceType.objects.create(model="Device Type 1", manufacturer=manufacturer)
        devicerole = DeviceRole.objects.create(name="Device Role 1", slug="device-role-1")

        devices = (
            Device.objects.create(
                name="Device 1",
                site=site,
                device_type=devicetype,
                device_role=devicerole,
            ),
            Device.objects.create(
                name="Device 2",
                site=site,
                device_type=devicetype,
                device_role=devicerole,
            ),
            Device.objects.create(
                name="Device 3",
                site=site,
                device_type=devicetype,
                device_role=devicerole,
            ),
            Device.objects.create(
                name="Device 4",
                site=site,
                device_type=devicetype,
                device_role=devicerole,
            ),
        )

        interfaces = (
            Interface.objects.create(
                device=devices[0],
                name="Interface 1",
                type=InterfaceTypeChoices.TYPE_1GE_FIXED,
            ),
            Interface.objects.create(
                device=devices[0],
                name="Interface 2",
                type=InterfaceTypeChoices.TYPE_1GE_FIXED,
            ),
            Interface.objects.create(
                device=devices[0],
                name="Interface 3",
                type=InterfaceTypeChoices.TYPE_1GE_FIXED,
            ),
            Interface.objects.create(
                device=devices[1],
                name="Interface 1",
                type=InterfaceTypeChoices.TYPE_1GE_FIXED,
            ),
            Interface.objects.create(
                device=devices[1],
                name="Interface 2",
                type=InterfaceTypeChoices.TYPE_1GE_FIXED,
            ),
            Interface.objects.create(
                device=devices[1],
                name="Interface 3",
                type=InterfaceTypeChoices.TYPE_1GE_FIXED,
            ),
            Interface.objects.create(
                device=devices[2],
                name="Interface 1",
                type=InterfaceTypeChoices.TYPE_1GE_FIXED,
            ),
            Interface.objects.create(
                device=devices[2],
                name="Interface 2",
                type=InterfaceTypeChoices.TYPE_1GE_FIXED,
            ),
            Interface.objects.create(
                device=devices[2],
                name="Interface 3",
                type=InterfaceTypeChoices.TYPE_1GE_FIXED,
            ),
            Interface.objects.create(
                device=devices[3],
                name="Interface 1",
                type=InterfaceTypeChoices.TYPE_1GE_FIXED,
            ),
            Interface.objects.create(
                device=devices[3],
                name="Interface 2",
                type=InterfaceTypeChoices.TYPE_1GE_FIXED,
            ),
            Interface.objects.create(
                device=devices[3],
                name="Interface 3",
                type=InterfaceTypeChoices.TYPE_1GE_FIXED,
            ),
        )

        Cable.objects.create(
            termination_a=interfaces[0],
            termination_b=interfaces[3],
            type=CableTypeChoices.TYPE_CAT6,
        )
        Cable.objects.create(
            termination_a=interfaces[1],
            termination_b=interfaces[4],
            type=CableTypeChoices.TYPE_CAT6,
        )
        Cable.objects.create(
            termination_a=interfaces[2],
            termination_b=interfaces[5],
            type=CableTypeChoices.TYPE_CAT6,
        )

        tags = cls.create_tags("Alpha", "Bravo", "Charlie")

        statuses = Status.objects.get_for_model(Cable)

        # interface_ct = ContentType.objects.get_for_model(Interface)
        cls.form_data = {
            # Changing terminations not supported when editing an existing Cable
            # TODO(John): Revisit this as it is likely an actual bug allowing the terminations to be changed after creation.
            # 'termination_a_type': interface_ct.pk,
            # 'termination_a_id': interfaces[0].pk,
            # 'termination_b_type': interface_ct.pk,
            # 'termination_b_id': interfaces[3].pk,
            "type": CableTypeChoices.TYPE_CAT6,
            "status": statuses.get(slug="planned").pk,
            "label": "Label",
            "color": "c0c0c0",
            "length": 100,
            "length_unit": CableLengthUnitChoices.UNIT_FOOT,
            "tags": [t.pk for t in tags],
        }

        cls.csv_data = (
            "side_a_device,side_a_type,side_a_name,side_b_device,side_b_type,side_b_name,status",
            "Device 3,dcim.interface,Interface 1,Device 4,dcim.interface,Interface 1,planned",
            "Device 3,dcim.interface,Interface 2,Device 4,dcim.interface,Interface 2,planned",
            "Device 3,dcim.interface,Interface 3,Device 4,dcim.interface,Interface 3,planned",
        )

        cls.bulk_edit_data = {
            "type": CableTypeChoices.TYPE_CAT5E,
            "status": statuses.get(slug="connected").pk,
            "label": "New label",
            "color": "00ff00",
            "length": 50,
            "length_unit": CableLengthUnitChoices.UNIT_METER,
        }


class ConsoleConnectionsTestCase(ViewTestCases.ListObjectsViewTestCase):
    """
    Test the ConsoleConnectionsListView.
    """

    def _get_base_url(self):
        return "dcim:console_connections_{}"

    model = ConsolePort

    @classmethod
    def setUpTestData(cls):
        device_1 = create_test_device("Device 1")
        device_2 = create_test_device("Device 2")

        serverports = (
            ConsoleServerPort.objects.create(device=device_2, name="Console Server Port 1"),
            ConsoleServerPort.objects.create(device=device_2, name="Console Server Port 2"),
        )
        rearport = RearPort.objects.create(device=device_2, type=PortTypeChoices.TYPE_8P8C)

        consoleports = (
            ConsolePort.objects.create(device=device_1, name="Console Port 1"),
            ConsolePort.objects.create(device=device_1, name="Console Port 2"),
            ConsolePort.objects.create(device=device_1, name="Console Port 3"),
        )

        Cable.objects.create(
            termination_a=consoleports[0], termination_b=serverports[0], status=Status.objects.get(slug="connected")
        )
        Cable.objects.create(
            termination_a=consoleports[1], termination_b=serverports[1], status=Status.objects.get(slug="connected")
        )
        Cable.objects.create(
            termination_a=consoleports[2], termination_b=rearport, status=Status.objects.get(slug="connected")
        )

    @override_settings(EXEMPT_VIEW_PERMISSIONS=["*"])
    def test_queryset_to_csv(self):
        """This view has a custom queryset_to_csv() implementation."""
        response = self.client.get("{}?export".format(self._get_url("list")))
        self.assertHttpStatus(response, 200)
        self.assertEqual(response.get("Content-Type"), "text/csv")
        self.assertEqual(
            """\
device,console_port,console_server,port,reachable
Device 1,Console Port 1,Device 2,Console Server Port 1,True
Device 1,Console Port 2,Device 2,Console Server Port 2,True
Device 1,Console Port 3,,,False""",
            response.content.decode(response.charset),
        )


class PowerConnectionsTestCase(ViewTestCases.ListObjectsViewTestCase):
    """
    Test the PowerConnectionsListView.
    """

    def _get_base_url(self):
        return "dcim:power_connections_{}"

    model = PowerPort

    @classmethod
    def setUpTestData(cls):
        site = Site.objects.create(name="Site 1", slug="site-1")

        device_1 = create_test_device("Device 1")
        device_2 = create_test_device("Device 2")

        powerports = (
            PowerPort.objects.create(device=device_1, name="Power Port 1"),
            PowerPort.objects.create(device=device_1, name="Power Port 2"),
            PowerPort.objects.create(device=device_1, name="Power Port 3"),
        )

        poweroutlets = (
            PowerOutlet.objects.create(device=device_2, name="Power Outlet 1", power_port=powerports[0]),
            PowerOutlet.objects.create(device=device_2, name="Power Outlet 2", power_port=powerports[1]),
        )

        powerpanel = PowerPanel.objects.create(site=site, name="Power Panel 1")
        powerfeed = PowerFeed.objects.create(power_panel=powerpanel, name="Power Feed 1")

        Cable.objects.create(
            termination_a=powerports[2], termination_b=powerfeed, status=Status.objects.get(slug="connected")
        )
        # Creating a PowerOutlet with a PowerPort via the ORM does *not* automatically cable the two together. Bug?
        Cable.objects.create(
            termination_a=powerports[0], termination_b=poweroutlets[0], status=Status.objects.get(slug="connected")
        )
        Cable.objects.create(
            termination_a=powerports[1], termination_b=poweroutlets[1], status=Status.objects.get(slug="connected")
        )

    @override_settings(EXEMPT_VIEW_PERMISSIONS=["*"])
    def test_queryset_to_csv(self):
        """This view has a custom queryset_to_csv() implementation."""
        response = self.client.get("{}?export".format(self._get_url("list")))
        self.assertHttpStatus(response, 200)
        self.assertEqual(response.get("Content-Type"), "text/csv")
        self.assertEqual(
            """\
device,power_port,pdu,outlet,reachable
Device 1,Power Port 1,Device 2,Power Outlet 1,True
Device 1,Power Port 2,Device 2,Power Outlet 2,True
Device 1,Power Port 3,,Power Feed 1,True""",
            response.content.decode(response.charset),
        )


class InterfaceConnectionsTestCase(ViewTestCases.ListObjectsViewTestCase):
    """
    Test the InterfaceConnectionsListView.
    """

    def _get_base_url(self):
        return "dcim:interface_connections_{}"

    model = Interface

    @classmethod
    def setUpTestData(cls):
        site = Site.objects.create(name="Site 1", slug="site-1")

        device_1 = create_test_device("Device 1")
        device_2 = create_test_device("Device 2")

        cls.interfaces = (
            Interface.objects.create(device=device_1, name="Interface 1", type=InterfaceTypeChoices.TYPE_1GE_SFP),
            Interface.objects.create(device=device_1, name="Interface 2", type=InterfaceTypeChoices.TYPE_1GE_SFP),
            Interface.objects.create(device=device_1, name="Interface 3", type=InterfaceTypeChoices.TYPE_1GE_SFP),
        )

        cls.device_2_interface = Interface.objects.create(
            device=device_2, name="Interface 1", type=InterfaceTypeChoices.TYPE_1GE_SFP
        )
        rearport = RearPort.objects.create(device=device_2, type=PortTypeChoices.TYPE_8P8C)

        provider = Provider.objects.create(name="Provider 1", slug="provider-1")
        circuittype = CircuitType.objects.create(name="Circuit Type A", slug="circuit-type-a")
        circuit = Circuit.objects.create(cid="Circuit 1", provider=provider, type=circuittype)
        circuittermination = CircuitTermination.objects.create(
            circuit=circuit, term_side=CircuitTerminationSideChoices.SIDE_A, site=site
        )

        connected = Status.objects.get(slug="connected")

        Cable.objects.create(termination_a=cls.interfaces[0], termination_b=cls.device_2_interface, status=connected)
        Cable.objects.create(termination_a=cls.interfaces[1], termination_b=circuittermination, status=connected)
        Cable.objects.create(termination_a=cls.interfaces[2], termination_b=rearport, status=connected)

    @override_settings(EXEMPT_VIEW_PERMISSIONS=["*"])
    def test_queryset_to_csv(self):
        """This view has a custom queryset_to_csv() implementation."""
        response = self.client.get("{}?export".format(self._get_url("list")))
        self.assertHttpStatus(response, 200)
        self.assertEqual(response.get("Content-Type"), "text/csv")
        self.assertEqual(
            """\
device_a,interface_a,device_b,interface_b,reachable
Device 1,Interface 1,Device 2,Interface 1,True
Device 1,Interface 2,,,True
Device 1,Interface 3,,,False""",
            response.content.decode(response.charset),
        )

    @override_settings(EXEMPT_VIEW_PERMISSIONS=[])
    def test_list_objects_with_constrained_permission(self):
        """
        Extend base GetObjectViewTestCase to have correct permissions for *both ends* of a connection.
        """
        instance1 = self._get_queryset().all()[0]

        # Add object-level permission for the remote end of this connection as well.
        endpoint = instance1.connected_endpoint
        obj_perm = ObjectPermission(
            name="Endpoint test permission",
            constraints={"pk": endpoint.pk},
            actions=["view"],
        )
        obj_perm.save()
        obj_perm.users.add(self.user)
        obj_perm.object_types.add(ContentType.objects.get_for_model(endpoint))

        # super().test_list_objects_with_constrained_permission will add permissions for instance1 itself.
        super().test_list_objects_with_constrained_permission()


class VirtualChassisTestCase(ViewTestCases.PrimaryObjectViewTestCase):
    model = VirtualChassis

    @classmethod
    def setUpTestData(cls):

        site = Site.objects.create(name="Site 1", slug="site-1")
        manufacturer = Manufacturer.objects.create(name="Manufacturer", slug="manufacturer-1")
        device_type = DeviceType.objects.create(manufacturer=manufacturer, model="Device Type 1", slug="device-type-1")
        device_role = DeviceRole.objects.create(name="Device Role", slug="device-role-1")

        devices = (
            Device.objects.create(
                device_type=device_type,
                device_role=device_role,
                name="Device 1",
                site=site,
            ),
            Device.objects.create(
                device_type=device_type,
                device_role=device_role,
                name="Device 2",
                site=site,
            ),
            Device.objects.create(
                device_type=device_type,
                device_role=device_role,
                name="Device 3",
                site=site,
            ),
            Device.objects.create(
                device_type=device_type,
                device_role=device_role,
                name="Device 4",
                site=site,
            ),
            Device.objects.create(
                device_type=device_type,
                device_role=device_role,
                name="Device 5",
                site=site,
            ),
            Device.objects.create(
                device_type=device_type,
                device_role=device_role,
                name="Device 6",
                site=site,
            ),
            Device.objects.create(
                device_type=device_type,
                device_role=device_role,
                name="Device 7",
                site=site,
            ),
            Device.objects.create(
                device_type=device_type,
                device_role=device_role,
                name="Device 8",
                site=site,
            ),
            Device.objects.create(
                device_type=device_type,
                device_role=device_role,
                name="Device 9",
                site=site,
            ),
            Device.objects.create(
                device_type=device_type,
                device_role=device_role,
                name="Device 10",
                site=site,
            ),
            Device.objects.create(
                device_type=device_type,
                device_role=device_role,
                name="Device 11",
                site=site,
            ),
            Device.objects.create(
                device_type=device_type,
                device_role=device_role,
                name="Device 12",
                site=site,
            ),
        )

        # Create three VirtualChassis with three members each
        vc1 = VirtualChassis.objects.create(name="VC1", master=devices[0], domain="domain-1")
        Device.objects.filter(pk=devices[0].pk).update(virtual_chassis=vc1, vc_position=1)
        Device.objects.filter(pk=devices[1].pk).update(virtual_chassis=vc1, vc_position=2)
        Device.objects.filter(pk=devices[2].pk).update(virtual_chassis=vc1, vc_position=3)
        vc2 = VirtualChassis.objects.create(name="VC2", master=devices[3], domain="domain-2")
        Device.objects.filter(pk=devices[3].pk).update(virtual_chassis=vc2, vc_position=1)
        Device.objects.filter(pk=devices[4].pk).update(virtual_chassis=vc2, vc_position=2)
        Device.objects.filter(pk=devices[5].pk).update(virtual_chassis=vc2, vc_position=3)
        vc3 = VirtualChassis.objects.create(name="VC3", master=devices[6], domain="domain-3")
        Device.objects.filter(pk=devices[6].pk).update(virtual_chassis=vc3, vc_position=1)
        Device.objects.filter(pk=devices[7].pk).update(virtual_chassis=vc3, vc_position=2)
        Device.objects.filter(pk=devices[8].pk).update(virtual_chassis=vc3, vc_position=3)

        cls.form_data = {
            "name": "VC4",
            "domain": "domain-4",
            # Management form data for VC members
            "form-TOTAL_FORMS": 0,
            "form-INITIAL_FORMS": 3,
            "form-MIN_NUM_FORMS": 0,
            "form-MAX_NUM_FORMS": 1000,
        }

        cls.csv_data = (
            "name,domain,master",
            "VC4,Domain 4,Device 10",
            "VC5,Domain 5,Device 11",
            "VC6,Domain 6,Device 12",
        )

        cls.bulk_edit_data = {
            "domain": "domain-x",
        }


class PowerPanelTestCase(ViewTestCases.PrimaryObjectViewTestCase):
    model = PowerPanel

    @classmethod
    def setUpTestData(cls):

        sites = (
            Site.objects.create(name="Site 1", slug="site-1"),
            Site.objects.create(name="Site 2", slug="site-2"),
        )

        rackgroups = (
            RackGroup.objects.create(name="Rack Group 1", slug="rack-group-1", site=sites[0]),
            RackGroup.objects.create(name="Rack Group 2", slug="rack-group-2", site=sites[1]),
        )

        PowerPanel.objects.create(site=sites[0], rack_group=rackgroups[0], name="Power Panel 1")
        PowerPanel.objects.create(site=sites[0], rack_group=rackgroups[0], name="Power Panel 2")
        PowerPanel.objects.create(site=sites[0], rack_group=rackgroups[0], name="Power Panel 3")

        tags = cls.create_tags("Alpha", "Bravo", "Charlie")

        cls.form_data = {
            "site": sites[1].pk,
            "rack_group": rackgroups[1].pk,
            "name": "Power Panel X",
            "tags": [t.pk for t in tags],
        }

        cls.csv_data = (
            "site,rack_group,name",
            "Site 1,Rack Group 1,Power Panel 4",
            "Site 1,Rack Group 1,Power Panel 5",
            "Site 1,Rack Group 1,Power Panel 6",
        )

        cls.bulk_edit_data = {
            "site": sites[1].pk,
            "rack_group": rackgroups[1].pk,
        }


class PowerFeedTestCase(ViewTestCases.PrimaryObjectViewTestCase):
    model = PowerFeed

    @classmethod
    def setUpTestData(cls):

        site = Site.objects.create(name="Site 1", slug="site-1")

        # Assign site generated to the class object for use later.
        cls.site = site

        powerpanels = (
            PowerPanel.objects.create(site=site, name="Power Panel 1"),
            PowerPanel.objects.create(site=site, name="Power Panel 2"),
        )

        # Assign power panels generated to the class object for use later.
        cls.powerpanels = powerpanels

        racks = (
            Rack.objects.create(site=site, name="Rack 1"),
            Rack.objects.create(site=site, name="Rack 2"),
        )

        powerfeed_1 = PowerFeed.objects.create(name="Power Feed 1", power_panel=powerpanels[0], rack=racks[0])
        powerfeed_2 = PowerFeed.objects.create(name="Power Feed 2", power_panel=powerpanels[0], rack=racks[0])
        PowerFeed.objects.create(name="Power Feed 3", power_panel=powerpanels[0], rack=racks[0])

        # Assign power feeds for the tests later
        cls.powerfeeds = (powerfeed_1, powerfeed_2)

        tags = cls.create_tags("Alpha", "Bravo", "Charlie")

        statuses = Status.objects.get_for_model(PowerFeed)
        cls.statuses = statuses
        status_planned = statuses.get(slug="planned")

        cls.form_data = {
            "name": "Power Feed X",
            "power_panel": powerpanels[1].pk,
            "rack": racks[1].pk,
            "status": status_planned.pk,
            "type": PowerFeedTypeChoices.TYPE_REDUNDANT,
            "supply": PowerFeedSupplyChoices.SUPPLY_DC,
            "phase": PowerFeedPhaseChoices.PHASE_3PHASE,
            "voltage": 100,
            "amperage": 100,
            "max_utilization": 50,
            "comments": "New comments",
            "tags": [t.pk for t in tags],
        }

        cls.csv_data = (
            "site,power_panel,name,voltage,amperage,max_utilization,status",
            "Site 1,Power Panel 1,Power Feed 4,120,20,80,active",
            "Site 1,Power Panel 1,Power Feed 5,120,20,80,failed",
            "Site 1,Power Panel 1,Power Feed 6,120,20,80,offline",
        )

        cls.bulk_edit_data = {
            "power_panel": powerpanels[1].pk,
            "rack": racks[1].pk,
            "status": status_planned.pk,
            "type": PowerFeedTypeChoices.TYPE_REDUNDANT,
            "supply": PowerFeedSupplyChoices.SUPPLY_DC,
            "phase": PowerFeedPhaseChoices.PHASE_3PHASE,
            "voltage": 100,
            "amperage": 100,
            "max_utilization": 50,
            "comments": "New comments",
        }

    def test_power_feed_detail(self):
        self.add_permissions("dcim.view_powerfeed")
        # Setup base device info
        manufacturer = Manufacturer.objects.create(name="Manufacturer", slug="manufacturer-1")
        device_type = DeviceType.objects.create(manufacturer=manufacturer, model="Device Type 1", slug="device-type-1")
        device_role = DeviceRole.objects.create(name="Device Role", slug="device-role-1")
        device = Device.objects.create(
            device_type=device_type,
            device_role=device_role,
            name="Device1",
            site=self.site,
        )

        powerport = PowerPort.objects.create(device=device, name="Power Port 1")

        powerfeed = self.powerfeeds[0]

        Cable.objects.create(
            termination_a=powerport, termination_b=powerfeed, status=Status.objects.get(slug="connected")
        )

        url = reverse("dcim:powerfeed", kwargs=dict(pk=powerfeed.pk))
        self.assertHttpStatus(self.client.get(url), 200)<|MERGE_RESOLUTION|>--- conflicted
+++ resolved
@@ -423,15 +423,9 @@
             relationship.validated_save()
 
         for rack in racks:
-<<<<<<< HEAD
             RelationshipAssociation(
-                relationship=cls.relationships[0], source=rack, destination=sites[1]
+                relationship=cls.relationships[0], source=rack, destination=cls.sites[1]
             ).validated_save()
-=======
-            RelationshipAssociation.objects.create(
-                relationship=cls.relationships[0], source=rack, destination=cls.sites[1]
-            )
->>>>>>> 2d305a2e
 
         tags = cls.create_tags("Alpha", "Bravo", "Charlie")
 
