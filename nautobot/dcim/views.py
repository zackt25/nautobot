from collections import OrderedDict
import uuid

from django.contrib import messages
from django.contrib.contenttypes.models import ContentType
from django.core.paginator import EmptyPage, PageNotAnInteger
from django.db import transaction
from django.db.models import Count, F, Prefetch
from django.forms import (
    modelformset_factory,
    ModelMultipleChoiceField,
    MultipleHiddenInput,
)
from django.shortcuts import get_object_or_404, redirect, render
from django.utils.functional import cached_property
from django.utils.html import format_html
from django.views.generic import View
from django_tables2 import RequestConfig

from nautobot.circuits.models import Circuit
from nautobot.core.forms import ConfirmationForm
from nautobot.core.models.querysets import count_related
from nautobot.core.utils.permissions import get_permission_for_model
from nautobot.core.views import generic
from nautobot.core.views.mixins import (
    GetReturnURLMixin,
    ObjectDestroyViewMixin,
    ObjectEditViewMixin,
    ObjectPermissionRequiredMixin,
)
from nautobot.core.views.paginator import EnhancedPaginator, get_paginate_count
from nautobot.core.views.viewsets import NautobotUIViewSet
from nautobot.dcim.utils import get_all_network_driver_mappings, get_network_driver_mapping_tool_names
from nautobot.extras.views import ObjectChangeLogView, ObjectConfigContextView, ObjectDynamicGroupsView
from nautobot.ipam.models import IPAddress, Prefix, Service, VLAN
from nautobot.ipam.tables import InterfaceIPAddressTable, InterfaceVLANTable, VRFDeviceAssignmentTable
from nautobot.virtualization.models import VirtualMachine

from . import filters, forms, tables
from .api import serializers
from .choices import DeviceFaceChoices
from .constants import NONCONNECTABLE_IFACE_TYPES
from .models import (
    Cable,
    CablePath,
    ConsolePort,
    ConsolePortTemplate,
    ConsoleServerPort,
    ConsoleServerPortTemplate,
    Device,
    DeviceBay,
    DeviceBayTemplate,
    DeviceRedundancyGroup,
    DeviceType,
    FrontPort,
    FrontPortTemplate,
    HardwareFamily,
    Interface,
    InterfaceRedundancyGroup,
    InterfaceRedundancyGroupAssociation,
    InterfaceTemplate,
    InventoryItem,
    Location,
    LocationType,
    Manufacturer,
    PathEndpoint,
    Platform,
    PowerFeed,
    PowerOutlet,
    PowerOutletTemplate,
    PowerPanel,
    PowerPort,
    PowerPortTemplate,
    Rack,
    RackGroup,
    RackReservation,
    RearPort,
    RearPortTemplate,
    VirtualChassis,
)


class BulkDisconnectView(GetReturnURLMixin, ObjectPermissionRequiredMixin, View):
    """
    An extendable view for disconnection console/power/interface components in bulk.
    """

    queryset = None
    template_name = "dcim/bulk_disconnect.html"

    def __init__(self, *args, **kwargs):
        super().__init__(*args, **kwargs)

        # Create a new Form class from ConfirmationForm
        class _Form(ConfirmationForm):
            pk = ModelMultipleChoiceField(queryset=self.queryset, widget=MultipleHiddenInput())

        self.form = _Form

    def get_required_permission(self):
        return get_permission_for_model(self.queryset.model, "change")

    def post(self, request):
        selected_objects = []
        return_url = self.get_return_url(request)

        if "_confirm" in request.POST:
            form = self.form(request.POST)

            if form.is_valid():
                with transaction.atomic():
                    count = 0
                    for obj in self.queryset.filter(pk__in=form.cleaned_data["pk"]):
                        if obj.cable is None:
                            continue
                        obj.cable.delete()
                        count += 1

                messages.success(
                    request,
                    f"Disconnected {count} {self.queryset.model._meta.verbose_name_plural}",
                )

                return redirect(return_url)

        else:
            form = self.form(initial={"pk": request.POST.getlist("pk")})
            selected_objects = self.queryset.filter(pk__in=form.initial["pk"])

        return render(
            request,
            self.template_name,
            {
                "form": form,
                "obj_type_plural": self.queryset.model._meta.verbose_name_plural,
                "selected_objects": selected_objects,
                "return_url": return_url,
            },
        )


class BaseDeviceComponentsBulkRenameView(generic.BulkRenameView):
    def get_selected_objects_parents_name(self, selected_objects):
        selected_object = selected_objects.first()
        if selected_object and selected_object.device:
            return selected_object.device.name
        return ""


#
# LocationTypes
#


class LocationTypeListView(generic.ObjectListView):
    queryset = LocationType.objects.with_tree_fields()
    filterset = filters.LocationTypeFilterSet
    filterset_form = forms.LocationTypeFilterForm
    table = tables.LocationTypeTable


class LocationTypeView(generic.ObjectView):
    queryset = LocationType.objects.all()

    def get_extra_context(self, request, instance):
        children = LocationType.objects.restrict(request.user, "view").filter(parent=instance).select_related("parent")
        locations = (
            Location.objects.restrict(request.user, "view")
            .filter(location_type=instance)
            .select_related("parent", "location_type")
        )

        children_table = tables.LocationTypeTable(children)
        locations_table = tables.LocationTable(locations)
        locations_table.columns.hide("location_type")

        paginate = {
            "paginator_class": EnhancedPaginator,
            "per_page": get_paginate_count(request),
        }
        RequestConfig(request, paginate).configure(children_table)
        RequestConfig(request, paginate).configure(locations_table)

        return {
            "children_table": children_table,
            "locations_table": locations_table,
        }


class LocationTypeEditView(generic.ObjectEditView):
    queryset = LocationType.objects.all()
    model_form = forms.LocationTypeForm


class LocationTypeDeleteView(generic.ObjectDeleteView):
    queryset = LocationType.objects.all()


class LocationTypeBulkImportView(generic.BulkImportView):
    queryset = LocationType.objects.all()
    table = tables.LocationTypeTable


class LocationTypeBulkDeleteView(generic.BulkDeleteView):
    queryset = LocationType.objects.all()
    filterset = filters.LocationTypeFilterSet
    table = tables.LocationTypeTable


#
# Locations
#


class LocationListView(generic.ObjectListView):
    queryset = Location.objects.select_related("location_type", "parent", "tenant")
    filterset = filters.LocationFilterSet
    filterset_form = forms.LocationFilterForm
    table = tables.LocationTable
    use_new_ui = True


class LocationView(generic.ObjectView):
    queryset = Location.objects.all()
    use_new_ui = True

    def get_extra_context(self, request, instance):
        related_locations = (
            instance.descendants(include_self=True).restrict(request.user, "view").values_list("pk", flat=True)
        )
        stats = {
            "rack_count": Rack.objects.restrict(request.user, "view").filter(location__in=related_locations).count(),
            "device_count": Device.objects.restrict(request.user, "view")
            .filter(location__in=related_locations)
            .count(),
            "prefix_count": Prefix.objects.restrict(request.user, "view")
            .filter(location__in=related_locations)
            .count(),
            "vlan_count": VLAN.objects.restrict(request.user, "view")
            .filter(locations__in=related_locations)
            .distinct()
            .count(),
            "circuit_count": Circuit.objects.restrict(request.user, "view")
            .filter(circuit_terminations__location__in=related_locations)
            .count(),
            "vm_count": VirtualMachine.objects.restrict(request.user, "view")
            .filter(cluster__location__in=related_locations)
            .count(),
        }
        rack_groups = (
            RackGroup.objects.annotate(rack_count=count_related(Rack, "rack_group"))
            .restrict(request.user, "view")
            .filter(location__in=related_locations)
        )
        children = (
            Location.objects.restrict(request.user, "view")
            .filter(parent=instance)
            .select_related("parent", "location_type")
        )

        children_table = tables.LocationTable(children)

        paginate = {
            "paginator_class": EnhancedPaginator,
            "per_page": get_paginate_count(request),
        }
        RequestConfig(request, paginate).configure(children_table)

        return {
            "children_table": children_table,
            "rack_groups": rack_groups,
            "stats": stats,
        }


class LocationEditView(generic.ObjectEditView):
    queryset = Location.objects.all()
    model_form = forms.LocationForm
    template_name = "dcim/location_edit.html"


class LocationDeleteView(generic.ObjectDeleteView):
    queryset = Location.objects.all()


class LocationBulkEditView(generic.BulkEditView):
    queryset = Location.objects.select_related("location_type", "parent", "tenant")
    filterset = filters.LocationFilterSet
    table = tables.LocationTable
    form = forms.LocationBulkEditForm


class LocationBulkImportView(generic.BulkImportView):
    queryset = Location.objects.all()
    table = tables.LocationTable


class LocationBulkDeleteView(generic.BulkDeleteView):
    queryset = Location.objects.select_related("location_type", "parent", "tenant")
    filterset = filters.LocationFilterSet
    table = tables.LocationTable


#
# Rack groups
#


class RackGroupListView(generic.ObjectListView):
    queryset = RackGroup.objects.annotate(rack_count=count_related(Rack, "rack_group")).select_related("location")
    filterset = filters.RackGroupFilterSet
    filterset_form = forms.RackGroupFilterForm
    table = tables.RackGroupTable


class RackGroupView(generic.ObjectView):
    queryset = RackGroup.objects.all()

    def get_extra_context(self, request, instance):
        # Racks
        racks = (
            Rack.objects.restrict(request.user, "view")
            .filter(rack_group__in=instance.descendants(include_self=True))
            .select_related("role", "location", "tenant")
        )

        rack_table = tables.RackTable(racks)
        rack_table.columns.hide("rack_group")

        paginate = {
            "paginator_class": EnhancedPaginator,
            "per_page": get_paginate_count(request),
        }
        RequestConfig(request, paginate).configure(rack_table)

        return {
            "rack_table": rack_table,
        }


class RackGroupEditView(generic.ObjectEditView):
    queryset = RackGroup.objects.all()
    model_form = forms.RackGroupForm


class RackGroupDeleteView(generic.ObjectDeleteView):
    queryset = RackGroup.objects.all()


class RackGroupBulkImportView(generic.BulkImportView):
    queryset = RackGroup.objects.all()
    table = tables.RackGroupTable


class RackGroupBulkDeleteView(generic.BulkDeleteView):
    queryset = RackGroup.objects.annotate(rack_count=count_related(Rack, "rack_group")).select_related("location")
    filterset = filters.RackGroupFilterSet
    table = tables.RackGroupTable


#
# Racks
#


class RackListView(generic.ObjectListView):
    queryset = (
        Rack.objects.select_related("location", "rack_group", "tenant", "role", "status")
        .prefetch_related("devices__device_type")
        .annotate(device_count=count_related(Device, "rack"))
    )
    filterset = filters.RackFilterSet
    filterset_form = forms.RackFilterForm
    table = tables.RackDetailTable


class RackElevationListView(generic.ObjectListView):
    """
    Display a set of rack elevations side-by-side.
    """

    queryset = Rack.objects.select_related("role")
    non_filter_params = (
        *generic.ObjectListView.non_filter_params,
        "face",  # render front or rear of racks?
        "reverse",  # control of ordering
    )
    filterset = filters.RackFilterSet
    action_buttons = []
    template_name = "dcim/rack_elevation_list.html"

    def extra_context(self):
        racks = self.queryset
        request = self.request
        total_count = racks.count()

        # Determine ordering
        racks_reverse = bool(request.GET.get("reverse", False))
        if racks_reverse:
            racks = racks.reverse()

        # Pagination
        per_page = get_paginate_count(request)
        page_number = request.GET.get("page", 1)
        paginator = EnhancedPaginator(racks, per_page)
        try:
            page = paginator.page(page_number)
        except PageNotAnInteger:
            page = paginator.page(1)
        except EmptyPage:
            page = paginator.page(paginator.num_pages)

        # Determine rack face
        rack_face = request.GET.get("face", DeviceFaceChoices.FACE_FRONT)
        if rack_face not in DeviceFaceChoices.values():
            rack_face = DeviceFaceChoices.FACE_FRONT

        return {
            "paginator": paginator,
            "page": page,
            "total_count": total_count,
            "reverse": racks_reverse,
            "rack_face": rack_face,
            "title": "Rack Elevation",
            "list_url": "dcim:rack_elevation_list",
        }


class RackView(generic.ObjectView):
    queryset = Rack.objects.select_related("location", "tenant__tenant_group", "rack_group", "role")

    def get_extra_context(self, request, instance):
        # Get 0U and child devices located within the rack
        nonracked_devices = Device.objects.filter(rack=instance, position__isnull=True).select_related(
            "device_type__manufacturer"
        )

        peer_racks = Rack.objects.restrict(request.user, "view").filter(location=instance.location)

        if instance.rack_group:
            peer_racks = peer_racks.filter(rack_group=instance.rack_group)
        else:
            peer_racks = peer_racks.filter(rack_group__isnull=True)
        next_rack = peer_racks.filter(name__gt=instance.name).order_by("name").first()
        prev_rack = peer_racks.filter(name__lt=instance.name).order_by("-name").first()

        reservations = RackReservation.objects.restrict(request.user, "view").filter(rack=instance)
        power_feeds = (
            PowerFeed.objects.restrict(request.user, "view").filter(rack=instance).select_related("power_panel")
        )

        device_count = Device.objects.restrict(request.user, "view").filter(rack=instance).count()

        return {
            "device_count": device_count,
            "reservations": reservations,
            "power_feeds": power_feeds,
            "nonracked_devices": nonracked_devices,
            "next_rack": next_rack,
            "prev_rack": prev_rack,
        }


class RackEditView(generic.ObjectEditView):
    queryset = Rack.objects.all()
    model_form = forms.RackForm
    template_name = "dcim/rack_edit.html"


class RackDeleteView(generic.ObjectDeleteView):
    queryset = Rack.objects.all()


class RackBulkImportView(generic.BulkImportView):
    queryset = Rack.objects.all()
    table = tables.RackTable


class RackBulkEditView(generic.BulkEditView):
    queryset = Rack.objects.select_related("location", "rack_group", "tenant", "role")
    filterset = filters.RackFilterSet
    table = tables.RackTable
    form = forms.RackBulkEditForm


class RackBulkDeleteView(generic.BulkDeleteView):
    queryset = Rack.objects.select_related("location", "rack_group", "tenant", "role")
    filterset = filters.RackFilterSet
    table = tables.RackTable


#
# Rack reservations
#


class RackReservationListView(generic.ObjectListView):
    queryset = RackReservation.objects.all()
    filterset = filters.RackReservationFilterSet
    filterset_form = forms.RackReservationFilterForm
    table = tables.RackReservationTable


class RackReservationView(generic.ObjectView):
    queryset = RackReservation.objects.select_related("rack")


class RackReservationEditView(generic.ObjectEditView):
    queryset = RackReservation.objects.all()
    model_form = forms.RackReservationForm
    template_name = "dcim/rackreservation_edit.html"

    def alter_obj(self, obj, request, args, kwargs):
        if not obj.present_in_database:
            if "rack" in request.GET:
                obj.rack = get_object_or_404(Rack, pk=request.GET.get("rack"))
            obj.user = request.user
        return obj


class RackReservationDeleteView(generic.ObjectDeleteView):
    queryset = RackReservation.objects.all()


class RackReservationImportView(generic.BulkImportView):
    queryset = RackReservation.objects.all()
    table = tables.RackReservationTable


class RackReservationBulkEditView(generic.BulkEditView):
    queryset = RackReservation.objects.select_related("rack", "user")
    filterset = filters.RackReservationFilterSet
    table = tables.RackReservationTable
    form = forms.RackReservationBulkEditForm


class RackReservationBulkDeleteView(generic.BulkDeleteView):
    queryset = RackReservation.objects.select_related("rack", "user")
    filterset = filters.RackReservationFilterSet
    table = tables.RackReservationTable


#
# Manufacturers
#


class ManufacturerListView(generic.ObjectListView):
    queryset = Manufacturer.objects.annotate(
        device_type_count=count_related(DeviceType, "manufacturer"),
        inventory_item_count=count_related(InventoryItem, "manufacturer"),
        platform_count=count_related(Platform, "manufacturer"),
    )
    filterset = filters.ManufacturerFilterSet
    table = tables.ManufacturerTable


class ManufacturerView(generic.ObjectView):
    queryset = Manufacturer.objects.all()

    def get_extra_context(self, request, instance):
        # Devices
        devices = (
            Device.objects.restrict(request.user, "view")
            .filter(device_type__manufacturer=instance)
            .select_related("status", "location", "tenant", "role", "rack", "device_type")
        )

        device_table = tables.DeviceTable(devices)

        paginate = {
            "paginator_class": EnhancedPaginator,
            "per_page": get_paginate_count(request),
        }
        RequestConfig(request, paginate).configure(device_table)

        return {
            "device_table": device_table,
        }


class ManufacturerEditView(generic.ObjectEditView):
    queryset = Manufacturer.objects.all()
    model_form = forms.ManufacturerForm


class ManufacturerDeleteView(generic.ObjectDeleteView):
    queryset = Manufacturer.objects.all()


class ManufacturerBulkImportView(generic.BulkImportView):
    queryset = Manufacturer.objects.all()
    table = tables.ManufacturerTable


class ManufacturerBulkDeleteView(generic.BulkDeleteView):
    queryset = Manufacturer.objects.annotate(device_type_count=count_related(DeviceType, "manufacturer"))
    table = tables.ManufacturerTable
    filterset = filters.ManufacturerFilterSet


#
# Device types
#


class DeviceTypeListView(generic.ObjectListView):
    queryset = DeviceType.objects.select_related("manufacturer", "hardware_family").annotate(
        device_count=count_related(Device, "device_type")
    )
    filterset = filters.DeviceTypeFilterSet
    filterset_form = forms.DeviceTypeFilterForm
    table = tables.DeviceTypeTable
    use_new_ui = True


class DeviceTypeView(generic.ObjectView):
    queryset = DeviceType.objects.select_related("manufacturer")
    use_new_ui = True

    def get_extra_context(self, request, instance):
        instance_count = Device.objects.restrict(request.user).filter(device_type=instance).count()

        # Component tables
        consoleport_table = tables.ConsolePortTemplateTable(
            ConsolePortTemplate.objects.restrict(request.user, "view").filter(device_type=instance),
            orderable=False,
        )
        consoleserverport_table = tables.ConsoleServerPortTemplateTable(
            ConsoleServerPortTemplate.objects.restrict(request.user, "view").filter(device_type=instance),
            orderable=False,
        )
        powerport_table = tables.PowerPortTemplateTable(
            PowerPortTemplate.objects.restrict(request.user, "view").filter(device_type=instance),
            orderable=False,
        )
        poweroutlet_table = tables.PowerOutletTemplateTable(
            PowerOutletTemplate.objects.restrict(request.user, "view").filter(device_type=instance),
            orderable=False,
        )
        interface_table = tables.InterfaceTemplateTable(
            list(InterfaceTemplate.objects.restrict(request.user, "view").filter(device_type=instance)),
            orderable=False,
        )
        front_port_table = tables.FrontPortTemplateTable(
            FrontPortTemplate.objects.restrict(request.user, "view").filter(device_type=instance),
            orderable=False,
        )
        rear_port_table = tables.RearPortTemplateTable(
            RearPortTemplate.objects.restrict(request.user, "view").filter(device_type=instance),
            orderable=False,
        )
        devicebay_table = tables.DeviceBayTemplateTable(
            DeviceBayTemplate.objects.restrict(request.user, "view").filter(device_type=instance),
            orderable=False,
        )
        if request.user.has_perm("dcim.change_devicetype"):
            consoleport_table.columns.show("pk")
            consoleserverport_table.columns.show("pk")
            powerport_table.columns.show("pk")
            poweroutlet_table.columns.show("pk")
            interface_table.columns.show("pk")
            front_port_table.columns.show("pk")
            rear_port_table.columns.show("pk")
            devicebay_table.columns.show("pk")

        return {
            "instance_count": instance_count,
            "consoleport_table": consoleport_table,
            "consoleserverport_table": consoleserverport_table,
            "powerport_table": powerport_table,
            "poweroutlet_table": poweroutlet_table,
            "interface_table": interface_table,
            "front_port_table": front_port_table,
            "rear_port_table": rear_port_table,
            "devicebay_table": devicebay_table,
        }


class DeviceTypeEditView(generic.ObjectEditView):
    queryset = DeviceType.objects.all()
    model_form = forms.DeviceTypeForm
    template_name = "dcim/devicetype_edit.html"


class DeviceTypeDeleteView(generic.ObjectDeleteView):
    queryset = DeviceType.objects.all()


class DeviceTypeImportView(generic.ObjectImportView):
    additional_permissions = [
        "dcim.add_devicetype",
        "dcim.add_consoleporttemplate",
        "dcim.add_consoleserverporttemplate",
        "dcim.add_powerporttemplate",
        "dcim.add_poweroutlettemplate",
        "dcim.add_interfacetemplate",
        "dcim.add_frontporttemplate",
        "dcim.add_rearporttemplate",
        "dcim.add_devicebaytemplate",
    ]
    queryset = DeviceType.objects.all()
    model_form = forms.DeviceTypeImportForm
    related_object_forms = OrderedDict(
        (
            ("console-ports", forms.ConsolePortTemplateImportForm),
            ("console-server-ports", forms.ConsoleServerPortTemplateImportForm),
            ("power-ports", forms.PowerPortTemplateImportForm),
            ("power-outlets", forms.PowerOutletTemplateImportForm),
            ("interfaces", forms.InterfaceTemplateImportForm),
            ("rear-ports", forms.RearPortTemplateImportForm),
            ("front-ports", forms.FrontPortTemplateImportForm),
            ("device-bays", forms.DeviceBayTemplateImportForm),
        )
    )


class DeviceTypeBulkEditView(generic.BulkEditView):
    queryset = DeviceType.objects.select_related("manufacturer").annotate(
        device_count=count_related(Device, "device_type")
    )
    filterset = filters.DeviceTypeFilterSet
    table = tables.DeviceTypeTable
    form = forms.DeviceTypeBulkEditForm


class DeviceTypeBulkDeleteView(generic.BulkDeleteView):
    queryset = DeviceType.objects.select_related("manufacturer").annotate(
        device_count=count_related(Device, "device_type")
    )
    filterset = filters.DeviceTypeFilterSet
    table = tables.DeviceTypeTable


#
# Console port templates
#


class ConsolePortTemplateCreateView(generic.ComponentCreateView):
    queryset = ConsolePortTemplate.objects.all()
    form = forms.ConsolePortTemplateCreateForm
    model_form = forms.ConsolePortTemplateForm
    template_name = "dcim/device_component_add.html"


class ConsolePortTemplateEditView(generic.ObjectEditView):
    queryset = ConsolePortTemplate.objects.all()
    model_form = forms.ConsolePortTemplateForm


class ConsolePortTemplateDeleteView(generic.ObjectDeleteView):
    queryset = ConsolePortTemplate.objects.all()


class ConsolePortTemplateBulkEditView(generic.BulkEditView):
    queryset = ConsolePortTemplate.objects.all()
    table = tables.ConsolePortTemplateTable
    form = forms.ConsolePortTemplateBulkEditForm
    filterset = filters.ConsolePortTemplateFilterSet


class ConsolePortTemplateBulkRenameView(generic.BulkRenameView):
    queryset = ConsolePortTemplate.objects.all()


class ConsolePortTemplateBulkDeleteView(generic.BulkDeleteView):
    queryset = ConsolePortTemplate.objects.all()
    table = tables.ConsolePortTemplateTable
    filterset = filters.ConsolePortTemplateFilterSet


#
# Console server port templates
#


class ConsoleServerPortTemplateCreateView(generic.ComponentCreateView):
    queryset = ConsoleServerPortTemplate.objects.all()
    form = forms.ConsoleServerPortTemplateCreateForm
    model_form = forms.ConsoleServerPortTemplateForm
    template_name = "dcim/device_component_add.html"


class ConsoleServerPortTemplateEditView(generic.ObjectEditView):
    queryset = ConsoleServerPortTemplate.objects.all()
    model_form = forms.ConsoleServerPortTemplateForm


class ConsoleServerPortTemplateDeleteView(generic.ObjectDeleteView):
    queryset = ConsoleServerPortTemplate.objects.all()


class ConsoleServerPortTemplateBulkEditView(generic.BulkEditView):
    queryset = ConsoleServerPortTemplate.objects.all()
    table = tables.ConsoleServerPortTemplateTable
    form = forms.ConsoleServerPortTemplateBulkEditForm
    filterset = filters.ConsoleServerPortTemplateFilterSet


class ConsoleServerPortTemplateBulkRenameView(generic.BulkRenameView):
    queryset = ConsoleServerPortTemplate.objects.all()


class ConsoleServerPortTemplateBulkDeleteView(generic.BulkDeleteView):
    queryset = ConsoleServerPortTemplate.objects.all()
    table = tables.ConsoleServerPortTemplateTable
    filterset = filters.ConsoleServerPortTemplateFilterSet


#
# Power port templates
#


class PowerPortTemplateCreateView(generic.ComponentCreateView):
    queryset = PowerPortTemplate.objects.all()
    form = forms.PowerPortTemplateCreateForm
    model_form = forms.PowerPortTemplateForm
    template_name = "dcim/device_component_add.html"


class PowerPortTemplateEditView(generic.ObjectEditView):
    queryset = PowerPortTemplate.objects.all()
    model_form = forms.PowerPortTemplateForm


class PowerPortTemplateDeleteView(generic.ObjectDeleteView):
    queryset = PowerPortTemplate.objects.all()


class PowerPortTemplateBulkEditView(generic.BulkEditView):
    queryset = PowerPortTemplate.objects.all()
    table = tables.PowerPortTemplateTable
    form = forms.PowerPortTemplateBulkEditForm
    filterset = filters.PowerPortTemplateFilterSet


class PowerPortTemplateBulkRenameView(generic.BulkRenameView):
    queryset = PowerPortTemplate.objects.all()


class PowerPortTemplateBulkDeleteView(generic.BulkDeleteView):
    queryset = PowerPortTemplate.objects.all()
    table = tables.PowerPortTemplateTable
    filterset = filters.PowerPortTemplateFilterSet


#
# Power outlet templates
#


class PowerOutletTemplateCreateView(generic.ComponentCreateView):
    queryset = PowerOutletTemplate.objects.all()
    form = forms.PowerOutletTemplateCreateForm
    model_form = forms.PowerOutletTemplateForm
    template_name = "dcim/device_component_add.html"


class PowerOutletTemplateEditView(generic.ObjectEditView):
    queryset = PowerOutletTemplate.objects.all()
    model_form = forms.PowerOutletTemplateForm


class PowerOutletTemplateDeleteView(generic.ObjectDeleteView):
    queryset = PowerOutletTemplate.objects.all()


class PowerOutletTemplateBulkEditView(generic.BulkEditView):
    queryset = PowerOutletTemplate.objects.all()
    table = tables.PowerOutletTemplateTable
    form = forms.PowerOutletTemplateBulkEditForm
    filterset = filters.PowerOutletTemplateFilterSet


class PowerOutletTemplateBulkRenameView(generic.BulkRenameView):
    queryset = PowerOutletTemplate.objects.all()


class PowerOutletTemplateBulkDeleteView(generic.BulkDeleteView):
    queryset = PowerOutletTemplate.objects.all()
    table = tables.PowerOutletTemplateTable
    filterset = filters.PowerOutletTemplateFilterSet


#
# Interface templates
#


class InterfaceTemplateCreateView(generic.ComponentCreateView):
    queryset = InterfaceTemplate.objects.all()
    form = forms.InterfaceTemplateCreateForm
    model_form = forms.InterfaceTemplateForm
    template_name = "dcim/device_component_add.html"


class InterfaceTemplateEditView(generic.ObjectEditView):
    queryset = InterfaceTemplate.objects.all()
    model_form = forms.InterfaceTemplateForm


class InterfaceTemplateDeleteView(generic.ObjectDeleteView):
    queryset = InterfaceTemplate.objects.all()


class InterfaceTemplateBulkEditView(generic.BulkEditView):
    queryset = InterfaceTemplate.objects.all()
    table = tables.InterfaceTemplateTable
    form = forms.InterfaceTemplateBulkEditForm
    filterset = filters.InterfaceTemplateFilterSet


class InterfaceTemplateBulkRenameView(generic.BulkRenameView):
    queryset = InterfaceTemplate.objects.all()


class InterfaceTemplateBulkDeleteView(generic.BulkDeleteView):
    queryset = InterfaceTemplate.objects.all()
    table = tables.InterfaceTemplateTable
    filterset = filters.InterfaceTemplateFilterSet


#
# Front port templates
#


class FrontPortTemplateCreateView(generic.ComponentCreateView):
    queryset = FrontPortTemplate.objects.all()
    form = forms.FrontPortTemplateCreateForm
    model_form = forms.FrontPortTemplateForm
    template_name = "dcim/device_component_add.html"


class FrontPortTemplateEditView(generic.ObjectEditView):
    queryset = FrontPortTemplate.objects.all()
    model_form = forms.FrontPortTemplateForm


class FrontPortTemplateDeleteView(generic.ObjectDeleteView):
    queryset = FrontPortTemplate.objects.all()


class FrontPortTemplateBulkEditView(generic.BulkEditView):
    queryset = FrontPortTemplate.objects.all()
    table = tables.FrontPortTemplateTable
    form = forms.FrontPortTemplateBulkEditForm
    filterset = filters.FrontPortTemplateFilterSet


class FrontPortTemplateBulkRenameView(generic.BulkRenameView):
    queryset = FrontPortTemplate.objects.all()


class FrontPortTemplateBulkDeleteView(generic.BulkDeleteView):
    queryset = FrontPortTemplate.objects.all()
    table = tables.FrontPortTemplateTable
    filterset = filters.FrontPortTemplateFilterSet


#
# Rear port templates
#


class RearPortTemplateCreateView(generic.ComponentCreateView):
    queryset = RearPortTemplate.objects.all()
    form = forms.RearPortTemplateCreateForm
    model_form = forms.RearPortTemplateForm
    template_name = "dcim/device_component_add.html"


class RearPortTemplateEditView(generic.ObjectEditView):
    queryset = RearPortTemplate.objects.all()
    model_form = forms.RearPortTemplateForm


class RearPortTemplateDeleteView(generic.ObjectDeleteView):
    queryset = RearPortTemplate.objects.all()


class RearPortTemplateBulkEditView(generic.BulkEditView):
    queryset = RearPortTemplate.objects.all()
    table = tables.RearPortTemplateTable
    form = forms.RearPortTemplateBulkEditForm
    filterset = filters.RearPortTemplateFilterSet


class RearPortTemplateBulkRenameView(generic.BulkRenameView):
    queryset = RearPortTemplate.objects.all()


class RearPortTemplateBulkDeleteView(generic.BulkDeleteView):
    queryset = RearPortTemplate.objects.all()
    table = tables.RearPortTemplateTable
    filterset = filters.RearPortTemplateFilterSet


#
# Device bay templates
#


class DeviceBayTemplateCreateView(generic.ComponentCreateView):
    queryset = DeviceBayTemplate.objects.all()
    form = forms.DeviceBayTemplateCreateForm
    model_form = forms.DeviceBayTemplateForm
    template_name = "dcim/device_component_add.html"


class DeviceBayTemplateEditView(generic.ObjectEditView):
    queryset = DeviceBayTemplate.objects.all()
    model_form = forms.DeviceBayTemplateForm


class DeviceBayTemplateDeleteView(generic.ObjectDeleteView):
    queryset = DeviceBayTemplate.objects.all()


class DeviceBayTemplateBulkEditView(generic.BulkEditView):
    queryset = DeviceBayTemplate.objects.all()
    table = tables.DeviceBayTemplateTable
    form = forms.DeviceBayTemplateBulkEditForm
    filterset = filters.DeviceBayTemplateFilterSet


class DeviceBayTemplateBulkRenameView(generic.BulkRenameView):
    queryset = DeviceBayTemplate.objects.all()


class DeviceBayTemplateBulkDeleteView(generic.BulkDeleteView):
    queryset = DeviceBayTemplate.objects.all()
    table = tables.DeviceBayTemplateTable
    filterset = filters.DeviceBayTemplateFilterSet


#
# Platforms
#


class PlatformListView(generic.ObjectListView):
    queryset = Platform.objects.annotate(
        device_count=count_related(Device, "platform"),
        virtual_machine_count=count_related(VirtualMachine, "platform"),
    )
    filterset = filters.PlatformFilterSet
    table = tables.PlatformTable


class PlatformView(generic.ObjectView):
    queryset = Platform.objects.all()

    def get_extra_context(self, request, instance):
        # Devices
        devices = (
            Device.objects.restrict(request.user, "view")
            .filter(platform=instance)
            .select_related("status", "location", "tenant", "rack", "device_type", "role")
        )

        device_table = tables.DeviceTable(devices)

        paginate = {
            "paginator_class": EnhancedPaginator,
            "per_page": get_paginate_count(request),
        }
        RequestConfig(request, paginate).configure(device_table)

        return {
            "device_table": device_table,
            "network_driver_tool_names": get_network_driver_mapping_tool_names(),
        }


class PlatformEditView(generic.ObjectEditView):
    queryset = Platform.objects.all()
    model_form = forms.PlatformForm
    template_name = "dcim/platform_edit.html"

    def get_extra_context(self, request, instance):
        return {"network_driver_names": sorted(get_all_network_driver_mappings().keys())}


class PlatformDeleteView(generic.ObjectDeleteView):
    queryset = Platform.objects.all()


class PlatformBulkImportView(generic.BulkImportView):
    queryset = Platform.objects.all()
    table = tables.PlatformTable


class PlatformBulkDeleteView(generic.BulkDeleteView):
    queryset = Platform.objects.all()
    table = tables.PlatformTable
    filterset = filters.PlatformFilterSet


#
# Devices
#


class DeviceListView(generic.ObjectListView):
    queryset = Device.objects.select_related(
        "status",
        "device_type",
<<<<<<< HEAD
        "device_type__hardware_family",
=======
        "device_type__manufacturer",  # Needed for __str__() on device_type
>>>>>>> 360e997c
        "role",
        "tenant",
        "location",
        "rack",
        "primary_ip4",
        "primary_ip6",
    )
    filterset = filters.DeviceFilterSet
    filterset_form = forms.DeviceFilterForm
    table = tables.DeviceTable
    template_name = "dcim/device_list.html"
    use_new_ui = True


class DeviceView(generic.ObjectView):
    queryset = Device.objects.select_related(
        "location",
        "rack__rack_group",
        "tenant__tenant_group",
        "role",
        "platform",
        "primary_ip4",
        "primary_ip6",
        "status",
    )
    use_new_ui = True

    def get_extra_context(self, request, instance):
        # VirtualChassis members
        if instance.virtual_chassis is not None:
            vc_members = (
                Device.objects.restrict(request.user, "view")
                .filter(virtual_chassis=instance.virtual_chassis)
                .order_by("vc_position")
            )
        else:
            vc_members = []

        # Services
        services = Service.objects.restrict(request.user, "view").filter(device=instance)

        # VRF assignments
        vrf_assignments = instance.vrf_assignments.restrict(request.user, "view")
        vrf_table = VRFDeviceAssignmentTable(vrf_assignments, exclude=("virtual_machine", "device"))

        return {
            "services": services,
            "vc_members": vc_members,
            "vrf_table": vrf_table,
            "active_tab": "device",
        }


class DeviceConsolePortsView(generic.ObjectView):
    queryset = Device.objects.all()
    template_name = "dcim/device/consoleports.html"

    def get_extra_context(self, request, instance):
        consoleports = (
            ConsolePort.objects.restrict(request.user, "view")
            .filter(device=instance)
            .select_related("cable")
            .prefetch_related("_path__destination")
        )
        consoleport_table = tables.DeviceConsolePortTable(data=consoleports, user=request.user, orderable=False)
        if request.user.has_perm("dcim.change_consoleport") or request.user.has_perm("dcim.delete_consoleport"):
            consoleport_table.columns.show("pk")

        return {
            "consoleport_table": consoleport_table,
            "active_tab": "console-ports",
        }


class DeviceConsoleServerPortsView(generic.ObjectView):
    queryset = Device.objects.all()
    template_name = "dcim/device/consoleserverports.html"

    def get_extra_context(self, request, instance):
        consoleserverports = (
            ConsoleServerPort.objects.restrict(request.user, "view")
            .filter(device=instance)
            .select_related("cable")
            .prefetch_related("_path__destination")
        )
        consoleserverport_table = tables.DeviceConsoleServerPortTable(
            data=consoleserverports, user=request.user, orderable=False
        )
        if request.user.has_perm("dcim.change_consoleserverport") or request.user.has_perm(
            "dcim.delete_consoleserverport"
        ):
            consoleserverport_table.columns.show("pk")

        return {
            "consoleserverport_table": consoleserverport_table,
            "active_tab": "console-server-ports",
        }


class DevicePowerPortsView(generic.ObjectView):
    queryset = Device.objects.all()
    template_name = "dcim/device/powerports.html"

    def get_extra_context(self, request, instance):
        powerports = (
            PowerPort.objects.restrict(request.user, "view")
            .filter(device=instance)
            .select_related("cable")
            .prefetch_related("_path__destination")
        )
        powerport_table = tables.DevicePowerPortTable(data=powerports, user=request.user, orderable=False)
        if request.user.has_perm("dcim.change_powerport") or request.user.has_perm("dcim.delete_powerport"):
            powerport_table.columns.show("pk")

        return {
            "powerport_table": powerport_table,
            "active_tab": "power-ports",
        }


class DevicePowerOutletsView(generic.ObjectView):
    queryset = Device.objects.all()
    template_name = "dcim/device/poweroutlets.html"

    def get_extra_context(self, request, instance):
        poweroutlets = (
            PowerOutlet.objects.restrict(request.user, "view")
            .filter(device=instance)
            .select_related("cable", "power_port")
            .prefetch_related("_path__destination")
        )
        poweroutlet_table = tables.DevicePowerOutletTable(data=poweroutlets, user=request.user, orderable=False)
        if request.user.has_perm("dcim.change_poweroutlet") or request.user.has_perm("dcim.delete_poweroutlet"):
            poweroutlet_table.columns.show("pk")

        return {
            "poweroutlet_table": poweroutlet_table,
            "active_tab": "power-outlets",
        }


class DeviceInterfacesView(generic.ObjectView):
    queryset = Device.objects.all()
    template_name = "dcim/device/interfaces.html"

    def get_extra_context(self, request, instance):
        interfaces = (
            instance.vc_interfaces.restrict(request.user, "view")
            .prefetch_related(
                Prefetch("ip_addresses", queryset=IPAddress.objects.restrict(request.user)),
                Prefetch("member_interfaces", queryset=Interface.objects.restrict(request.user)),
                "_path__destination",
                "tags",
            )
            .select_related("lag", "cable")
        )
        interface_table = tables.DeviceInterfaceTable(data=interfaces, user=request.user, orderable=False)
        if VirtualChassis.objects.filter(master=instance).exists():
            interface_table.columns.show("device")
        if request.user.has_perm("dcim.change_interface") or request.user.has_perm("dcim.delete_interface"):
            interface_table.columns.show("pk")

        return {
            "interface_table": interface_table,
            "active_tab": "interfaces",
        }


class DeviceFrontPortsView(generic.ObjectView):
    queryset = Device.objects.all()
    template_name = "dcim/device/frontports.html"

    def get_extra_context(self, request, instance):
        frontports = (
            FrontPort.objects.restrict(request.user, "view")
            .filter(device=instance)
            .select_related("cable", "rear_port")
        )
        frontport_table = tables.DeviceFrontPortTable(data=frontports, user=request.user, orderable=False)
        if request.user.has_perm("dcim.change_frontport") or request.user.has_perm("dcim.delete_frontport"):
            frontport_table.columns.show("pk")

        return {
            "frontport_table": frontport_table,
            "active_tab": "front-ports",
        }


class DeviceRearPortsView(generic.ObjectView):
    queryset = Device.objects.all()
    template_name = "dcim/device/rearports.html"

    def get_extra_context(self, request, instance):
        rearports = RearPort.objects.restrict(request.user, "view").filter(device=instance).select_related("cable")
        rearport_table = tables.DeviceRearPortTable(data=rearports, user=request.user, orderable=False)
        if request.user.has_perm("dcim.change_rearport") or request.user.has_perm("dcim.delete_rearport"):
            rearport_table.columns.show("pk")

        return {
            "rearport_table": rearport_table,
            "active_tab": "rear-ports",
        }


class DeviceDeviceBaysView(generic.ObjectView):
    queryset = Device.objects.all()
    template_name = "dcim/device/devicebays.html"

    def get_extra_context(self, request, instance):
        devicebays = (
            DeviceBay.objects.restrict(request.user, "view")
            .filter(device=instance)
            .select_related(
                "installed_device__device_type__manufacturer",
            )
        )
        devicebay_table = tables.DeviceDeviceBayTable(data=devicebays, user=request.user, orderable=False)
        if request.user.has_perm("dcim.change_devicebay") or request.user.has_perm("dcim.delete_devicebay"):
            devicebay_table.columns.show("pk")

        return {
            "devicebay_table": devicebay_table,
            "active_tab": "device-bays",
        }


class DeviceInventoryView(generic.ObjectView):
    queryset = Device.objects.all()
    template_name = "dcim/device/inventory.html"

    def get_extra_context(self, request, instance):
        inventoryitems = (
            InventoryItem.objects.restrict(request.user, "view").filter(device=instance).select_related("manufacturer")
        )
        inventoryitem_table = tables.DeviceInventoryItemTable(data=inventoryitems, user=request.user, orderable=False)
        if request.user.has_perm("dcim.change_inventoryitem") or request.user.has_perm("dcim.delete_inventoryitem"):
            inventoryitem_table.columns.show("pk")

        return {
            "inventoryitem_table": inventoryitem_table,
            "active_tab": "inventory",
        }


class DeviceStatusView(generic.ObjectView):
    additional_permissions = ["dcim.napalm_read_device"]
    queryset = Device.objects.all()
    template_name = "dcim/device/status.html"

    def get_extra_context(self, request, instance):
        return {
            "active_tab": "status",
        }


class DeviceLLDPNeighborsView(generic.ObjectView):
    additional_permissions = ["dcim.napalm_read_device"]
    queryset = Device.objects.all()
    template_name = "dcim/device/lldp_neighbors.html"

    def get_extra_context(self, request, instance):
        interfaces = (
            instance.vc_interfaces.restrict(request.user, "view")
            .prefetch_related("_path__destination")
            .exclude(type__in=NONCONNECTABLE_IFACE_TYPES)
        )

        return {
            "interfaces": interfaces,
            "active_tab": "lldp-neighbors",
        }


class DeviceConfigView(generic.ObjectView):
    additional_permissions = ["dcim.napalm_read_device"]
    queryset = Device.objects.all()
    template_name = "dcim/device/config.html"

    def get_extra_context(self, request, instance):
        return {
            "active_tab": "config",
        }


class DeviceConfigContextView(ObjectConfigContextView):
    base_template = "dcim/device/base.html"

    @cached_property
    def queryset(self):  # pylint: disable=method-hidden
        """
        A cached_property rather than a class attribute because annotate_config_context_data() is unsafe at import time.
        """
        return Device.objects.annotate_config_context_data()


class DeviceChangeLogView(ObjectChangeLogView):
    base_template = "dcim/device/base.html"


class DeviceDynamicGroupsView(ObjectDynamicGroupsView):
    base_template = "dcim/device/base.html"


class DeviceEditView(generic.ObjectEditView):
    queryset = Device.objects.all()
    model_form = forms.DeviceForm
    template_name = "dcim/device_edit.html"


class DeviceDeleteView(generic.ObjectDeleteView):
    queryset = Device.objects.all()


class DeviceBulkImportView(generic.BulkImportView):
    queryset = Device.objects.all()
    table = tables.DeviceImportTable


class DeviceBulkEditView(generic.BulkEditView):
    queryset = Device.objects.select_related(
        "tenant", "location", "rack", "role", "device_type__manufacturer", "secrets_group", "device_redundancy_group"
    )
    filterset = filters.DeviceFilterSet
    table = tables.DeviceTable
    form = forms.DeviceBulkEditForm


class DeviceBulkDeleteView(generic.BulkDeleteView):
    queryset = Device.objects.select_related("tenant", "location", "rack", "role", "device_type__manufacturer")
    filterset = filters.DeviceFilterSet
    table = tables.DeviceTable


#
# Console ports
#


class ConsolePortListView(generic.ObjectListView):
    queryset = ConsolePort.objects.all()
    filterset = filters.ConsolePortFilterSet
    filterset_form = forms.ConsolePortFilterForm
    table = tables.ConsolePortTable
    action_buttons = ("import", "export")


class ConsolePortView(generic.ObjectView):
    queryset = ConsolePort.objects.all()

    def get_extra_context(self, request, instance):
        return {"breadcrumb_url": "dcim:device_consoleports"}


class ConsolePortCreateView(generic.ComponentCreateView):
    queryset = ConsolePort.objects.all()
    form = forms.ConsolePortCreateForm
    model_form = forms.ConsolePortForm
    template_name = "dcim/device_component_add.html"


class ConsolePortEditView(generic.ObjectEditView):
    queryset = ConsolePort.objects.all()
    model_form = forms.ConsolePortForm
    template_name = "dcim/device_component_edit.html"


class ConsolePortDeleteView(generic.ObjectDeleteView):
    queryset = ConsolePort.objects.all()


class ConsolePortBulkImportView(generic.BulkImportView):
    queryset = ConsolePort.objects.all()
    table = tables.ConsolePortTable


class ConsolePortBulkEditView(generic.BulkEditView):
    queryset = ConsolePort.objects.all()
    filterset = filters.ConsolePortFilterSet
    table = tables.ConsolePortTable
    form = forms.ConsolePortBulkEditForm


class ConsolePortBulkRenameView(BaseDeviceComponentsBulkRenameView):
    queryset = ConsolePort.objects.all()


class ConsolePortBulkDisconnectView(BulkDisconnectView):
    queryset = ConsolePort.objects.all()


class ConsolePortBulkDeleteView(generic.BulkDeleteView):
    queryset = ConsolePort.objects.all()
    filterset = filters.ConsolePortFilterSet
    table = tables.ConsolePortTable


#
# Console server ports
#


class ConsoleServerPortListView(generic.ObjectListView):
    queryset = ConsoleServerPort.objects.all()
    filterset = filters.ConsoleServerPortFilterSet
    filterset_form = forms.ConsoleServerPortFilterForm
    table = tables.ConsoleServerPortTable
    action_buttons = ("import", "export")


class ConsoleServerPortView(generic.ObjectView):
    queryset = ConsoleServerPort.objects.all()

    def get_extra_context(self, request, instance):
        return {"breadcrumb_url": "dcim:device_consoleserverports"}


class ConsoleServerPortCreateView(generic.ComponentCreateView):
    queryset = ConsoleServerPort.objects.all()
    form = forms.ConsoleServerPortCreateForm
    model_form = forms.ConsoleServerPortForm
    template_name = "dcim/device_component_add.html"


class ConsoleServerPortEditView(generic.ObjectEditView):
    queryset = ConsoleServerPort.objects.all()
    model_form = forms.ConsoleServerPortForm
    template_name = "dcim/device_component_edit.html"


class ConsoleServerPortDeleteView(generic.ObjectDeleteView):
    queryset = ConsoleServerPort.objects.all()


class ConsoleServerPortBulkImportView(generic.BulkImportView):
    queryset = ConsoleServerPort.objects.all()
    table = tables.ConsoleServerPortTable


class ConsoleServerPortBulkEditView(generic.BulkEditView):
    queryset = ConsoleServerPort.objects.all()
    filterset = filters.ConsoleServerPortFilterSet
    table = tables.ConsoleServerPortTable
    form = forms.ConsoleServerPortBulkEditForm


class ConsoleServerPortBulkRenameView(BaseDeviceComponentsBulkRenameView):
    queryset = ConsoleServerPort.objects.all()


class ConsoleServerPortBulkDisconnectView(BulkDisconnectView):
    queryset = ConsoleServerPort.objects.all()


class ConsoleServerPortBulkDeleteView(generic.BulkDeleteView):
    queryset = ConsoleServerPort.objects.all()
    filterset = filters.ConsoleServerPortFilterSet
    table = tables.ConsoleServerPortTable


#
# Power ports
#


class PowerPortListView(generic.ObjectListView):
    queryset = PowerPort.objects.all()
    filterset = filters.PowerPortFilterSet
    filterset_form = forms.PowerPortFilterForm
    table = tables.PowerPortTable
    action_buttons = ("import", "export")


class PowerPortView(generic.ObjectView):
    queryset = PowerPort.objects.all()

    def get_extra_context(self, request, instance):
        return {"breadcrumb_url": "dcim:device_powerports"}


class PowerPortCreateView(generic.ComponentCreateView):
    queryset = PowerPort.objects.all()
    form = forms.PowerPortCreateForm
    model_form = forms.PowerPortForm
    template_name = "dcim/device_component_add.html"


class PowerPortEditView(generic.ObjectEditView):
    queryset = PowerPort.objects.all()
    model_form = forms.PowerPortForm
    template_name = "dcim/device_component_edit.html"


class PowerPortDeleteView(generic.ObjectDeleteView):
    queryset = PowerPort.objects.all()


class PowerPortBulkImportView(generic.BulkImportView):
    queryset = PowerPort.objects.all()
    table = tables.PowerPortTable


class PowerPortBulkEditView(generic.BulkEditView):
    queryset = PowerPort.objects.all()
    filterset = filters.PowerPortFilterSet
    table = tables.PowerPortTable
    form = forms.PowerPortBulkEditForm


class PowerPortBulkRenameView(BaseDeviceComponentsBulkRenameView):
    queryset = PowerPort.objects.all()


class PowerPortBulkDisconnectView(BulkDisconnectView):
    queryset = PowerPort.objects.all()


class PowerPortBulkDeleteView(generic.BulkDeleteView):
    queryset = PowerPort.objects.all()
    filterset = filters.PowerPortFilterSet
    table = tables.PowerPortTable


#
# Power outlets
#


class PowerOutletListView(generic.ObjectListView):
    queryset = PowerOutlet.objects.all()
    filterset = filters.PowerOutletFilterSet
    filterset_form = forms.PowerOutletFilterForm
    table = tables.PowerOutletTable
    action_buttons = ("import", "export")


class PowerOutletView(generic.ObjectView):
    queryset = PowerOutlet.objects.all()

    def get_extra_context(self, request, instance):
        return {"breadcrumb_url": "dcim:device_poweroutlets"}


class PowerOutletCreateView(generic.ComponentCreateView):
    queryset = PowerOutlet.objects.all()
    form = forms.PowerOutletCreateForm
    model_form = forms.PowerOutletForm
    template_name = "dcim/device_component_add.html"


class PowerOutletEditView(generic.ObjectEditView):
    queryset = PowerOutlet.objects.all()
    model_form = forms.PowerOutletForm
    template_name = "dcim/device_component_edit.html"


class PowerOutletDeleteView(generic.ObjectDeleteView):
    queryset = PowerOutlet.objects.all()


class PowerOutletBulkImportView(generic.BulkImportView):
    queryset = PowerOutlet.objects.all()
    table = tables.PowerOutletTable


class PowerOutletBulkEditView(generic.BulkEditView):
    queryset = PowerOutlet.objects.all()
    filterset = filters.PowerOutletFilterSet
    table = tables.PowerOutletTable
    form = forms.PowerOutletBulkEditForm


class PowerOutletBulkRenameView(BaseDeviceComponentsBulkRenameView):
    queryset = PowerOutlet.objects.all()


class PowerOutletBulkDisconnectView(BulkDisconnectView):
    queryset = PowerOutlet.objects.all()


class PowerOutletBulkDeleteView(generic.BulkDeleteView):
    queryset = PowerOutlet.objects.all()
    filterset = filters.PowerOutletFilterSet
    table = tables.PowerOutletTable


#
# Interfaces
#


class InterfaceListView(generic.ObjectListView):
    queryset = Interface.objects.all()
    filterset = filters.InterfaceFilterSet
    filterset_form = forms.InterfaceFilterForm
    table = tables.InterfaceTable
    action_buttons = ("import", "export")


class InterfaceView(generic.ObjectView):
    queryset = Interface.objects.all()

    def get_extra_context(self, request, instance):
        # Get assigned IP addresses
        ipaddress_table = InterfaceIPAddressTable(
            # data=instance.ip_addresses.restrict(request.user, "view").select_related("vrf", "tenant"),
            data=instance.ip_addresses.restrict(request.user, "view").select_related("tenant"),
            orderable=False,
        )

        # Get child interfaces
        child_interfaces = instance.child_interfaces.restrict(request.user, "view")
        child_interfaces_tables = tables.InterfaceTable(child_interfaces, orderable=False, exclude=("device",))

        # Get assigned VLANs and annotate whether each is tagged or untagged
        vlans = []
        if instance.untagged_vlan is not None:
            vlans.append(instance.untagged_vlan)
            vlans[0].tagged = False

        for vlan in (
            instance.tagged_vlans.restrict(request.user)
            .annotate(location_count=Count("locations"))
            .select_related("vlan_group", "tenant", "role")
        ):
            vlan.tagged = True
            vlans.append(vlan)
        vlan_table = InterfaceVLANTable(interface=instance, data=vlans, orderable=False)

        redundancy_table = self._get_interface_redundancy_groups_table(request, instance)

        return {
            "ipaddress_table": ipaddress_table,
            "vlan_table": vlan_table,
            "breadcrumb_url": "dcim:device_interfaces",
            "child_interfaces_table": child_interfaces_tables,
            "redundancy_table": redundancy_table,
        }

    def _get_interface_redundancy_groups_table(self, request, instance):
        """Return a table of assigned Interface Redundancy Groups."""
        queryset = instance.interface_redundancy_group_associations.restrict(request.user)
        queryset = queryset.select_related("interface_redundancy_group")
        queryset = queryset.order_by("interface_redundancy_group", "priority")
        column_sequence = (
            "interface_redundancy_group",
            "priority",
            "interface_redundancy_group__status",
            "interface_redundancy_group__protocol",
            "interface_redundancy_group__protocol_group_id",
            "interface_redundancy_group__virtual_ip",
        )
        table = tables.InterfaceRedundancyGroupAssociationTable(
            data=queryset,
            sequence=column_sequence,
            orderable=False,
        )
        for field in column_sequence:
            table.columns.show(field)
        return table


class InterfaceCreateView(generic.ComponentCreateView):
    queryset = Interface.objects.all()
    form = forms.InterfaceCreateForm
    model_form = forms.InterfaceForm
    template_name = "dcim/device_component_add.html"


class InterfaceEditView(generic.ObjectEditView):
    queryset = Interface.objects.all()
    model_form = forms.InterfaceForm
    template_name = "dcim/interface_edit.html"


class InterfaceDeleteView(generic.ObjectDeleteView):
    queryset = Interface.objects.all()
    template_name = "dcim/device_interface_delete.html"


class InterfaceBulkImportView(generic.BulkImportView):
    queryset = Interface.objects.all()
    table = tables.InterfaceTable


class InterfaceBulkEditView(generic.BulkEditView):
    queryset = Interface.objects.all()
    filterset = filters.InterfaceFilterSet
    table = tables.InterfaceTable
    form = forms.InterfaceBulkEditForm


class InterfaceBulkRenameView(BaseDeviceComponentsBulkRenameView):
    queryset = Interface.objects.all()


class InterfaceBulkDisconnectView(BulkDisconnectView):
    queryset = Interface.objects.all()


class InterfaceBulkDeleteView(generic.BulkDeleteView):
    queryset = Interface.objects.all()
    filterset = filters.InterfaceFilterSet
    table = tables.InterfaceTable
    template_name = "dcim/interface_bulk_delete.html"


#
# Front ports
#


class FrontPortListView(generic.ObjectListView):
    queryset = FrontPort.objects.all()
    filterset = filters.FrontPortFilterSet
    filterset_form = forms.FrontPortFilterForm
    table = tables.FrontPortTable
    action_buttons = ("import", "export")


class FrontPortView(generic.ObjectView):
    queryset = FrontPort.objects.all()

    def get_extra_context(self, request, instance):
        return {"breadcrumb_url": "dcim:device_frontports"}


class FrontPortCreateView(generic.ComponentCreateView):
    queryset = FrontPort.objects.all()
    form = forms.FrontPortCreateForm
    model_form = forms.FrontPortForm
    template_name = "dcim/device_component_add.html"


class FrontPortEditView(generic.ObjectEditView):
    queryset = FrontPort.objects.all()
    model_form = forms.FrontPortForm
    template_name = "dcim/device_component_edit.html"


class FrontPortDeleteView(generic.ObjectDeleteView):
    queryset = FrontPort.objects.all()


class FrontPortBulkImportView(generic.BulkImportView):
    queryset = FrontPort.objects.all()
    table = tables.FrontPortTable


class FrontPortBulkEditView(generic.BulkEditView):
    queryset = FrontPort.objects.all()
    filterset = filters.FrontPortFilterSet
    table = tables.FrontPortTable
    form = forms.FrontPortBulkEditForm


class FrontPortBulkRenameView(BaseDeviceComponentsBulkRenameView):
    queryset = FrontPort.objects.all()


class FrontPortBulkDisconnectView(BulkDisconnectView):
    queryset = FrontPort.objects.all()


class FrontPortBulkDeleteView(generic.BulkDeleteView):
    queryset = FrontPort.objects.all()
    filterset = filters.FrontPortFilterSet
    table = tables.FrontPortTable


#
# Rear ports
#


class RearPortListView(generic.ObjectListView):
    queryset = RearPort.objects.all()
    filterset = filters.RearPortFilterSet
    filterset_form = forms.RearPortFilterForm
    table = tables.RearPortTable
    action_buttons = ("import", "export")


class RearPortView(generic.ObjectView):
    queryset = RearPort.objects.all()

    def get_extra_context(self, request, instance):
        return {"breadcrumb_url": "dcim:device_rearports"}


class RearPortCreateView(generic.ComponentCreateView):
    queryset = RearPort.objects.all()
    form = forms.RearPortCreateForm
    model_form = forms.RearPortForm
    template_name = "dcim/device_component_add.html"


class RearPortEditView(generic.ObjectEditView):
    queryset = RearPort.objects.all()
    model_form = forms.RearPortForm
    template_name = "dcim/device_component_edit.html"


class RearPortDeleteView(generic.ObjectDeleteView):
    queryset = RearPort.objects.all()


class RearPortBulkImportView(generic.BulkImportView):
    queryset = RearPort.objects.all()
    table = tables.RearPortTable


class RearPortBulkEditView(generic.BulkEditView):
    queryset = RearPort.objects.all()
    filterset = filters.RearPortFilterSet
    table = tables.RearPortTable
    form = forms.RearPortBulkEditForm


class RearPortBulkRenameView(BaseDeviceComponentsBulkRenameView):
    queryset = RearPort.objects.all()


class RearPortBulkDisconnectView(BulkDisconnectView):
    queryset = RearPort.objects.all()


class RearPortBulkDeleteView(generic.BulkDeleteView):
    queryset = RearPort.objects.all()
    filterset = filters.RearPortFilterSet
    table = tables.RearPortTable


#
# Device bays
#


class DeviceBayListView(generic.ObjectListView):
    queryset = DeviceBay.objects.all()
    filterset = filters.DeviceBayFilterSet
    filterset_form = forms.DeviceBayFilterForm
    table = tables.DeviceBayTable
    action_buttons = ("import", "export")


class DeviceBayView(generic.ObjectView):
    queryset = DeviceBay.objects.all()

    def get_extra_context(self, request, instance):
        return {"breadcrumb_url": "dcim:device_devicebays"}


class DeviceBayCreateView(generic.ComponentCreateView):
    queryset = DeviceBay.objects.all()
    form = forms.DeviceBayCreateForm
    model_form = forms.DeviceBayForm
    template_name = "dcim/device_component_add.html"


class DeviceBayEditView(generic.ObjectEditView):
    queryset = DeviceBay.objects.all()
    model_form = forms.DeviceBayForm
    template_name = "dcim/device_component_edit.html"


class DeviceBayDeleteView(generic.ObjectDeleteView):
    queryset = DeviceBay.objects.all()


class DeviceBayPopulateView(generic.ObjectEditView):
    queryset = DeviceBay.objects.all()

    def get(self, request, *args, **kwargs):
        device_bay = get_object_or_404(self.queryset, pk=kwargs["pk"])
        form = forms.PopulateDeviceBayForm(device_bay)

        return render(
            request,
            "dcim/devicebay_populate.html",
            {
                "device_bay": device_bay,
                "form": form,
                "return_url": self.get_return_url(request, device_bay),
            },
        )

    def post(self, request, *args, **kwargs):
        device_bay = get_object_or_404(self.queryset, pk=kwargs["pk"])
        form = forms.PopulateDeviceBayForm(device_bay, request.POST)

        if form.is_valid():
            device_bay.installed_device = form.cleaned_data["installed_device"]
            device_bay.save()
            messages.success(
                request,
                f"Added {device_bay.installed_device} to {device_bay}.",
            )

            return redirect("dcim:device", pk=device_bay.device.pk)

        return render(
            request,
            "dcim/devicebay_populate.html",
            {
                "device_bay": device_bay,
                "form": form,
                "return_url": self.get_return_url(request, device_bay),
            },
        )


class DeviceBayDepopulateView(generic.ObjectEditView):
    queryset = DeviceBay.objects.all()

    def get(self, request, *args, **kwargs):
        device_bay = get_object_or_404(self.queryset, pk=kwargs["pk"])
        form = ConfirmationForm()

        return render(
            request,
            "dcim/devicebay_depopulate.html",
            {
                "device_bay": device_bay,
                "form": form,
                "return_url": self.get_return_url(request, device_bay),
            },
        )

    def post(self, request, *args, **kwargs):
        device_bay = get_object_or_404(self.queryset, pk=kwargs["pk"])
        form = ConfirmationForm(request.POST)

        if form.is_valid():
            removed_device = device_bay.installed_device
            device_bay.installed_device = None
            device_bay.save()
            messages.success(
                request,
                f"Removed {removed_device} from {device_bay}.",
            )

            return redirect("dcim:device", pk=device_bay.device.pk)

        return render(
            request,
            "dcim/devicebay_depopulate.html",
            {
                "device_bay": device_bay,
                "form": form,
                "return_url": self.get_return_url(request, device_bay),
            },
        )


class DeviceBayBulkImportView(generic.BulkImportView):
    queryset = DeviceBay.objects.all()
    table = tables.DeviceBayTable


class DeviceBayBulkEditView(generic.BulkEditView):
    queryset = DeviceBay.objects.all()
    filterset = filters.DeviceBayFilterSet
    table = tables.DeviceBayTable
    form = forms.DeviceBayBulkEditForm


class DeviceBayBulkRenameView(BaseDeviceComponentsBulkRenameView):
    queryset = DeviceBay.objects.all()


class DeviceBayBulkDeleteView(generic.BulkDeleteView):
    queryset = DeviceBay.objects.all()
    filterset = filters.DeviceBayFilterSet
    table = tables.DeviceBayTable


#
# Inventory items
#


class InventoryItemListView(generic.ObjectListView):
    queryset = InventoryItem.objects.all()
    filterset = filters.InventoryItemFilterSet
    filterset_form = forms.InventoryItemFilterForm
    table = tables.InventoryItemTable
    action_buttons = ("import", "export")


class InventoryItemView(generic.ObjectView):
    queryset = InventoryItem.objects.all()

    def get_extra_context(self, request, instance):
        return {"breadcrumb_url": "dcim:device_inventory"}


class InventoryItemEditView(generic.ObjectEditView):
    queryset = InventoryItem.objects.all()
    model_form = forms.InventoryItemForm


class InventoryItemCreateView(generic.ComponentCreateView):
    queryset = InventoryItem.objects.all()
    form = forms.InventoryItemCreateForm
    model_form = forms.InventoryItemForm
    template_name = "dcim/device_component_add.html"


class InventoryItemDeleteView(generic.ObjectDeleteView):
    queryset = InventoryItem.objects.all()


class InventoryItemBulkImportView(generic.BulkImportView):
    queryset = InventoryItem.objects.all()
    table = tables.InventoryItemTable


class InventoryItemBulkEditView(generic.BulkEditView):
    queryset = InventoryItem.objects.select_related("device", "manufacturer")
    filterset = filters.InventoryItemFilterSet
    table = tables.InventoryItemTable
    form = forms.InventoryItemBulkEditForm


class InventoryItemBulkRenameView(BaseDeviceComponentsBulkRenameView):
    queryset = InventoryItem.objects.all()


class InventoryItemBulkDeleteView(generic.BulkDeleteView):
    queryset = InventoryItem.objects.select_related("device", "manufacturer")
    table = tables.InventoryItemTable
    template_name = "dcim/inventoryitem_bulk_delete.html"
    filterset = filters.InventoryItemFilterSet


#
# Bulk Device component creation
#


class DeviceBulkAddConsolePortView(generic.BulkComponentCreateView):
    parent_model = Device
    parent_field = "device"
    form = forms.ConsolePortBulkCreateForm
    queryset = ConsolePort.objects.all()
    model_form = forms.ConsolePortForm
    filterset = filters.DeviceFilterSet
    table = tables.DeviceTable
    default_return_url = "dcim:device_list"


class DeviceBulkAddConsoleServerPortView(generic.BulkComponentCreateView):
    parent_model = Device
    parent_field = "device"
    form = forms.ConsoleServerPortBulkCreateForm
    queryset = ConsoleServerPort.objects.all()
    model_form = forms.ConsoleServerPortForm
    filterset = filters.DeviceFilterSet
    table = tables.DeviceTable
    default_return_url = "dcim:device_list"


class DeviceBulkAddPowerPortView(generic.BulkComponentCreateView):
    parent_model = Device
    parent_field = "device"
    form = forms.PowerPortBulkCreateForm
    queryset = PowerPort.objects.all()
    model_form = forms.PowerPortForm
    filterset = filters.DeviceFilterSet
    table = tables.DeviceTable
    default_return_url = "dcim:device_list"


class DeviceBulkAddPowerOutletView(generic.BulkComponentCreateView):
    parent_model = Device
    parent_field = "device"
    form = forms.PowerOutletBulkCreateForm
    queryset = PowerOutlet.objects.all()
    model_form = forms.PowerOutletForm
    filterset = filters.DeviceFilterSet
    table = tables.DeviceTable
    default_return_url = "dcim:device_list"


class DeviceBulkAddInterfaceView(generic.BulkComponentCreateView):
    parent_model = Device
    parent_field = "device"
    form = forms.InterfaceBulkCreateForm
    queryset = Interface.objects.all()
    model_form = forms.InterfaceForm
    filterset = filters.DeviceFilterSet
    table = tables.DeviceTable
    default_return_url = "dcim:device_list"


# class DeviceBulkAddFrontPortView(generic.BulkComponentCreateView):
#     parent_model = Device
#     parent_field = 'device'
#     form = forms.FrontPortBulkCreateForm
#     queryset = FrontPort.objects.all()
#     model_form = forms.FrontPortForm
#     filterset = filters.DeviceFilterSet
#     table = tables.DeviceTable
#     default_return_url = 'dcim:device_list'


class DeviceBulkAddRearPortView(generic.BulkComponentCreateView):
    parent_model = Device
    parent_field = "device"
    form = forms.RearPortBulkCreateForm
    queryset = RearPort.objects.all()
    model_form = forms.RearPortForm
    filterset = filters.DeviceFilterSet
    table = tables.DeviceTable
    default_return_url = "dcim:device_list"


class DeviceBulkAddDeviceBayView(generic.BulkComponentCreateView):
    parent_model = Device
    parent_field = "device"
    form = forms.DeviceBayBulkCreateForm
    queryset = DeviceBay.objects.all()
    model_form = forms.DeviceBayForm
    filterset = filters.DeviceFilterSet
    table = tables.DeviceTable
    default_return_url = "dcim:device_list"


class DeviceBulkAddInventoryItemView(generic.BulkComponentCreateView):
    parent_model = Device
    parent_field = "device"
    form = forms.InventoryItemBulkCreateForm
    queryset = InventoryItem.objects.all()
    model_form = forms.InventoryItemForm
    filterset = filters.DeviceFilterSet
    table = tables.DeviceTable
    default_return_url = "dcim:device_list"


#
# Cables
#


class CableListView(generic.ObjectListView):
    queryset = Cable.objects.all()
    filterset = filters.CableFilterSet
    filterset_form = forms.CableFilterForm
    table = tables.CableTable
    action_buttons = ("import", "export")


class CableView(generic.ObjectView):
    queryset = Cable.objects.all()


class PathTraceView(generic.ObjectView):
    """
    Trace a cable path beginning from the given path endpoint (origin).
    """

    additional_permissions = ["dcim.view_cable"]
    template_name = "dcim/cable_trace.html"

    def dispatch(self, request, *args, **kwargs):
        model = kwargs.pop("model")
        self.queryset = model.objects.all()

        return super().dispatch(request, *args, **kwargs)

    def get_extra_context(self, request, instance):
        related_paths = []

        # If tracing a PathEndpoint, locate the CablePath (if one exists) by its origin
        if isinstance(instance, PathEndpoint):
            path = instance._path

        # Otherwise, find all CablePaths which traverse the specified object
        else:
            related_paths = CablePath.objects.filter(path__contains=instance).prefetch_related("origin")
            # Check for specification of a particular path (when tracing pass-through ports)

            cablepath_id = request.GET.get("cablepath_id")
            if cablepath_id is not None:
                try:
                    path_id = uuid.UUID(cablepath_id)
                except (AttributeError, TypeError, ValueError):
                    path_id = None
                try:
                    path = related_paths.get(pk=path_id)
                except CablePath.DoesNotExist:
                    path = related_paths.first()
            else:
                path = related_paths.first()

        return {
            "path": path,
            "related_paths": related_paths,
            "total_length": path.get_total_length() if path else None,
        }


class CableCreateView(generic.ObjectEditView):
    queryset = Cable.objects.all()
    template_name = "dcim/cable_connect.html"

    def dispatch(self, request, *args, **kwargs):
        # Set the model_form class based on the type of component being connected
        self.model_form = {
            "console-port": forms.ConnectCableToConsolePortForm,
            "console-server-port": forms.ConnectCableToConsoleServerPortForm,
            "power-port": forms.ConnectCableToPowerPortForm,
            "power-outlet": forms.ConnectCableToPowerOutletForm,
            "interface": forms.ConnectCableToInterfaceForm,
            "front-port": forms.ConnectCableToFrontPortForm,
            "rear-port": forms.ConnectCableToRearPortForm,
            "power-feed": forms.ConnectCableToPowerFeedForm,
            "circuit-termination": forms.ConnectCableToCircuitTerminationForm,
        }[kwargs.get("termination_b_type")]

        return super().dispatch(request, *args, **kwargs)

    def alter_obj(self, obj, request, url_args, url_kwargs):
        termination_a_type = url_kwargs.get("termination_a_type")
        termination_a_id = url_kwargs.get("termination_a_id")
        termination_b_type_name = url_kwargs.get("termination_b_type")
        self.termination_b_type = ContentType.objects.get(model=termination_b_type_name.replace("-", ""))

        # Initialize Cable termination attributes
        obj.termination_a = termination_a_type.objects.get(pk=termination_a_id)
        obj.termination_b_type = self.termination_b_type

        return obj

    def get(self, request, *args, **kwargs):
        obj = self.alter_obj(self.get_object(kwargs), request, args, kwargs)

        # Parse initial data manually to avoid setting field values as lists
        initial_data = {k: request.GET[k] for k in request.GET}

        # Set initial location and rack based on side A termination (if not already set)
        termination_a_location = getattr(obj.termination_a.parent, "location", None)
        if "termination_b_location" not in initial_data:
            initial_data["termination_b_location"] = termination_a_location
        if "termination_b_rack" not in initial_data:
            initial_data["termination_b_rack"] = getattr(obj.termination_a.parent, "rack", None)

        form = self.model_form(exclude_id=kwargs.get("termination_a_id"), instance=obj, initial=initial_data)

        # the following builds up a CSS query selector to match all drop-downs
        # in the termination_b form except the termination_b_id. this is necessary to reset the termination_b_id
        # drop-down whenever any of these drop-downs' values changes. this cannot be hardcoded because the form is
        # selected dynamically and therefore the fields change depending on the value of termination_b_type (L2358)
        js_select_onchange_query = ", ".join(
            [
                f"select#id_{field_name}"
                for field_name, field in form.fields.items()
                # include all termination_b_* fields:
                if field_name.startswith("termination_b")
                # exclude termination_b_id:
                and field_name != "termination_b_id"
                # include only HTML select fields:
                and field.widget.input_type == "select"
            ]
        )
        return render(
            request,
            self.template_name,
            {
                "obj": obj,
                "obj_type": Cable._meta.verbose_name,
                "termination_b_type": self.termination_b_type.name,
                "form": form,
                "return_url": self.get_return_url(request, obj),
                "js_select_onchange_query": js_select_onchange_query,
            },
        )


class CableEditView(generic.ObjectEditView):
    queryset = Cable.objects.all()
    model_form = forms.CableForm
    template_name = "dcim/cable_edit.html"


class CableDeleteView(generic.ObjectDeleteView):
    queryset = Cable.objects.all()


class CableBulkImportView(generic.BulkImportView):
    queryset = Cable.objects.all()
    table = tables.CableTable


class CableBulkEditView(generic.BulkEditView):
    queryset = Cable.objects.prefetch_related("termination_a", "termination_b")
    filterset = filters.CableFilterSet
    table = tables.CableTable
    form = forms.CableBulkEditForm


class CableBulkDeleteView(generic.BulkDeleteView):
    queryset = Cable.objects.prefetch_related("termination_a", "termination_b")
    filterset = filters.CableFilterSet
    table = tables.CableTable


#
# Connections
#


class ConnectionsListView(generic.ObjectListView):
    pass


class ConsoleConnectionsListView(ConnectionsListView):
    queryset = ConsolePort.objects.filter(_path__isnull=False)
    filterset = filters.ConsoleConnectionFilterSet
    filterset_form = forms.ConsoleConnectionFilterForm
    table = tables.ConsoleConnectionTable
    template_name = "dcim/console_port_connection_list.html"
    action_buttons = ("export",)

    def extra_context(self):
        return {
            "title": "Console Connections",
            "list_url": "dcim:console_connections_list",
            "search_form": None,  # ConsoleConnectionFilterSet do not support q filter
        }


class PowerConnectionsListView(ConnectionsListView):
    queryset = PowerPort.objects.filter(_path__isnull=False)
    filterset = filters.PowerConnectionFilterSet
    filterset_form = forms.PowerConnectionFilterForm
    table = tables.PowerConnectionTable
    template_name = "dcim/power_port_connection_list.html"
    action_buttons = ("export",)

    def extra_context(self):
        return {
            "title": "Power Connections",
            "list_url": "dcim:power_connections_list",
            "search_form": None,  # PowerConnectionFilterSet do not support q filter
        }


class InterfaceConnectionsListView(ConnectionsListView):
    queryset = None  # This gets set initially in init (See `get_queryset()`)
    filterset = filters.InterfaceConnectionFilterSet
    filterset_form = forms.InterfaceConnectionFilterForm
    table = tables.InterfaceConnectionTable
    template_name = "dcim/interface_connection_list.html"
    action_buttons = ("export",)

    def __init__(self, *args, **kwargs):
        super().__init__(*args, **kwargs)
        self.get_queryset()  # Populate self.queryset after init.

    def get_queryset(self):
        """
        This is a required so that the call to `ContentType.objects.get_for_model` does not result in a circular import.
        """
        qs = Interface.objects.filter(_path__isnull=False).exclude(
            # If an Interface is connected to another Interface, avoid returning both (A, B) and (B, A)
            # Unfortunately we can't use something consistent to pick which pair to exclude (such as device or name)
            # as _path.destination is a GenericForeignKey without a corresponding GenericRelation and so cannot be
            # used for reverse querying.
            # The below at least ensures uniqueness, but doesn't guarantee whether we get (A, B) or (B, A)
            # TODO: this is very problematic when filtering the view via FilterSet - if the filterset matches (A), then
            #       the connection will appear in the table, but if it only matches (B) then the connection will not!
            _path__destination_type=ContentType.objects.get_for_model(Interface),
            pk__lt=F("_path__destination_id"),
        )
        if self.queryset is None:
            self.queryset = qs

        return self.queryset

    def extra_context(self):
        return {
            "title": "Interface Connections",
            "list_url": "dcim:interface_connections_list",
            "search_form": None,  # InterfaceConnectionFilterSet do not support q filter
        }


#
# Virtual chassis
#


class VirtualChassisListView(generic.ObjectListView):
    queryset = VirtualChassis.objects.select_related("master").annotate(
        member_count=count_related(Device, "virtual_chassis")
    )
    table = tables.VirtualChassisTable
    filterset = filters.VirtualChassisFilterSet
    filterset_form = forms.VirtualChassisFilterForm


class VirtualChassisView(generic.ObjectView):
    queryset = VirtualChassis.objects.all()

    def get_extra_context(self, request, instance):
        members = Device.objects.restrict(request.user).filter(virtual_chassis=instance)

        return {
            "members": members,
        }


class VirtualChassisCreateView(generic.ObjectEditView):
    queryset = VirtualChassis.objects.all()
    model_form = forms.VirtualChassisCreateForm
    template_name = "dcim/virtualchassis_add.html"


class VirtualChassisEditView(ObjectPermissionRequiredMixin, GetReturnURLMixin, View):
    queryset = VirtualChassis.objects.all()

    def get_required_permission(self):
        return "dcim.change_virtualchassis"

    def get(self, request, pk):
        virtual_chassis = get_object_or_404(self.queryset, pk=pk)
        VCMemberFormSet = modelformset_factory(
            model=Device,
            form=forms.DeviceVCMembershipForm,
            formset=forms.BaseVCMemberFormSet,
            extra=0,
        )
        members_queryset = virtual_chassis.members.select_related("rack").order_by("vc_position")

        vc_form = forms.VirtualChassisForm(instance=virtual_chassis)
        vc_form.fields["master"].queryset = members_queryset
        formset = VCMemberFormSet(queryset=members_queryset)

        return render(
            request,
            "dcim/virtualchassis_edit.html",
            {
                "vc_form": vc_form,
                "formset": formset,
                "return_url": self.get_return_url(request, virtual_chassis),
            },
        )

    def post(self, request, pk):
        virtual_chassis = get_object_or_404(self.queryset, pk=pk)
        VCMemberFormSet = modelformset_factory(
            model=Device,
            form=forms.DeviceVCMembershipForm,
            formset=forms.BaseVCMemberFormSet,
            extra=0,
        )
        members_queryset = virtual_chassis.members.select_related("rack").order_by("vc_position")

        vc_form = forms.VirtualChassisForm(request.POST, instance=virtual_chassis)
        vc_form.fields["master"].queryset = members_queryset
        formset = VCMemberFormSet(request.POST, queryset=members_queryset)

        if vc_form.is_valid() and formset.is_valid():
            with transaction.atomic():
                # Save the VirtualChassis
                vc_form.save()

                # Nullify the vc_position of each member first to allow reordering without raising an IntegrityError on
                # duplicate positions. Then save each member instance.
                members = formset.save(commit=False)
                devices = Device.objects.filter(pk__in=[m.pk for m in members])
                for device in devices:
                    device.vc_position = None
                    device.save()
                for member in members:
                    member.save()

            return redirect(virtual_chassis.get_absolute_url())

        return render(
            request,
            "dcim/virtualchassis_edit.html",
            {
                "vc_form": vc_form,
                "formset": formset,
                "return_url": self.get_return_url(request, virtual_chassis),
            },
        )


class VirtualChassisDeleteView(generic.ObjectDeleteView):
    queryset = VirtualChassis.objects.all()


class VirtualChassisAddMemberView(ObjectPermissionRequiredMixin, GetReturnURLMixin, View):
    queryset = VirtualChassis.objects.all()

    def get_required_permission(self):
        return "dcim.change_virtualchassis"

    def get(self, request, pk):
        virtual_chassis = get_object_or_404(self.queryset, pk=pk)

        initial_data = {k: request.GET[k] for k in request.GET}
        member_select_form = forms.VCMemberSelectForm(initial=initial_data)
        membership_form = forms.DeviceVCMembershipForm(initial=initial_data)

        return render(
            request,
            "dcim/virtualchassis_add_member.html",
            {
                "virtual_chassis": virtual_chassis,
                "member_select_form": member_select_form,
                "membership_form": membership_form,
                "return_url": self.get_return_url(request, virtual_chassis),
            },
        )

    def post(self, request, pk):
        virtual_chassis = get_object_or_404(self.queryset, pk=pk)

        member_select_form = forms.VCMemberSelectForm(request.POST)

        if member_select_form.is_valid():
            device = member_select_form.cleaned_data["device"]
            device.virtual_chassis = virtual_chassis
            data = {k: request.POST[k] for k in ["vc_position", "vc_priority"]}
            membership_form = forms.DeviceVCMembershipForm(data=data, validate_vc_position=True, instance=device)

            if membership_form.is_valid():
                membership_form.save()
                msg = format_html('Added member <a href="{}">{}</a>', device.get_absolute_url(), device)
                messages.success(request, msg)

                if "_addanother" in request.POST:
                    return redirect(request.get_full_path())

                return redirect(self.get_return_url(request, device))

        else:
            membership_form = forms.DeviceVCMembershipForm(data=request.POST)

        return render(
            request,
            "dcim/virtualchassis_add_member.html",
            {
                "virtual_chassis": virtual_chassis,
                "member_select_form": member_select_form,
                "membership_form": membership_form,
                "return_url": self.get_return_url(request, virtual_chassis),
            },
        )


class VirtualChassisRemoveMemberView(ObjectPermissionRequiredMixin, GetReturnURLMixin, View):
    queryset = Device.objects.all()

    def get_required_permission(self):
        return "dcim.change_device"

    def get(self, request, pk):
        device = get_object_or_404(self.queryset, pk=pk, virtual_chassis__isnull=False)
        form = ConfirmationForm(initial=request.GET)

        return render(
            request,
            "dcim/virtualchassis_remove_member.html",
            {
                "device": device,
                "form": form,
                "return_url": self.get_return_url(request, device),
            },
        )

    def post(self, request, pk):
        device = get_object_or_404(self.queryset, pk=pk, virtual_chassis__isnull=False)
        form = ConfirmationForm(request.POST)

        # Protect master device from being removed
        virtual_chassis = VirtualChassis.objects.filter(master=device).first()
        if virtual_chassis is not None:
            msg = format_html("Unable to remove master device {} from the virtual chassis.", device)
            messages.error(request, msg)
            return redirect(device.get_absolute_url())

        if form.is_valid():
            devices = Device.objects.filter(pk=device.pk)
            for device in devices:
                device.virtual_chassis = None
                device.vc_position = None
                device.vc_priority = None
                device.save()

            msg = f"Removed {device} from virtual chassis {device.virtual_chassis}"
            messages.success(request, msg)

            return redirect(self.get_return_url(request, device))

        return render(
            request,
            "dcim/virtualchassis_remove_member.html",
            {
                "device": device,
                "form": form,
                "return_url": self.get_return_url(request, device),
            },
        )


class VirtualChassisBulkImportView(generic.BulkImportView):
    queryset = VirtualChassis.objects.all()
    table = tables.VirtualChassisTable


class VirtualChassisBulkEditView(generic.BulkEditView):
    queryset = VirtualChassis.objects.all()
    filterset = filters.VirtualChassisFilterSet
    table = tables.VirtualChassisTable
    form = forms.VirtualChassisBulkEditForm


class VirtualChassisBulkDeleteView(generic.BulkDeleteView):
    queryset = VirtualChassis.objects.all()
    filterset = filters.VirtualChassisFilterSet
    table = tables.VirtualChassisTable


#
# Power panels
#


class PowerPanelListView(generic.ObjectListView):
    queryset = PowerPanel.objects.select_related("location", "rack_group").annotate(
        power_feed_count=count_related(PowerFeed, "power_panel")
    )
    filterset = filters.PowerPanelFilterSet
    filterset_form = forms.PowerPanelFilterForm
    table = tables.PowerPanelTable


class PowerPanelView(generic.ObjectView):
    queryset = PowerPanel.objects.prefetch_related("location", "rack_group")

    def get_extra_context(self, request, instance):
        power_feeds = PowerFeed.objects.restrict(request.user).filter(power_panel=instance).select_related("rack")
        powerfeed_table = tables.PowerFeedTable(data=power_feeds, orderable=False)
        powerfeed_table.exclude = ["power_panel"]

        return {
            "powerfeed_table": powerfeed_table,
        }


class PowerPanelEditView(generic.ObjectEditView):
    queryset = PowerPanel.objects.all()
    model_form = forms.PowerPanelForm
    template_name = "dcim/powerpanel_edit.html"


class PowerPanelDeleteView(generic.ObjectDeleteView):
    queryset = PowerPanel.objects.all()


class PowerPanelBulkImportView(generic.BulkImportView):
    queryset = PowerPanel.objects.all()
    table = tables.PowerPanelTable


class PowerPanelBulkEditView(generic.BulkEditView):
    queryset = PowerPanel.objects.select_related("location", "rack_group")
    filterset = filters.PowerPanelFilterSet
    table = tables.PowerPanelTable
    form = forms.PowerPanelBulkEditForm


class PowerPanelBulkDeleteView(generic.BulkDeleteView):
    queryset = PowerPanel.objects.select_related("location", "rack_group").annotate(
        power_feed_count=count_related(PowerFeed, "power_panel")
    )
    filterset = filters.PowerPanelFilterSet
    table = tables.PowerPanelTable


#
# Power feeds
#


class PowerFeedListView(generic.ObjectListView):
    queryset = PowerFeed.objects.all()
    filterset = filters.PowerFeedFilterSet
    filterset_form = forms.PowerFeedFilterForm
    table = tables.PowerFeedTable


class PowerFeedView(generic.ObjectView):
    queryset = PowerFeed.objects.select_related("power_panel", "rack")


class PowerFeedEditView(generic.ObjectEditView):
    queryset = PowerFeed.objects.all()
    model_form = forms.PowerFeedForm
    template_name = "dcim/powerfeed_edit.html"


class PowerFeedDeleteView(generic.ObjectDeleteView):
    queryset = PowerFeed.objects.all()


class PowerFeedBulkImportView(generic.BulkImportView):
    queryset = PowerFeed.objects.all()
    table = tables.PowerFeedTable


class PowerFeedBulkEditView(generic.BulkEditView):
    queryset = PowerFeed.objects.select_related("power_panel", "rack")
    filterset = filters.PowerFeedFilterSet
    table = tables.PowerFeedTable
    form = forms.PowerFeedBulkEditForm


class PowerFeedBulkDeleteView(generic.BulkDeleteView):
    queryset = PowerFeed.objects.select_related("power_panel", "rack")
    filterset = filters.PowerFeedFilterSet
    table = tables.PowerFeedTable


class DeviceRedundancyGroupUIViewSet(NautobotUIViewSet):
    bulk_update_form_class = forms.DeviceRedundancyGroupBulkEditForm
    filterset_class = filters.DeviceRedundancyGroupFilterSet
    filterset_form_class = forms.DeviceRedundancyGroupFilterForm
    form_class = forms.DeviceRedundancyGroupForm
    queryset = (
        DeviceRedundancyGroup.objects.select_related("status")
        .prefetch_related("devices")
        .annotate(device_count=count_related(Device, "device_redundancy_group"))
    )
    serializer_class = serializers.DeviceRedundancyGroupSerializer
    table_class = tables.DeviceRedundancyGroupTable

    def get_extra_context(self, request, instance):
        context = super().get_extra_context(request, instance)

        if self.action == "retrieve" and instance:
            devices = instance.devices_sorted.restrict(request.user)
            devices_table = tables.DeviceTable(devices)
            devices_table.columns.show("device_redundancy_group_priority")
            context["devices_table"] = devices_table
        return context


class InterfaceRedundancyGroupUIViewSet(NautobotUIViewSet):
    """ViewSet for the InterfaceRedundancyGroup model."""

    bulk_update_form_class = forms.InterfaceRedundancyGroupBulkEditForm
    filterset_class = filters.InterfaceRedundancyGroupFilterSet
    filterset_form_class = forms.InterfaceRedundancyGroupFilterForm
    form_class = forms.InterfaceRedundancyGroupForm
    queryset = InterfaceRedundancyGroup.objects.select_related("status")
    queryset = queryset.prefetch_related("interfaces")
    queryset = queryset.annotate(
        interface_count=count_related(Interface, "interface_redundancy_groups"),
    )
    serializer_class = serializers.InterfaceRedundancyGroupSerializer
    table_class = tables.InterfaceRedundancyGroupTable
    lookup_field = "pk"

    def get_extra_context(self, request, instance):
        """Return additional panels for display."""
        context = super().get_extra_context(request, instance)
        if instance and self.action == "retrieve":
            interface_table = self._get_interface_redundancy_groups_table(request, instance)
            context["interface_table"] = interface_table
        return context

    def _get_interface_redundancy_groups_table(self, request, instance):
        """Return a table of assigned Interfaces."""
        queryset = instance.interface_redundancy_group_associations.restrict(request.user)
        queryset = queryset.prefetch_related("interface")
        queryset = queryset.order_by("priority")
        column_sequence = (
            "interface__device",
            "interface",
            "priority",
            "interface__status",
            "interface__enabled",
            "interface__ip_addresses",
            "interface__type",
            "interface__description",
            "interface__label",
        )
        table = tables.InterfaceRedundancyGroupAssociationTable(
            data=queryset,
            sequence=column_sequence,
            orderable=False,
        )
        for column_name in column_sequence:
            table.columns.show(column_name)
        return table


class InterfaceRedundancyGroupAssociationUIViewSet(ObjectEditViewMixin, ObjectDestroyViewMixin):
    queryset = InterfaceRedundancyGroupAssociation.objects.all()
    form_class = forms.InterfaceRedundancyGroupAssociationForm
    template_name = "dcim/interfaceredundancygroupassociation_create.html"
    lookup_field = "pk"


class HardwareFamilyUIViewSet(NautobotUIViewSet):
    filterset_class = filters.HardwareFamilyFilterSet
    form_class = forms.HardwareFamilyForm
    bulk_update_form_class = forms.HardwareFamilyBulkEditForm
    queryset = HardwareFamily.objects.annotate(device_type_count=count_related(DeviceType, "hardware_family"))
    serializer_class = serializers.HardwareFamilySerializer
    table_class = tables.HardwareFamilyTable
    lookup_field = "pk"<|MERGE_RESOLUTION|>--- conflicted
+++ resolved
@@ -1108,11 +1108,8 @@
     queryset = Device.objects.select_related(
         "status",
         "device_type",
-<<<<<<< HEAD
         "device_type__hardware_family",
-=======
         "device_type__manufacturer",  # Needed for __str__() on device_type
->>>>>>> 360e997c
         "role",
         "tenant",
         "location",
