from drf_spectacular.utils import extend_schema, extend_schema_view
from rest_framework.routers import APIRootView

from nautobot.dcim.models import Device
from nautobot.extras.api.views import (
    ConfigContextQuerySetMixin,
    NautobotModelViewSet,
    ModelViewSet,
    NotesViewSetMixin,
    StatusViewSetMixin,
)
from nautobot.utilities.utils import count_related, SerializerForAPIVersions, versioned_serializer_selector
from nautobot.virtualization import filters
from nautobot.virtualization.models import (
    Cluster,
    ClusterGroup,
    ClusterType,
    VirtualMachine,
    VMInterface,
)
from . import serializers


class VirtualizationRootView(APIRootView):
    """
    Virtualization API root view
    """

    def get_view_name(self):
        return "Virtualization"


#
# Clusters
#


class ClusterTypeViewSet(NautobotModelViewSet):
    queryset = ClusterType.objects.annotate(cluster_count=count_related(Cluster, "cluster_type"))
    serializer_class = serializers.ClusterTypeSerializer
    filterset_class = filters.ClusterTypeFilterSet


class ClusterGroupViewSet(NautobotModelViewSet):
    queryset = ClusterGroup.objects.annotate(cluster_count=count_related(Cluster, "cluster_group"))
    serializer_class = serializers.ClusterGroupSerializer
    filterset_class = filters.ClusterGroupFilterSet


class ClusterViewSet(NautobotModelViewSet):
<<<<<<< HEAD
    # v2 TODO(jathan): Replace prefetch_related with select_related
    queryset = Cluster.objects.prefetch_related("cluster_type", "cluster_group", "tenant", "site", "tags").annotate(
        device_count=count_related(Device, "cluster"),
        virtualmachine_count=count_related(VirtualMachine, "cluster"),
=======
    queryset = (
        Cluster.objects.select_related("type", "group", "tenant", "site")
        .prefetch_related("tags")
        .annotate(
            device_count=count_related(Device, "cluster"),
            virtualmachine_count=count_related(VirtualMachine, "cluster"),
        )
>>>>>>> 13aff79f
    )
    serializer_class = serializers.ClusterSerializer
    filterset_class = filters.ClusterFilterSet


#
# Virtual machines
#


class VirtualMachineViewSet(ConfigContextQuerySetMixin, StatusViewSetMixin, NautobotModelViewSet):
    queryset = VirtualMachine.objects.select_related(
        "cluster__site",
        "platform",
        "primary_ip4",
        "primary_ip6",
        "status",
        "role",
        "tenant",
    ).prefetch_related("tags")
    filterset_class = filters.VirtualMachineFilterSet

    def get_serializer_class(self):
        """
        Select the specific serializer based on the request context.

        If the `brief` query param equates to True, return the NestedVirtualMachineSerializer

        If the `exclude` query param includes `config_context` as a value, return the VirtualMachineSerializer

        Else, return the VirtualMachineWithConfigContextSerializer
        """

        request = self.get_serializer_context()["request"]
        if request is not None and request.query_params.get("brief", False):
            return serializers.NestedVirtualMachineSerializer

        elif request is not None and "config_context" in request.query_params.get("exclude", []):
            return serializers.VirtualMachineSerializer

        return serializers.VirtualMachineWithConfigContextSerializer


@extend_schema_view(
    bulk_update=extend_schema(
        responses={"200": serializers.VMInterfaceSerializerVersion12(many=True)}, versions=["1.2", "1.3"]
    ),
    bulk_partial_update=extend_schema(
        responses={"200": serializers.VMInterfaceSerializerVersion12(many=True)}, versions=["1.2", "1.3"]
    ),
    create=extend_schema(responses={"201": serializers.VMInterfaceSerializerVersion12}, versions=["1.2", "1.3"]),
    list=extend_schema(
        responses={"200": serializers.VMInterfaceSerializerVersion12(many=True)}, versions=["1.2", "1.3"]
    ),
    partial_update=extend_schema(
        responses={"200": serializers.VMInterfaceSerializerVersion12}, versions=["1.2", "1.3"]
    ),
    retrieve=extend_schema(responses={"200": serializers.VMInterfaceSerializerVersion12}, versions=["1.2", "1.3"]),
    update=extend_schema(responses={"200": serializers.VMInterfaceSerializerVersion12}, versions=["1.2", "1.3"]),
)
class VMInterfaceViewSet(StatusViewSetMixin, ModelViewSet, NotesViewSetMixin):
    queryset = VMInterface.objects.select_related(
        "virtual_machine",
        "parent_interface",
        "bridge",
        "status",
    ).prefetch_related("tags", "tagged_vlans")
    serializer_class = serializers.VMInterfaceSerializer
    filterset_class = filters.VMInterfaceFilterSet
    # v2 TODO(jathan): Replace prefetch_related with select_related
    brief_prefetch_fields = ["virtual_machine"]

    def get_serializer_class(self):
        serializer_choices = (
            SerializerForAPIVersions(versions=["1.2", "1.3"], serializer=serializers.VMInterfaceSerializerVersion12),
        )
        return versioned_serializer_selector(
            obj=self,
            serializer_choices=serializer_choices,
            default_serializer=super().get_serializer_class(),
        )<|MERGE_RESOLUTION|>--- conflicted
+++ resolved
@@ -48,20 +48,13 @@
 
 
 class ClusterViewSet(NautobotModelViewSet):
-<<<<<<< HEAD
-    # v2 TODO(jathan): Replace prefetch_related with select_related
-    queryset = Cluster.objects.prefetch_related("cluster_type", "cluster_group", "tenant", "site", "tags").annotate(
-        device_count=count_related(Device, "cluster"),
-        virtualmachine_count=count_related(VirtualMachine, "cluster"),
-=======
     queryset = (
-        Cluster.objects.select_related("type", "group", "tenant", "site")
+        Cluster.objects.select_related("cluster_type", "cluster_group", "tenant", "site")
         .prefetch_related("tags")
         .annotate(
             device_count=count_related(Device, "cluster"),
             virtualmachine_count=count_related(VirtualMachine, "cluster"),
         )
->>>>>>> 13aff79f
     )
     serializer_class = serializers.ClusterSerializer
     filterset_class = filters.ClusterFilterSet
