--- conflicted
+++ resolved
@@ -78,17 +78,11 @@
 ```
 
 !!! note:
-<<<<<<< HEAD
     If you are upgrading from a version prior to v2.7, please note that the Redis connection configuration settings have
     changed. Manual modification to bring the `REDIS` section inline with the above specification is necessary
-=======
-    If you were using these settings in a prior release with webhooks, the `DATABASE` setting remains the same but
-    an additional `CACHE_DATABASE` setting has been added with a default value of 1 to support the caching backend. The
-    `DATABASE` setting will be renamed in a future release of NetBox to better relay the meaning of the setting.
->>>>>>> a2a83a4a
 
 !!! warning:
-    It is highly recommended to keep the webhook and cache databases seperate. Using the same database number on the
+    It is highly recommended to keep the webhook and cache databases separate. Using the same database number on the
     same Redis instance for both may result in webhook processing data being lost during cache flushing events.
 
 ---
