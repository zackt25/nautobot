--- conflicted
+++ resolved
@@ -7,13 +7,9 @@
       - "main"
       - "develop"
       - "next"
-<<<<<<< HEAD
       - "ltm/*"
-  workflow_call: {}
-=======
   workflow_call:
   workflow_dispatch:
->>>>>>> 27b5af9f
 
 jobs:
   check-schema:
